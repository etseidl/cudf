--- conflicted
+++ resolved
@@ -1352,20 +1352,12 @@
 
 @pytest.mark.parametrize("nrows", delta_num_rows())
 @pytest.mark.parametrize("add_nulls", [True, False])
-<<<<<<< HEAD
-@pytest.mark.parametrize("string_len", [12, 48, 96, 128])
-=======
 @pytest.mark.parametrize("max_string_len", [12, 48, 96, 128])
->>>>>>> b77b9eeb
 @pytest.mark.parametrize(
     "str_encoding", ["DELTA_BYTE_ARRAY", "DELTA_LENGTH_BYTE_ARRAY"]
 )
 def test_delta_byte_array_roundtrip(
-<<<<<<< HEAD
-    nrows, add_nulls, string_len, str_encoding, tmpdir
-=======
     nrows, add_nulls, max_string_len, str_encoding, tmpdir
->>>>>>> b77b9eeb
 ):
     null_frequency = 0.25 if add_nulls else 0
 
@@ -1376,11 +1368,7 @@
                 "dtype": "str",
                 "null_frequency": null_frequency,
                 "cardinality": nrows,
-<<<<<<< HEAD
-                "max_string_length": string_len,
-=======
                 "max_string_length": max_string_len,
->>>>>>> b77b9eeb
             },
         ],
         rows=nrows,
