# Copyright (c) 2020, NVIDIA CORPORATION.

from cpython.buffer cimport PyBUF_READ
from cpython.memoryview cimport PyMemoryView_FromMemory
from libcpp.map cimport map
from libcpp.memory cimport unique_ptr
from libcpp.vector cimport vector
from libcpp.pair cimport pair
from libcpp.string cimport string
<<<<<<< HEAD
from cudf._lib.cpp.io.types cimport source_info, datasource, sink_info, \
    data_sink, io_type
from cudf._lib.io.kafka cimport kafka_consumer
=======
from cudf._lib.cpp.io.types cimport source_info, io_type, host_buffer
from cudf._lib.cpp.io.types cimport sink_info, data_sink
>>>>>>> d441191d

import codecs
import errno
import io
import os
import cudf

# Converts the Python source input to libcudf++ IO source_info
# with the appropriate type and source values
<<<<<<< HEAD
cdef source_info make_source_info(src) except*:
    cdef const unsigned char[::1] buf
    cdef kafka_consumer *consumer
    cdef map[string, string] kafka_confs
=======
cdef source_info make_source_info(list src) except*:
    if not len(src):
        raise ValueError("Need to pass at least one source")

    cdef const unsigned char[::1] c_buffer
    cdef vector[host_buffer] c_host_buffers
    cdef vector[string] c_files
>>>>>>> d441191d
    empty_buffer = False
    if isinstance(src[0], bytes):
        empty_buffer = True
        for buffer in src:
            if (len(buffer) > 0):
                c_buffer = buffer
                c_host_buffers.push_back(host_buffer(<char*>&c_buffer[0],
                                                     c_buffer.shape[0]))
                empty_buffer = False
    elif isinstance(src[0], io.BytesIO):
        for bio in src:
            c_buffer = bio.getbuffer()  # check if empty?
            c_host_buffers.push_back(host_buffer(<char*>&c_buffer[0],
                                                 c_buffer.shape[0]))
    # Otherwise src is expected to be a numeric fd, string path, or PathLike.
    # TODO (ptaylor): Might need to update this check if accepted input types
    #                 change when UCX and/or cuStreamz support is added.
    elif isinstance(src[0], (int, float, complex, basestring, os.PathLike)):
        # If source is a file, return source_info where type=FILEPATH
<<<<<<< HEAD
        if os.path.isfile(src):
            return source_info(<string> str(src).encode())
        # If source expected to be a file, raise FileNotFoundError
        raise FileNotFoundError(errno.ENOENT, os.strerror(errno.ENOENT), src)
    elif isinstance(src, cudf.io.kafka.KafkaSource):
        for key, value in src.kafka_configs.items():
            kafka_confs[str.encode(key)] = str.encode(value)
        consumer = new kafka_consumer(kafka_confs,
                                      src.topic.encode(),
                                      src.partition,
                                      src.start_offset,
                                      src.end_offset,
                                      src.batch_timeout,
                                      src.delimiter.encode())
        return source_info(<datasource *>consumer)
    else:
        raise TypeError("Unrecognized input type: {}".format(type(src)))
    if empty_buffer is False:
        return source_info(<char*>&buf[0], buf.shape[0])
=======
        if not all(os.path.isfile(file) for file in src):
            raise FileNotFoundError(errno.ENOENT,
                                    os.strerror(errno.ENOENT),
                                    src)

        files = [<string> str(elem).encode() for elem in src]
        c_files = files
        return source_info(c_files)
>>>>>>> d441191d
    else:
        raise TypeError("Unrecognized input type: {}".format(type(src[0])))

    if empty_buffer is True:
        c_host_buffers.push_back(host_buffer(<char*>NULL, 0))

    return source_info(c_host_buffers)

# Converts the Python sink input to libcudf++ IO sink_info.
cdef sink_info make_sink_info(src, unique_ptr[data_sink] * sink) except*:
    if isinstance(src, io.TextIOBase):
        # Files opened in text mode expect writes to be str rather than bytes,
        # which requires conversion from utf-8. If the underlying buffer is
        # utf-8, we can bypass this conversion by writing directly to it.
        if codecs.lookup(src.encoding).name not in {"utf-8", "ascii"}:
            raise NotImplementedError(f"Unsupported encoding {src.encoding}")
        sink.reset(new iobase_data_sink(src.buffer))
        return sink_info(sink.get())
    elif isinstance(src, io.IOBase):
        sink.reset(new iobase_data_sink(src))
        return sink_info(sink.get())
    elif isinstance(src, (basestring, os.PathLike)):
        return sink_info(<string> os.path.expanduser(src).encode())
    else:
        raise TypeError("Unrecognized input type: {}".format(type(src)))


# Adapts a python io.IOBase object as a libcudf++ IO data_sink. This lets you
# write from cudf to any python file-like object (File/BytesIO/SocketIO etc)
cdef cppclass iobase_data_sink(data_sink):
    object buf

    iobase_data_sink(object buf_):
        this.buf = buf_

    void host_write(const void * data, size_t size) with gil:
        buf.write(PyMemoryView_FromMemory(<char*>data, size, PyBUF_READ))

    void flush() with gil:
        buf.flush()

    size_t bytes_written() with gil:
        return buf.tell()<|MERGE_RESOLUTION|>--- conflicted
+++ resolved
@@ -7,14 +7,9 @@
 from libcpp.vector cimport vector
 from libcpp.pair cimport pair
 from libcpp.string cimport string
-<<<<<<< HEAD
-from cudf._lib.cpp.io.types cimport source_info, datasource, sink_info, \
-    data_sink, io_type
+from cudf._lib.cpp.io.types cimport source_info, io_type, host_buffer
+from cudf._lib.cpp.io.types cimport sink_info, data_sink, datasource
 from cudf._lib.io.kafka cimport kafka_consumer
-=======
-from cudf._lib.cpp.io.types cimport source_info, io_type, host_buffer
-from cudf._lib.cpp.io.types cimport sink_info, data_sink
->>>>>>> d441191d
 
 import codecs
 import errno
@@ -24,12 +19,6 @@
 
 # Converts the Python source input to libcudf++ IO source_info
 # with the appropriate type and source values
-<<<<<<< HEAD
-cdef source_info make_source_info(src) except*:
-    cdef const unsigned char[::1] buf
-    cdef kafka_consumer *consumer
-    cdef map[string, string] kafka_confs
-=======
 cdef source_info make_source_info(list src) except*:
     if not len(src):
         raise ValueError("Need to pass at least one source")
@@ -37,7 +26,8 @@
     cdef const unsigned char[::1] c_buffer
     cdef vector[host_buffer] c_host_buffers
     cdef vector[string] c_files
->>>>>>> d441191d
+    cdef kafka_consumer *consumer
+    cdef map[string, string] kafka_confs
     empty_buffer = False
     if isinstance(src[0], bytes):
         empty_buffer = True
@@ -55,13 +45,6 @@
     # Otherwise src is expected to be a numeric fd, string path, or PathLike.
     # TODO (ptaylor): Might need to update this check if accepted input types
     #                 change when UCX and/or cuStreamz support is added.
-    elif isinstance(src[0], (int, float, complex, basestring, os.PathLike)):
-        # If source is a file, return source_info where type=FILEPATH
-<<<<<<< HEAD
-        if os.path.isfile(src):
-            return source_info(<string> str(src).encode())
-        # If source expected to be a file, raise FileNotFoundError
-        raise FileNotFoundError(errno.ENOENT, os.strerror(errno.ENOENT), src)
     elif isinstance(src, cudf.io.kafka.KafkaSource):
         for key, value in src.kafka_configs.items():
             kafka_confs[str.encode(key)] = str.encode(value)
@@ -73,11 +56,8 @@
                                       src.batch_timeout,
                                       src.delimiter.encode())
         return source_info(<datasource *>consumer)
-    else:
-        raise TypeError("Unrecognized input type: {}".format(type(src)))
-    if empty_buffer is False:
-        return source_info(<char*>&buf[0], buf.shape[0])
-=======
+    elif isinstance(src[0], (int, float, complex, basestring, os.PathLike)):
+        # If source is a file, return source_info where type=FILEPATH
         if not all(os.path.isfile(file) for file in src):
             raise FileNotFoundError(errno.ENOENT,
                                     os.strerror(errno.ENOENT),
@@ -86,7 +66,6 @@
         files = [<string> str(elem).encode() for elem in src]
         c_files = files
         return source_info(c_files)
->>>>>>> d441191d
     else:
         raise TypeError("Unrecognized input type: {}".format(type(src[0])))
 
