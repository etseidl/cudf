--- conflicted
+++ resolved
@@ -521,11 +521,7 @@
                         if dtype.type == np.bool_:
                             pa_type = pa.bool_()
                         else:
-<<<<<<< HEAD
                             pa_type = np_to_pa_dtype(np.dtype(dtype))
-=======
-                            pa_type = np_to_pa_dtype(dtype.type)
->>>>>>> 10513e92
                 data = as_column(
                     pa.array(arbitrary, type=pa_type, from_pandas=nan_as_null),
                     nan_as_null=nan_as_null,
