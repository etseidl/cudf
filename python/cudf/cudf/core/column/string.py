--- conflicted
+++ resolved
@@ -653,13 +653,9 @@
         arrays = []
 
         for each_frame in frames:
-<<<<<<< HEAD
-            if isinstance(each_frame, memoryview):
-=======
             if hasattr(each_frame, "__cuda_array_interface__"):
                 each_frame = cuda.as_cuda_array(each_frame)
             elif isinstance(each_frame, memoryview):
->>>>>>> 67d4d404
                 each_frame = np.asarray(each_frame)
                 each_frame = cudautils.to_device(each_frame)
 
