# Copyright (c) 2019-2020, NVIDIA CORPORATION.

import functools
import pickle
import warnings
from codecs import decode

import numpy as np
import pandas as pd
import pyarrow as pa

import nvstrings

import cudf._lib as libcudf
import cudf._lib.string_casting as str_cast
from cudf._lib.nvtext.generate_ngrams import (
    generate_ngrams as cpp_generate_ngrams,
)
from cudf._lib.nvtext.ngrams_tokenize import (
    ngrams_tokenize as cpp_ngrams_tokenize,
)
from cudf._lib.nvtext.normalize import normalize_spaces as cpp_normalize_spaces
from cudf._lib.nvtext.tokenize import (
    count_tokens as cpp_count_tokens,
    tokenize as cpp_tokenize,
)
from cudf._lib.nvtx import annotate
from cudf._lib.strings.attributes import (
    code_points as cpp_code_points,
    count_characters as cpp_count_characters,
)
from cudf._lib.strings.capitalize import (
    capitalize as cpp_capitalize,
    title as cpp_title,
)
from cudf._lib.strings.case import (
    swapcase as cpp_swapcase,
    to_lower as cpp_to_lower,
    to_upper as cpp_to_upper,
)
from cudf._lib.strings.char_types import (
    is_alnum as cpp_is_alnum,
    is_alpha as cpp_is_alpha,
    is_decimal as cpp_is_decimal,
    is_digit as cpp_is_digit,
    is_float as cpp_is_float,
    is_integer as cpp_is_integer,
    is_lower as cpp_is_lower,
    is_numeric as cpp_is_numeric,
    is_space as cpp_isspace,
    is_upper as cpp_is_upper,
)
from cudf._lib.strings.combine import (
    concatenate as cpp_concatenate,
    join as cpp_join,
)
from cudf._lib.strings.contains import (
    contains_re as cpp_contains_re,
    count_re as cpp_count_re,
    match_re as cpp_match_re,
)
from cudf._lib.strings.convert.convert_urls import (
    url_decode as cpp_url_decode,
    url_encode as cpp_url_encode,
)
from cudf._lib.strings.extract import extract as cpp_extract
from cudf._lib.strings.find import (
    contains as cpp_contains,
    endswith as cpp_endswith,
    find as cpp_find,
    rfind as cpp_rfind,
    startswith as cpp_startswith,
)
from cudf._lib.strings.findall import findall as cpp_findall
from cudf._lib.strings.padding import (
    PadSide,
    center as cpp_center,
    ljust as cpp_ljust,
    pad as cpp_pad,
    rjust as cpp_rjust,
    zfill as cpp_zfill,
)
from cudf._lib.strings.replace import (
    insert as cpp_string_insert,
    replace as cpp_replace,
    replace_multi as cpp_replace_multi,
    slice_replace as cpp_slice_replace,
)
from cudf._lib.strings.replace_re import (
    replace_multi_re as cpp_replace_multi_re,
    replace_re as cpp_replace_re,
    replace_with_backrefs as cpp_replace_with_backrefs,
)
from cudf._lib.strings.split.partition import (
    partition as cpp_partition,
    rpartition as cpp_rpartition,
)
from cudf._lib.strings.split.split import (
    rsplit as cpp_rsplit,
    split as cpp_split,
)
from cudf._lib.strings.strip import (
    lstrip as cpp_lstrip,
    rstrip as cpp_rstrip,
    strip as cpp_strip,
)
from cudf._lib.strings.substring import (
    get as cpp_string_get,
    slice_from as cpp_slice_from,
    slice_strings as cpp_slice_strings,
)
from cudf._lib.strings.translate import translate as cpp_translate
from cudf._lib.strings.wrap import wrap as cpp_wrap
from cudf.core.buffer import Buffer
from cudf.core.column import column, column_empty, datetime
from cudf.utils import utils
from cudf.utils.dtypes import is_list_like, is_scalar

_str_to_numeric_typecast_functions = {
    np.dtype("int8"): str_cast.stoi8,
    np.dtype("int16"): str_cast.stoi16,
    np.dtype("int32"): str_cast.stoi,
    np.dtype("int64"): str_cast.stol,
    np.dtype("float32"): str_cast.stof,
    np.dtype("float64"): str_cast.stod,
    np.dtype("bool"): str_cast.to_booleans,
    # TODO: support Date32 UNIX days
    # np.dtype("datetime64[D]"): str_cast.timestamp2int,
    np.dtype("datetime64[s]"): str_cast.timestamp2int,
    np.dtype("datetime64[ms]"): str_cast.timestamp2int,
    np.dtype("datetime64[us]"): str_cast.timestamp2int,
    np.dtype("datetime64[ns]"): str_cast.timestamp2int,
}

_numeric_to_str_typecast_functions = {
    np.dtype("int8"): str_cast.i8tos,
    np.dtype("int16"): str_cast.i16tos,
    np.dtype("int32"): str_cast.itos,
    np.dtype("int64"): str_cast.ltos,
    np.dtype("float32"): str_cast.ftos,
    np.dtype("float64"): str_cast.dtos,
    np.dtype("bool"): str_cast.from_booleans,
    # TODO: support Date32 UNIX days
    # np.dtype("datetime64[D]"): str_cast.int2timestamp,
    np.dtype("datetime64[s]"): str_cast.int2timestamp,
    np.dtype("datetime64[ms]"): str_cast.int2timestamp,
    np.dtype("datetime64[us]"): str_cast.int2timestamp,
    np.dtype("datetime64[ns]"): str_cast.int2timestamp,
}


class StringMethods(object):
    """
<<<<<<< HEAD
    This mimicks pandas ``df.str`` interface.
=======
    This mimics pandas `df.str` interface.
>>>>>>> 839bed5b
    """

    def __init__(self, column, parent=None):
        self._column = column
        self._parent = parent

    def __getattr__(self, attr, *args, **kwargs):
        from cudf.core.series import Series

        # TODO: Remove when all needed string compute APIs are ported
        if hasattr(self._column.nvstrings, attr):
            passed_attr = getattr(self._column.nvstrings, attr)
            if callable(passed_attr):

                @functools.wraps(passed_attr)
                def wrapper(*args, **kwargs):
                    ret = passed_attr(*args, **kwargs)
                    if isinstance(ret, nvstrings.nvstrings):
                        ret = Series(
                            column.as_column(ret),
                            index=self._parent.index,
                            name=self._parent.name,
                        )
                    return ret

                return wrapper
            else:
                return passed_attr
        else:
            raise AttributeError(attr)

    def htoi(self):
        """
        This converts hex strings to integers
        """

        out = str_cast.htoi(self._column)

        return self._return_or_inplace(out, inplace=False)

    def ip2int(self):
        """
        This converts ip strings to integers
        """

        out = str_cast.ip2int(self._column)

        return self._return_or_inplace(out, inplace=False)

    def _return_or_inplace(self, new_col, **kwargs):
        """
        Returns an object of the type of the column owner or updates the column
        of the owner (Series or Index) to mimic an inplace operation
        """
        from cudf import Series, DataFrame, MultiIndex
        from cudf.core.index import Index, as_index

        inplace = kwargs.get("inplace", False)

        if inplace:
            self._parent._mimic_inplace(new_col, inplace=True)
        else:
            expand = kwargs.get("expand", False)
            if expand or isinstance(self._parent, (DataFrame, MultiIndex)):
                # This branch indicates the passed as new_col
                # is actually a table-like data
                table = new_col
                from cudf._lib.table import Table

                if isinstance(table, Table):
                    return self._parent._constructor_expanddim(
                        data=table._data, index=self._parent.index
                    )
                else:
                    return self._parent._constructor_expanddim(
                        {index: value for index, value in enumerate(table)},
                        index=self._parent.index,
                    )
            elif isinstance(self._parent, Series):
                retain_index = kwargs.get("retain_index", True)
                if retain_index:
                    return Series(
                        new_col,
                        name=self._parent.name,
                        index=self._parent.index,
                    )
                else:
                    return Series(new_col, name=self._parent.name)
            elif isinstance(self._parent, Index):
                return as_index(new_col, name=self._parent.name)
            else:
                if self._parent is None:
                    return new_col
                else:
                    return self._parent._mimic_inplace(new_col, inplace=False)

    def __dir__(self):
        keys = dir(type(self))
        # TODO: Remove along with `__getattr__` above when all is ported
        return set(keys + dir(self._column.nvstrings))

    def len(self, **kwargs):
        """
        Computes the length of each element in the Series/Index.

        Returns
        -------
          Series or Index of int: A Series or Index of integer values
            indicating the length of each element in the Series or Index.
        """

        return self._return_or_inplace(
            cpp_count_characters(self._column), **kwargs,
        )

    def cat(self, others=None, sep=None, na_rep=None, **kwargs):
        """
        Concatenate strings in the Series/Index with given separator.

        If *others* is specified, this function concatenates the Series/Index
        and elements of others element-wise. If others is not passed, then all
        values in the Series/Index are concatenated into a single string with
        a given sep.

        Parameters
        ----------
            others : Series or List of str
                Strings to be appended.
                The number of strings must match size() of this instance.
                This must be either a Series of string dtype or a Python
                list of strings.

            sep : str
                If specified, this separator will be appended to each string
                before appending the others.

            na_rep : str
                This character will take the place of any null strings
                (not empty strings) in either list.

                - If `na_rep` is None, and `others` is None, missing values in
                the Series/Index are omitted from the result.
                - If `na_rep` is None, and `others` is not None, a row
                containing a missing value in any of the columns (before
                concatenation) will have a missing value in the result.

        Returns
        -------
        concat : str or Series/Index of str dtype
            If `others` is None, `str` is returned, otherwise a `Series/Index`
            (same type as caller) of str dtype is returned.
        """
        from cudf.core import DataFrame

        if sep is None:
            sep = ""

        from cudf._lib.scalar import as_scalar

        if others is None:
            data = cpp_join(
                self._column, as_scalar(sep), as_scalar(na_rep, "str")
            )
        else:
            other_cols = _get_cols_list(others)
            all_cols = [self._column] + other_cols
            data = cpp_concatenate(
                DataFrame(
                    {index: value for index, value in enumerate(all_cols)}
                ),
                as_scalar(sep),
                as_scalar(na_rep, "str"),
            )

        if len(data) == 1 and data.null_count == 1:
            data = [""]
        out = self._return_or_inplace(data, **kwargs)
        if len(out) == 1 and others is None:
            out = out.iloc[0]
        return out

    def join(self, sep):
        """
        Join lists contained as elements in the Series/Index with passed
        delimiter.
        """
        raise NotImplementedError(
            "Columns of arrays / lists are not yet " "supported"
        )

    def extract(self, pat, flags=0, expand=True, **kwargs):
        """
        Extract capture groups in the regex `pat` as columns in a DataFrame.

        For each subject string in the Series, extract groups from the first
        match of regular expression `pat`.

        Parameters
        ----------
        pat : str
            Regular expression pattern with capturing groups.
        expand : bool, default True
            If True, return DataFrame with on column per capture group.
            If False, return a Series/Index if there is one capture group or
            DataFrame if there are multiple capture groups.

        Returns
        -------
        DataFrame or Series/Index
            A DataFrame with one row for each subject string, and one column
            for each group. If `expand=False` and `pat` has only one capture
            group, then return a Series/Index.

        Notes
        -----
        The `flags` parameter is not yet supported and will raise a
        NotImplementedError if anything other than the default value is passed.
        """
        if flags != 0:
            raise NotImplementedError("`flags` parameter is not yet supported")

        out = cpp_extract(self._column, pat)
        if out._num_columns == 1 and expand is False:
            return self._return_or_inplace(out._columns[0], **kwargs)
        else:
            kwargs.setdefault("expand", expand)
            return self._return_or_inplace(out, **kwargs)

    def contains(
        self, pat, case=True, flags=0, na=np.nan, regex=True, **kwargs
    ):
        """
        Test if pattern or regex is contained within a string of a Series or
        Index.

        Return boolean Series or Index based on whether a given pattern or
        regex is contained within a string of a Series or Index.

        Parameters
        ----------
        pat : str
            Character sequence or regular expression.
        regex : bool, default True
            If True, assumes the pattern is a regular expression.
            If False, treats the pattern as a literal string.

        Returns
        -------
        Series/Index of bool dtype
            A Series/Index of boolean dtype indicating whether the given
            pattern is contained within the string of each element of the
            Series/Index.

        Notes
        -----
        The parameters `case`, `flags`, and `na` are not yet supported and
        will raise a NotImplementedError if anything other than the default
        value is set.
        """
        if case is not True:
            raise NotImplementedError("`case` parameter is not yet supported")
        elif flags != 0:
            raise NotImplementedError("`flags` parameter is not yet supported")
        elif na is not np.nan:
            raise NotImplementedError("`na` parameter is not yet supported")

        from cudf._lib.scalar import as_scalar

        return self._return_or_inplace(
            cpp_contains_re(self._column, pat)
            if regex is True
            else cpp_contains(self._column, as_scalar(pat, "str")),
            **kwargs,
        )

    def replace(
        self, pat, repl, n=-1, case=None, flags=0, regex=True, **kwargs
    ):
        """
        Replace occurrences of pattern/regex in the Series/Index with some
        other string.

        Parameters
        ----------
        pat : str or list-like
            String(s) to be replaced as a character sequence or regular
            expression.
        repl : str or list-like
            String(s) to be used as replacement.
        n : int, default -1 (all)
            Number of replacements to make from the start.
        regex : bool, default True
            If True, assumes the pattern is a regular expression.
            If False, treats the pattern as a literal string.

        Returns
        -------
        Series/Index of str dtype
            A copy of the object with all matching occurrences of pat replaced
            by repl.

        Notes
        -----
        The parameters `case` and `flags` are not yet supported and will raise
        a NotImplementedError if anything other than the default value is set.
        """
        if case is not None:
            raise NotImplementedError("`case` parameter is not yet supported")
        elif flags != 0:
            raise NotImplementedError("`flags` parameter is not yet supported")
        from cudf.core import Series, Index

        if (
            is_list_like(pat)
            or isinstance(pat, (Series, Index, pd.Series, pd.Index))
        ) and (
            is_list_like(repl)
            or isinstance(repl, (Series, Index, pd.Series, pd.Index))
        ):
            warnings.warn(
                "`n` parameter is not supported when \
                `pat` and `repl` are list-like inputs"
            )

            return self._return_or_inplace(
                cpp_replace_multi_re(
                    self._column, pat, column.as_column(repl, dtype="str")
                )
                if regex
                else cpp_replace_multi(
                    self._column,
                    column.as_column(pat, dtype="str"),
                    column.as_column(repl, dtype="str"),
                ),
                **kwargs,
            )
        # Pandas treats 0 as all
        if n == 0:
            n = -1
        from cudf._lib.scalar import as_scalar

        # Pandas forces non-regex replace when pat is a single-character
        return self._return_or_inplace(
            cpp_replace_re(self._column, pat, as_scalar(repl, "str"), n)
            if regex is True and len(pat) > 1
            else cpp_replace(
                self._column, as_scalar(pat, "str"), as_scalar(repl, "str"), n
            ),
            **kwargs,
        )

    def replace_with_backrefs(self, pat, repl, **kwargs):
        """
        Use the `repl` back-ref template to create a new string
        with the extracted elements found using the `pat` expression.

        Parameters
        ----------
        pat : str
            Regex with groupings to identify extract sections.
            This should not be a compiled regex.
        repl : str
            String template containing back-reference indicators.

        Returns
        -------
        Series/Index of str dtype
        """
        return self._return_or_inplace(
            cpp_replace_with_backrefs(self._column, pat, repl), **kwargs
        )

    def slice(self, start=None, stop=None, step=None, **kwargs):
        """
        Slice substrings from each element in the Series or Index.

        Parameters
        ----------
        start : int
            Start position for slice operation.
        stop : int
            Stop position for slice operation.
        step : int
            Step size for slice operation.

        Returns
        -------
        Series/Index of str dtype
            Series or Index from sliced substring from
            original string object.

        """

        return self._return_or_inplace(
            cpp_slice_strings(self._column, start, stop, step), **kwargs,
        )

    def isdecimal(self, **kwargs):
        """
        Returns a Series/Column/Index of boolean values with True for strings
        that contain only decimal characters -- those that can be used
        to extract base10 numbers.

        Returns
        -------
        Series/Index of bool dtype

        """
        return self._return_or_inplace(cpp_is_decimal(self._column), **kwargs)

    def isalnum(self, **kwargs):
        """
        Returns a Series/Index of boolean values with True for strings
        that contain only alpha-numeric characters.
        Equivalent to: isalpha() or isdigit() or isnumeric() or isdecimal()

        Returns
        -------
        Series/Index of bool dtype

        """
        return self._return_or_inplace(cpp_is_alnum(self._column), **kwargs)

    def isalpha(self, **kwargs):
        """
        Returns a Series/Index of boolean values with True for strings
        that contain only alphabetic characters.

        Returns
        -------
        Series/Index of bool dtype

        """
        return self._return_or_inplace(cpp_is_alpha(self._column), **kwargs)

    def isdigit(self, **kwargs):
        """
        Returns a Series/Index of boolean values with True for strings
        that contain only decimal and digit characters.

        Returns
        -------
        Series/Index of bool dtype

        """
        return self._return_or_inplace(cpp_is_digit(self._column), **kwargs)

    def isnumeric(self, **kwargs):
        """
        Returns a Series/Index of boolean values with True for strings
        that contain only numeric characters. These include digit and
        numeric characters.

        Returns
        -------
        Series/Index of bool dtype

        """
        return self._return_or_inplace(cpp_is_numeric(self._column), **kwargs)

    def isupper(self, **kwargs):
        """
        Returns a Series/Index of boolean values with True for strings
        that contain only upper-case characters.

        Returns
        -------
        Series/Index of bool dtype

        """
        return self._return_or_inplace(cpp_is_upper(self._column), **kwargs)

    def islower(self, **kwargs):
        """
        Returns a Series/Index of boolean values with True for strings
        that contain only lower-case characters.

        Returns
        -------
        Series/Index of bool dtype

        """
        return self._return_or_inplace(cpp_is_lower(self._column), **kwargs)

    def lower(self, **kwargs):
        """
        Convert strings in the Series/Index to lowercase.

        Returns
        -------
        Series/Index of str dtype
            A copy of the object with all strings converted to lowercase.

        """
        return self._return_or_inplace(cpp_to_lower(self._column), **kwargs)

    def upper(self, **kwargs):
        """
        Convert each string to uppercase.
        This only applies to ASCII characters at this time.

        Examples
        --------
        >>> import cudf
        >>> s = cudf.Series(["Hello, friend","Goodbye, friend"])
        >>> print(s.str.upper())
        ['HELLO, FRIEND', 'GOODBYE, FRIEND']

        """
        return self._return_or_inplace(cpp_to_upper(self._column), **kwargs)

    def capitalize(self, **kwargs):
        """
        Capitalize first character of each string.
        This only applies to ASCII characters at this time.

        Examples
        --------
        >>> import cudf
        >>> s = cudf.Series(["hello, friend","goodbye, friend"])
        >>> print(s.str.capitalize())
        ['Hello, friend", "Goodbye, friend"]

        """
        return self._return_or_inplace(cpp_capitalize(self._column), **kwargs)

    def swapcase(self, **kwargs):
        """
        Change each lowercase character to uppercase and vice versa.
        This only applies to ASCII characters at this time.

        Examples
        --------
        >>> import cudf
        >>> s = cudf.Series(["Hello, Friend","Goodbye, Friend"])
        >>> print(s.str.swapcase())
        ['hELLO, fRIEND', 'gOODBYE, fRIEND']

        """
        return self._return_or_inplace(cpp_swapcase(self._column), **kwargs)

    def title(self, **kwargs):
        """
        Uppercase the first letter of each letter after a space
        and lowercase the rest.
        This only applies to ASCII characters at this time.

        Examples
        --------
        >>> import cudf
        >>> s = cudf.Series(["Hello friend","goodnight moon"])
        >>> print(s.str.title())
        ['Hello Friend', 'Goodnight Moon']

        """
        return self._return_or_inplace(cpp_title(self._column), **kwargs)

    def slice_from(self, starts=0, stops=0, **kwargs):
        """
        Return substring of each string using positions for each string.

        The starts and stops parameters are of Column type.

        Parameters
        ----------
        starts : Column
            Beginning position of each the string to extract.
            Default is beginning of the each string.
        stops : Column
            Ending position of the each string to extract.
            Default is end of each string.
            Use -1 to specify to the end of that string.

        Returns
        -------
        Series/Index of str dtype
            A substring of each string using positions for each string.

        """

        return self._return_or_inplace(
            cpp_slice_from(self._column, starts, stops), **kwargs
        )

    def slice_replace(self, start=None, stop=None, repl=None, **kwargs):
        """
        Replace the specified section of each string with a new string.

        Parameters
        ----------
        start : int
            Beginning position of the string to replace.
            Default is beginning of the each string.
        stop : int
            Ending position of the string to replace.
            Default is end of each string.
        repl : str
            String to insert into the specified position values.

        Returns
        -------
        Series/Index of str dtype
            A new string with the specified section of the string
            replaced with `repl` string.

        """
        if start is None:
            start = 0

        if stop is None:
            stop = -1

        if repl is None:
            repl = ""

        from cudf._lib.scalar import as_scalar

        return self._return_or_inplace(
            cpp_slice_replace(self._column, start, stop, as_scalar(repl)),
            **kwargs,
        )

    def insert(self, start=0, repl=None, **kwargs):
        """
        Insert the specified string into each string in the specified
        position.

        Parameters
        ----------
        start : int
            Beginning position of the string to replace.
            Default is beginning of the each string.
            Specify -1 to insert at the end of each string.
        repl : str
            String to insert into the specified position value.

        Returns
        -------
        Series/Index of str dtype
            A new string series with the specified string
            inserted at the specified position.

        """
        if repl is None:
            repl = ""

        from cudf._lib.scalar import as_scalar

        return self._return_or_inplace(
            cpp_string_insert(self._column, start, as_scalar(repl)), **kwargs
        )

    def get(self, i=0, **kwargs):
        """
        Extract element from each component at specified position.

        Parameters
        ----------
        i : int
            Position of element to extract.

        Returns
        -------
        Series/Index of str dtype

        """

        return self._return_or_inplace(
            cpp_string_get(self._column, i), **kwargs
        )

    def split(self, pat=None, n=-1, expand=None, **kwargs):
        """
        Split strings around given separator/delimiter.

        Splits the string in the Series/Index from the beginning, at the
        specified delimiter string.

        Parameters
        ----------
        pat : str, default ' ' (space)
            String to split on, does not yet support regular expressions.
        n : int, default -1 (all)
            Limit number of splits in output. `None`, 0, and -1 will all be
            interpreted as "all splits".

        Returns
        -------
        DataFrame
            Returns a DataFrame with each split as a column.

        Notes
        -----
        The parameter `expand` is not yet supported and will raise a
        NotImplementedError if anything other than the default value is set.
        """
        if expand is None:
            expand = True
            warnings.warn("`expand` parameter defatults to True.")
        elif expand is not True:
            raise NotImplementedError(
                "`expand=False` setting is not supported yet"
            )

        # Pandas treats 0 as all
        if n == 0:
            n = -1

        kwargs.setdefault("expand", expand)
        if pat is None:
            pat = ""

        from cudf._lib.scalar import as_scalar

        result_table = cpp_split(self._column, as_scalar(pat, "str"), n)
        if len(result_table._data) == 1:
            if result_table._data[0].null_count == len(self._column):
                result_table = []
            elif self._column.null_count == len(self._column):
                result_table = [self._column.copy()]

        return self._return_or_inplace(result_table, **kwargs,)

    def rsplit(self, pat=None, n=-1, expand=None, **kwargs):
        """
        Split strings around given separator/delimiter.

        Splits the string in the Series/Index from the end, at the
        specified delimiter string.

        Parameters
        ----------
        pat : str, default ' ' (space)
            String to split on, does not yet support regular expressions.
        n : int, default -1 (all)
            Limit number of splits in output. `None`, 0, and -1 will all be
            interpreted as "all splits".

        Returns
        -------
        DataFrame
            Returns a DataFrame with each split as a column.

        Notes
        -----
        The parameter `expand` is not yet supported and will raise a
        NotImplementedError if anything other than the default value is set.
        """
        if expand is None:
            expand = True
            warnings.warn("`expand` parameter defatults to True.")
        elif expand is not True:
            raise NotImplementedError(
                "`expand=False` setting is not supported yet"
            )

        # Pandas treats 0 as all
        if n == 0:
            n = -1

        kwargs.setdefault("expand", expand)
        if pat is None:
            pat = ""

        from cudf._lib.scalar import as_scalar

        result_table = cpp_rsplit(self._column, as_scalar(pat), n)
        if len(result_table._data) == 1:
            if result_table._data[0].null_count == len(self._parent):
                result_table = []
            elif self._parent.null_count == len(self._parent):
                result_table = [self._column.copy()]

        return self._return_or_inplace(result_table, **kwargs)

    def partition(self, sep=" ", expand=True, **kwargs):
        """
        Split the string at the first occurrence of sep.

        This method splits the string at the first occurrence
        of sep, and returns 3 elements containing the part
        before the separator, the separator itself, and the
        part after the separator. If the separator is not found,
        return 3 elements containing the string itself, followed
        by two empty strings.

        Parameters
        ----------
        sep : str, default ' ' (whitespace)
            String to split on.

        Returns
        -------
        DataFrame
            Returns a DataFrame

        Notes
        -----
        The parameter `expand` is not yet supported and will raise a
        NotImplementedError if anything other than the default value is set.
        """
        if expand is not True:
            raise NotImplementedError(
                "`expand=False` is currently not supported"
            )

        kwargs.setdefault("expand", expand)
        if sep is None:
            sep = " "

        from cudf._lib.scalar import as_scalar

        return self._return_or_inplace(
            cpp_partition(self._column, as_scalar(sep)), **kwargs
        )

    def rpartition(self, sep=" ", expand=True, **kwargs):
        """
        Split the string at the last occurrence of sep.

        This method splits the string at the last occurrence
        of sep, and returns 3 elements containing the part
        before the separator, the separator itself, and the
        part after the separator. If the separator is not
        found, return 3 elements containing two empty strings,
        followed by the string itself.

        Parameters
        ----------
        sep : str, default ' ' (whitespace)
            String to split on.

        Returns
        -------
        DataFrame
            Returns a DataFrame

        Notes
        -----
        The parameter `expand` is not yet supported and will raise a
        NotImplementedError if anything other than the default value is set.
        """
        if expand is not True:
            raise NotImplementedError(
                "`expand=False` is currently not supported"
            )

        kwargs.setdefault("expand", expand)
        if sep is None:
            sep = " "

        from cudf._lib.scalar import as_scalar

        return self._return_or_inplace(
            cpp_rpartition(self._column, as_scalar(sep)), **kwargs
        )

    def pad(self, width, side="left", fillchar=" ", **kwargs):
        """
        Pad strings in the Series/Index up to width.

        Parameters
        ----------
        width : int
            Minimum width of resulting string;
            additional characters will be filled with
            character defined in fillchar.

        side : {‘left’, ‘right’, ‘both’}, default ‘left’
            Side from which to fill resulting string.

        fillchar : str,  default ' ' (whitespace)
            Additional character for filling, default is whitespace.

        Returns
        -------
        Series/Index of str dtype
            Returns Series or Index with minimum number
            of char in object.

        """
        if not isinstance(fillchar, str):
            msg = (
                f"fillchar must be a character, not {type(fillchar).__name__}"
            )
            raise TypeError(msg)

        if len(fillchar) != 1:
            raise TypeError("fillchar must be a character, not str")

        if not pd.api.types.is_integer(width):
            msg = f"width must be of integer type, not {type(width).__name__}"
            raise TypeError(msg)

        try:
            side = PadSide[side.upper()]
        except KeyError:
            raise ValueError(
                "side has to be either one of {‘left’, ‘right’, ‘both’}"
            )

        return self._return_or_inplace(
            cpp_pad(self._column, width, fillchar, side), **kwargs
        )

    def zfill(self, width, **kwargs):
        """
        Pad strings in the Series/Index by prepending ‘0’ characters.

        Parameters
        ----------
        width : int
            Minimum length of resulting string;
            strings with length less than width
            be prepended with ‘0’ characters.

        Returns
        -------
        Series/Index of str dtype
            Returns Series or Index with prepended ‘0’ characters.

        """
        if not pd.api.types.is_integer(width):
            msg = f"width must be of integer type, not {type(width).__name__}"
            raise TypeError(msg)

        return self._return_or_inplace(
            cpp_zfill(self._column, width), **kwargs
        )

    def center(self, width, fillchar=" ", **kwargs):
        """
        Filling left and right side of strings in the Series/Index with an
        additional character.

        Parameters
        ----------
        width : int
            Minimum width of resulting string;
            additional characters will be filled
            with fillchar.

        fillchar : str, default ' ' (whitespace)
            Additional character for filling, default is whitespace.

        Returns
        -------
        Series/Index of str dtype
            Returns Series or Index.

        """
        if not isinstance(fillchar, str):
            msg = (
                f"fillchar must be a character, not {type(fillchar).__name__}"
            )
            raise TypeError(msg)

        if len(fillchar) != 1:
            raise TypeError("fillchar must be a character, not str")

        if not pd.api.types.is_integer(width):
            msg = f"width must be of integer type, not {type(width).__name__}"
            raise TypeError(msg)

        return self._return_or_inplace(
            cpp_center(self._column, width, fillchar), **kwargs
        )

    def ljust(self, width, fillchar=" ", **kwargs):
        """
        Filling right side of strings in the Series/Index with an additional
        character.

        Parameters
        ----------
        width : int
            Minimum width of resulting string;
            additional characters will be filled
            with fillchar.

        fillchar : str, default ' ' (whitespace)
            Additional character for filling, default is whitespace.

        Returns
        -------
        Series/Index of str dtype
            Returns Series or Index.

        """
        if not isinstance(fillchar, str):
            msg = (
                f"fillchar must be a character, not {type(fillchar).__name__}"
            )
            raise TypeError(msg)

        if len(fillchar) != 1:
            raise TypeError("fillchar must be a character, not str")

        if not pd.api.types.is_integer(width):
            msg = f"width must be of integer type, not {type(width).__name__}"
            raise TypeError(msg)

        return self._return_or_inplace(
            cpp_ljust(self._column, width, fillchar), **kwargs
        )

    def rjust(self, width, fillchar=" ", **kwargs):
        """
        Filling left side of strings in the Series/Index with an additional
        character.

        Parameters
        ----------
        width : int
            Minimum width of resulting string;
            additional characters will be filled
            with fillchar.

        fillchar : str, default ' ' (whitespace)
            Additional character for filling, default is whitespace.

        Returns
        -------
        Series/Index of str dtype
            Returns Series or Index.

        """
        if not isinstance(fillchar, str):
            msg = (
                f"fillchar must be a character, not {type(fillchar).__name__}"
            )
            raise TypeError(msg)

        if len(fillchar) != 1:
            raise TypeError("fillchar must be a character, not str")

        if not pd.api.types.is_integer(width):
            msg = f"width must be of integer type, not {type(width).__name__}"
            raise TypeError(msg)

        return self._return_or_inplace(
            cpp_rjust(self._column, width, fillchar), **kwargs
        )

    def strip(self, to_strip=None, **kwargs):
        """
        Remove leading and trailing characters.

        Strip whitespaces (including newlines) or a set of
        specified characters from each string in the Series/Index
        from left and right sides.

        Parameters
        ----------
        to_strip : str or None, default None
            Specifying the set of characters to be removed.
            All combinations of this set of characters
            will be stripped. If None then whitespaces are removed.

        Returns
        -------
        Series/Index of str dtype
            Returns Series or Index.

        """
        if to_strip is None:
            to_strip = ""

        from cudf._lib.scalar import as_scalar

        return self._return_or_inplace(
            cpp_strip(self._column, as_scalar(to_strip)), **kwargs
        )

    def lstrip(self, to_strip=None, **kwargs):
        """
        Remove leading and trailing characters.

        Strip whitespaces (including newlines)
        or a set of specified characters from
        each string in the Series/Index from left side.

        Parameters
        ----------
        to_strip : str or None, default None
            Specifying the set of characters to be removed.
            All combinations of this set of characters will
            be stripped. If None then whitespaces are removed.

        Returns
        -------
        Series/Index of str dtype
            Returns Series or Index.

        """
        if to_strip is None:
            to_strip = ""

        from cudf._lib.scalar import as_scalar

        return self._return_or_inplace(
            cpp_lstrip(self._column, as_scalar(to_strip)), **kwargs
        )

    def rstrip(self, to_strip=None, **kwargs):
        """
        Remove leading and trailing characters.

        Strip whitespaces (including newlines)
        or a set of specified characters from each
        string in the Series/Index from right side.

        Parameters
        ----------
        to_strip : str or None, default None
            Specifying the set of characters to
            be removed. All combinations of this
            set of characters will be stripped.
            If None then whitespaces are removed.

        Returns
        -------
        Series/Index of str dtype
            Returns Series or Index.

        """
        if to_strip is None:
            to_strip = ""

        from cudf._lib.scalar import as_scalar

        return self._return_or_inplace(
            cpp_rstrip(self._column, as_scalar(to_strip)), **kwargs
        )

    def wrap(self, width, **kwargs):
        """
        Wrap long strings in the Series/Index to be formatted in
        paragraphs with length less than a given width.

        Parameters
        ----------
        width : int
            Maximum line width.

        Returns
        -------
        Series or Index

        Notes
        -----
        The parameters `expand_tabsbool`, `replace_whitespace`,
        `drop_whitespace`, `break_long_words`, `break_on_hyphens`,
        `expand_tabsbool` are not yet supported and will raise a
        NotImplementedError if they are set to any value.

        This method currently achieves behavior matching R’s
        stringr library str_wrap function, the equivalent
        pandas implementation can be obtained using the
        following parameter setting:

            expand_tabs = False

            replace_whitespace = True

            drop_whitespace = True

            break_long_words = False

            break_on_hyphens = False
        """
        if not pd.api.types.is_integer(width):
            msg = f"width must be of integer type, not {type(width).__name__}"
            raise TypeError(msg)

        expand_tabs = kwargs.get("expand_tabs", None)
        if expand_tabs is True:
            raise NotImplementedError("`expand_tabs=True` is not supported")
        elif expand_tabs is None:
            warnings.warn(
                "wrap current implementation defaults to `expand_tabs`=False"
            )

        replace_whitespace = kwargs.get("replace_whitespace", True)
        if not replace_whitespace:
            raise NotImplementedError(
                "`replace_whitespace=False` is not supported"
            )

        drop_whitespace = kwargs.get("drop_whitespace", True)
        if not drop_whitespace:
            raise NotImplementedError(
                "`drop_whitespace=False` is not supported"
            )

        break_long_words = kwargs.get("break_long_words", None)
        if break_long_words is True:
            raise NotImplementedError(
                "`break_long_words=True` is not supported"
            )
        elif break_long_words is None:
            warnings.warn(
                "wrap current implementation defaults to \
                    `break_long_words`=False"
            )

        break_on_hyphens = kwargs.get("break_on_hyphens", None)
        if break_long_words is True:
            raise NotImplementedError(
                "`break_on_hyphens=True` is not supported"
            )
        elif break_on_hyphens is None:
            warnings.warn(
                "wrap current implementation defaults to \
                    `break_on_hyphens`=False"
            )

        return self._return_or_inplace(cpp_wrap(self._column, width), **kwargs)

    def count(self, pat, flags=0, **kwargs):
        """
        Count occurrences of pattern in each string of the Series/Index.

        This function is used to count the number of times a particular
        regex pattern is repeated in each of the string elements of the Series.

        Parameters
        ----------
        pat : str
            Valid regular expression.

        Returns
        -------
        Series or Index

        """
        if flags != 0:
            raise NotImplementedError("`flags` parameter is not yet supported")

        return self._return_or_inplace(
            cpp_count_re(self._column, pat), **kwargs
        )

    def findall(self, pat, flags=0, **kwargs):
        """
        Find all occurrences of pattern or regular expression in the
        Series/Index.

        Parameters
        ----------
        pat : str
            Pattern or regular expression.

        Returns
        -------
        DataFrame
            All non-overlapping matches of pattern or
            regular expression in each string of this Series/Index.

        """
        if flags != 0:
            raise NotImplementedError("`flags` parameter is not yet supported")

        kwargs.setdefault("expand", True)
        return self._return_or_inplace(
            cpp_findall(self._column, pat), **kwargs
        )

    def isempty(self, **kwargs):
        """
        Check whether each string is an empty string.

        Returns : Series or Index of bool
            Series or Index of boolean values with the same length as
            the original Series/Index.
        """
        return self._return_or_inplace(
            (self._parent == "").fillna(False), **kwargs
        )

    def isspace(self, **kwargs):
        """
        Check whether all characters in each string are whitespace.

        Returns : Series or Index of bool
            Series or Index of boolean values with the same length as
            the original Series/Index.
        """
        return self._return_or_inplace(cpp_isspace(self._column), **kwargs)

    def endswith(self, pat, **kwargs):
        """
        Test if the end of each string element matches a pattern.

        Parameters
        ----------
        pat : str
            Character sequence. Regular expressions are not accepted.

        Returns
        -------
        Series or Index of bool
            A Series of booleans indicating whether the given
            pattern matches the end of each string element.

        """
        if "na" in kwargs:
            warnings.warn(
                "`na` parameter is not yet supported, \
                as cudf uses native strings instead of Python objects"
            )

        if pat is None:
            result_col = column.column_empty(
                len(self._column), dtype="bool", masked=True
            )
        else:
            from cudf._lib.scalar import as_scalar

            result_col = cpp_endswith(self._column, as_scalar(pat, "str"))

        return self._return_or_inplace(result_col, **kwargs)

    def startswith(self, pat, **kwargs):
        """
        Test if the start of each string element matches a pattern.

        Parameters
        ----------
        pat : str
            Character sequence. Regular expressions are not accepted.

        Returns
        -------
        Series or Index of bool
            A Series of booleans indicating whether the given
            pattern matches the start of each string element.

        """
        if "na" in kwargs:
            warnings.warn(
                "`na` parameter is not yet supported, \
                as cudf uses native strings instead of Python objects"
            )

        if pat is None:
            result_col = column.column_empty(
                len(self._column), dtype="bool", masked=True
            )
        else:
            from cudf._lib.scalar import as_scalar

            result_col = cpp_startswith(self._column, as_scalar(pat, "str"))

        return self._return_or_inplace(result_col, **kwargs)

    def find(self, sub, start=0, end=None, **kwargs):
        """
        Return lowest indexes in each strings in the Series/Index
        where the substring is fully contained between [start:end].
        Return -1 on failure.

        Parameters
        ----------
        sub : str
            Substring being searched.

        start : int
            Left edge index.

        end : int
            Right edge index.

        Returns
        -------
        Series or Index of int

        """
        if not isinstance(sub, str):
            msg = "expected a string object, not {0}"
            raise TypeError(msg.format(type(sub).__name__))

        from cudf._lib.scalar import as_scalar

        if end is None:
            end = -1

        result_col = cpp_find(self._column, as_scalar(sub, "str"), start, end)

        return self._return_or_inplace(result_col, **kwargs)

    def rfind(self, sub, start=0, end=None, **kwargs):
        """
        Return highest indexes in each strings in the Series/Index
        where the substring is fully contained between [start:end].
        Return -1 on failure.

        Parameters
        ----------
        sub : str
            Substring being searched.

        start : int
            Left edge index.

        end : int
            Right edge index.

        Returns
        -------
        Series or Index of int

        """
        if not isinstance(sub, str):
            msg = "expected a string object, not {0}"
            raise TypeError(msg.format(type(sub).__name__))

        from cudf._lib.scalar import as_scalar

        if end is None:
            end = -1

        result_col = cpp_rfind(self._column, as_scalar(sub, "str"), start, end)

        return self._return_or_inplace(result_col, **kwargs)

    def index(self, sub, start=0, end=None, **kwargs):
        """
        Return lowest indexes in each strings where the substring
        is fully contained between [start:end]. This is the same
        as str.find except instead of returning -1, it raises a ValueError
        when the substring is not found.

        Parameters
        ----------
        sub : str
            Substring being searched.

        start : int
            Left edge index.

        end : int
            Right edge index.

        Returns
        -------
        Series or Index of object

        """
        if not isinstance(sub, str):
            msg = "expected a string object, not {0}"
            raise TypeError(msg.format(type(sub).__name__))

        from cudf._lib.scalar import as_scalar

        if end is None:
            end = -1

        result_col = cpp_find(self._column, as_scalar(sub, "str"), start, end)

        result = self._return_or_inplace(result_col, **kwargs)

        if (result == -1).any():
            raise ValueError("substring not found")
        else:
            return result

    def rindex(self, sub, start=0, end=None, **kwargs):
        """
        Return highest indexes in each strings where the substring
        is fully contained between [start:end]. This is the same
        as str.rfind except instead of returning -1, it raises a ValueError
        when the substring is not found.

        Parameters
        ----------
        sub : str
            Substring being searched.

        start : int
            Left edge index.

        end : int
            Right edge index.

        Returns
        -------
        Series or Index of object

        """
        if not isinstance(sub, str):
            msg = "expected a string object, not {0}"
            raise TypeError(msg.format(type(sub).__name__))

        from cudf._lib.scalar import as_scalar

        if end is None:
            end = -1

        result_col = cpp_rfind(self._column, as_scalar(sub, "str"), start, end)

        result = self._return_or_inplace(result_col, **kwargs)

        if (result == -1).any():
            raise ValueError("substring not found")
        else:
            return result

    def match(self, pat, case=True, flags=0, **kwargs):
        """
        Determine if each string matches a regular expression.

        Parameters
        ----------
        pat : str
            Character sequence or regular expression.

        Returns
        -------
        Series or Index of boolean values.

        """
        if case is not True:
            raise NotImplementedError("`case` parameter is not yet supported")
        elif flags != 0:
            raise NotImplementedError("`flags` parameter is not yet supported")

        if "na" in kwargs:
            warnings.warn(
                "`na` parameter is not yet supported, \
                as cudf uses native strings instead of Python objects"
            )

        return self._return_or_inplace(
            cpp_match_re(self._column, pat), **kwargs
        )

    def url_decode(self, **kwargs):
        """
        Returns a URL-decoded format of each string.
        No format checking is performed. All characters
        are expected to be encoded as UTF-8 hex values.

        Returns
        -------
        Series or Index.

        """

        return self._return_or_inplace(cpp_url_decode(self._column), **kwargs)

    def url_encode(self, **kwargs):
        """
        Returns a URL-encoded format of each string.
        No format checking is performed.
        All characters are encoded except for ASCII letters,
        digits, and these characters: ‘.’,’_’,’-‘,’~’.
        Encoding converts to hex using UTF-8 encoded bytes.

        Returns
        -------
        Series or Index.

        """
        return self._return_or_inplace(cpp_url_encode(self._column), **kwargs)

    def code_points(self, **kwargs):
        """
        Returns an array by filling it with the UTF-8 code point
        values for each character of each string.
        This function uses the len() method to determine
        the size of each sub-array of integers.

        Returns
        -------
        Series or Index.
        """
        from cudf.core.series import Series, Index

        new_col = cpp_code_points(self._column)
        if self._parent is None:
            return new_col
        elif isinstance(self._parent, Series):
            return Series(new_col, name=self._parent.name)
        elif isinstance(self._parent, Index):
            return column.as_index(new_col, name=self._parent.name)

    def translate(self, table, **kwargs):
        """
        Map all characters in the string through the given
        mapping table.

        Parameters
        ----------
        table : dict
            Table is a mapping of Unicode ordinals to Unicode
            ordinals, strings, or None.
            Unmapped characters are left untouched.
            str.maketrans() is a helper function for making translation tables.

        Returns
        -------
        Series or Index.
        """
        table = str.maketrans(table)
        return self._return_or_inplace(
            cpp_translate(self._column, table), **kwargs
        )

    def normalize_spaces(self, **kwargs):
        return self._return_or_inplace(
            cpp_normalize_spaces(self._column), **kwargs
        )

    def tokenize(self, delimiter="", **kwargs):
        delimiter = _massage_string_arg(delimiter, "delimiter", allow_col=True)
        kwargs.setdefault("retain_index", False)
        return self._return_or_inplace(
            cpp_tokenize(self._column, delimiter), **kwargs
        )

    def token_count(self, delimiter="", **kwargs):
        delimiter = _massage_string_arg(delimiter, "delimiter", allow_col=True)
        return self._return_or_inplace(
            cpp_count_tokens(self._column, delimiter), **kwargs
        )

    def ngrams(self, n=2, separator="_", **kwargs):
        separator = _massage_string_arg(separator, "separator")
        kwargs.setdefault("retain_index", False)
        return self._return_or_inplace(
            cpp_generate_ngrams(self._column, n, separator), **kwargs
        )

    def ngrams_tokenize(self, n=2, delimiter="", separator="_", **kwargs):
        delimiter = _massage_string_arg(delimiter, "delimiter")
        separator = _massage_string_arg(separator, "separator")
        kwargs.setdefault("retain_index", False)
        return self._return_or_inplace(
            cpp_ngrams_tokenize(self._column, n, delimiter, separator),
            **kwargs,
        )


def _massage_string_arg(value, name, allow_col=False):
    from cudf._lib.scalar import as_scalar, Scalar
    from cudf._lib.column import Column
    from cudf.utils.dtypes import is_string_dtype

    if isinstance(value, str):
        return as_scalar(value, dtype="str")

    if isinstance(value, Scalar) and is_string_dtype(value.dtype):
        return value

    allowed_types = ["Scalar"]

    if allow_col:
        if isinstance(value, list):
            return column.as_column(value, dtype="str")

        if isinstance(value, Column) and is_string_dtype(value.dtype):
            return value

        allowed_types.append("Column")

    raise ValueError(
        "Expected {} for {} but got {}".format(
            _expected_types_format(allowed_types), name, type(value)
        )
    )


def _expected_types_format(types):
    if len(types) == 1:
        return types[0]

    return ", ".join(types[:-1]) + ", or " + types[-1]


class StringColumn(column.ColumnBase):
    """Implements operations for Columns of String type
    """

    def __init__(
        self, mask=None, size=None, offset=0, null_count=None, children=()
    ):
        """
        Parameters
        ----------
        mask : Buffer
            The validity mask
        offset : int
            Data offset
        children : Tuple[Column]
            Two non-null columns containing the string data and offsets
            respectively
        """
        dtype = np.dtype("object")

        if size is None:
            for child in children:
                assert child.offset == 0

            if len(children) == 0:
                size = 0
            elif children[0].size == 0:
                size = 0
            else:
                # one less because the last element of offsets is the number of
                # bytes in the data buffer
                size = children[0].size - 1
            size = size - offset

        super().__init__(
            None,
            size,
            dtype,
            mask=mask,
            offset=offset,
            null_count=null_count,
            children=children,
        )

        # TODO: Remove these once NVStrings is fully deprecated / removed
        self._nvstrings = None
        self._nvcategory = None
        self._indices = None

    @property
    def base_size(self):
        if len(self.base_children) == 0:
            return 0
        else:
            return int(
                (self.base_children[0].size - 1)
                / self.base_children[0].dtype.itemsize
            )

    def set_base_data(self, value):
        if value is not None:
            raise RuntimeError(
                "StringColumns do not use data attribute of Column, use "
                "`set_base_children` instead"
            )
        else:
            super().set_base_data(value)

    def set_base_mask(self, value):
        super().set_base_mask(value)

        # TODO: Remove these once NVStrings is fully deprecated / removed
        self._indices = None
        self._nvcategory = None
        self._nvstrings = None

    def set_base_children(self, value):
        # TODO: Implement dtype validation of the children here somehow
        super().set_base_children(value)

        # TODO: Remove these once NVStrings is fully deprecated / removed
        self._indices = None
        self._nvcategory = None
        self._nvstrings = None

    @property
    def children(self):
        if self._children is None:
            if len(self.base_children) == 0:
                self._children = ()
            elif self.offset == 0 and self.base_children[0].size == (
                self.size + 1
            ):
                self._children = self.base_children
            else:
                # First get the base columns for chars and offsets
                chars_column = self.base_children[1]
                offsets_column = self.base_children[0]

                # Shift offsets column by the parent offset.
                offsets_column = column.build_column(
                    data=offsets_column.base_data,
                    dtype=offsets_column.dtype,
                    mask=offsets_column.base_mask,
                    size=self.size + 1,
                    offset=self.offset,
                )

                # Now run a subtraction binary op to shift all of the offsets
                # by the respective number of characters relative to the
                # parent offset
                chars_offset = libcudf.copying.get_element(offsets_column, 0)
                offsets_column = offsets_column.binary_operator(
                    "sub", chars_offset
                )

                # Shift the chars offset by the new first element of the
                # offsets column
                chars_size = libcudf.copying.get_element(
                    offsets_column, self.size
                )

                chars_column = column.build_column(
                    data=chars_column.base_data,
                    dtype=chars_column.dtype,
                    mask=chars_column.base_mask,
                    size=chars_size.value,
                    offset=chars_offset.value,
                )

                self._children = (offsets_column, chars_column)
        return self._children

    def __contains__(self, item):
        return True in self.str().contains(f"^{item}$")

    def str(self, parent=None):
        return StringMethods(self, parent=parent)

    def __sizeof__(self):
        n = 0
        if len(self.base_children) == 2:
            n += (
                self.base_children[0].__sizeof__()
                + self.base_children[1].__sizeof__()
            )
        if self.base_mask is not None:
            n += self.base_mask.size
        return n

    def _memory_usage(self, deep=False):
        if deep:
            return self.__sizeof__()
        else:
            return self.str().size() * self.dtype.itemsize

    def __len__(self):
        return self.size

    # TODO: Remove this once NVStrings is fully deprecated / removed
    @property
    def nvstrings(self):
        if self._nvstrings is None:
            if self.nullable:
                mask_ptr = self.mask_ptr
            else:
                mask_ptr = None
            if self.size == 0:
                self._nvstrings = nvstrings.to_device([])
            else:
                self._nvstrings = nvstrings.from_offsets(
                    self.children[1].data_ptr,
                    self.children[0].data_ptr,
                    self.size,
                    mask_ptr,
                    ncount=self.null_count,
                    bdevmem=True,
                )
        return self._nvstrings

    # TODO: Remove these once NVStrings is fully deprecated / removed
    @property
    def nvcategory(self):
        if self._nvcategory is None:
            import nvcategory as nvc

            self._nvcategory = nvc.from_strings(self.nvstrings)
        return self._nvcategory

    # TODO: Remove these once NVStrings is fully deprecated / removed
    @nvcategory.setter
    def nvcategory(self, nvc):
        self._nvcategory = nvc

    def _set_mask(self, value):
        # TODO: Remove these once NVStrings is fully deprecated / removed
        self._nvstrings = None
        self._nvcategory = None
        self._indices = None

        super()._set_mask(value)

    # TODO: Remove these once NVStrings is fully deprecated / removed
    @property
    def indices(self):
        if self._indices is None:
            out_col = column_empty(self.nvcategory.size(), dtype="int32")
            ptr = out_col.data_ptr
            self.nvcategory.values(devptr=ptr)
            self._indices = out_col.data_array_view
        return self._indices

    @property
    def _nbytes(self):
        if self.size == 0:
            return 0
        else:
            return self.children[1].size

    def as_numerical_column(self, dtype, **kwargs):

        mem_dtype = np.dtype(dtype)
        str_dtype = mem_dtype
        out_dtype = mem_dtype

        if mem_dtype.type is np.datetime64:
            if "format" not in kwargs:
                if len(self) > 0:
                    # infer on host from the first not na element
                    fmt = datetime.infer_format(self[self.notna()][0])
                    kwargs.update(format=fmt)
        kwargs.update(dtype=out_dtype)

        if str_dtype.kind in ("i"):

            if not cpp_is_integer(self).all():
                raise ValueError(
                    "Could not convert strings to integer \
                        type due to presence of non-integer values."
                )
        elif str_dtype.kind in ("f"):

            if not cpp_is_float(self).all():
                raise ValueError(
                    "Could not convert strings to float \
                        type due to presence of non-floating values."
                )

        return _str_to_numeric_typecast_functions[str_dtype](self, **kwargs)

    def as_datetime_column(self, dtype, **kwargs):
        return self.as_numerical_column(dtype, **kwargs)

    def as_string_column(self, dtype, **kwargs):
        return self

    def to_arrow(self):
        if len(self) == 0:
            sbuf = np.empty(0, dtype="int8")
            obuf = np.empty(0, dtype="int32")
            nbuf = None
        else:
            sbuf = self.children[1].data.to_host_array().view("int8")
            obuf = self.children[0].data.to_host_array().view("int32")
            nbuf = None
            if self.null_count > 0:
                nbuf = self.mask.to_host_array().view("int8")
                nbuf = pa.py_buffer(nbuf)

        sbuf = pa.py_buffer(sbuf)
        obuf = pa.py_buffer(obuf)

        if self.null_count == len(self):
            return pa.NullArray.from_buffers(
                pa.null(), len(self), [pa.py_buffer((b""))], self.null_count
            )
        else:
            return pa.StringArray.from_buffers(
                len(self), obuf, sbuf, nbuf, self.null_count
            )

    def to_pandas(self, index=None):
        pd_series = self.to_arrow().to_pandas()
        if index is not None:
            pd_series.index = index
        return pd_series

    def to_array(self, fillna=None):
        """Get a dense numpy array for the data.

        Notes
        -----

        if ``fillna`` is ``None``, null values are skipped.  Therefore, the
        output size could be smaller.

        Raises
        ------
        ``NotImplementedError`` if there are nulls
        """
        if fillna is not None:
            warnings.warn("fillna parameter not supported for string arrays")

        return self.to_arrow().to_pandas().values

    def __array__(self, dtype=None):
        raise TypeError(
            "Implicit conversion to a host NumPy array via __array__ is not allowed, \
            Conversion to GPU array in strings is not yet supported.\nTo \
            explicitly construct a host array, consider using .to_array()"
        )

    def serialize(self):
        header = {"null_count": self.null_count}
        header["type-serialized"] = pickle.dumps(type(self))
        frames = []
        sub_headers = []

        for item in self.children:
            sheader, sframes = item.serialize()
            sub_headers.append(sheader)
            frames.extend(sframes)

        if self.null_count > 0:
            frames.append(self.mask)

        header["subheaders"] = sub_headers
        header["frame_count"] = len(frames)
        return header, frames

    @classmethod
    def deserialize(cls, header, frames):
        # Deserialize the mask, value, and offset frames
        buffers = [Buffer(each_frame) for each_frame in frames]

        if header["null_count"] > 0:
            nbuf = buffers[2]
        else:
            nbuf = None

        children = []
        for h, b in zip(header["subheaders"], buffers[:2]):
            column_type = pickle.loads(h["type-serialized"])
            children.append(column_type.deserialize(h, [b]))

        col = column.build_column(
            data=None, dtype="str", mask=nbuf, children=tuple(children)
        )
        return col

    def find_and_replace(self, to_replace, replacement, all_nan):
        """
        Return col with *to_replace* replaced with *value*
        """
        to_replace = column.as_column(to_replace, dtype=self.dtype)
        replacement = column.as_column(replacement, dtype=self.dtype)
        return libcudf.replace.replace(self, to_replace, replacement)

    def fillna(self, fill_value):
        if not is_scalar(fill_value):
            fill_value = column.as_column(fill_value, dtype=self.dtype)
        return libcudf.replace.replace_nulls(self, fill_value, dtype="object")

    def _find_first_and_last(self, value):
        found_indices = self.str().contains(f"^{value}$")
        found_indices = libcudf.unary.cast(found_indices, dtype=np.int32)
        first = column.as_column(found_indices).find_first_value(1)
        last = column.as_column(found_indices).find_last_value(1)
        return first, last

    def find_first_value(self, value, closest=False):
        return self._find_first_and_last(value)[0]

    def find_last_value(self, value, closest=False):
        return self._find_first_and_last(value)[1]

    def normalize_binop_value(self, other):
        if isinstance(other, column.Column):
            return other.astype(self.dtype)
        elif isinstance(other, str) or other is None:
            col = utils.scalar_broadcast_to(
                other, size=len(self), dtype="object"
            )
            return col
        else:
            raise TypeError("cannot broadcast {}".format(type(other)))

    def default_na_value(self):
        return None

    def binary_operator(self, op, rhs, reflect=False):
        lhs = self
        if reflect:
            lhs, rhs = rhs, lhs
        if isinstance(rhs, StringColumn) and op == "add":
            return lhs.str().cat(others=rhs)
        elif op in ("eq", "ne", "gt", "lt", "ge", "le"):
            return _string_column_binop(self, rhs, op=op, out_dtype="bool")
        else:
            msg = "{!r} operator not supported between {} and {}"
            raise TypeError(msg.format(op, type(self), type(rhs)))

    def sum(self, dtype=None):
        # Should we be raising here? Pandas can't handle the mix of strings and
        # None and throws, but we already have a test that looks to ignore
        # nulls and returns anyway.

        # if self.null_count > 0:
        #     raise ValueError("Cannot get sum of string column with nulls")

        if len(self) == 0:
            return ""
        return decode(self.children[1].data.to_host_array(), encoding="utf-8")

    @property
    def is_unique(self):
        return len(self.unique()) == len(self)

    @property
    def __cuda_array_interface__(self):
        raise NotImplementedError(
            "Strings are not yet supported via `__cuda_array_interface__`"
        )

    def _mimic_inplace(self, other_col, inplace=False):
        out = super()._mimic_inplace(other_col, inplace=inplace)
        if inplace:
            # TODO: Remove these once NVStrings is fully deprecated / removed
            self._nvstrings = other_col._nvstrings
            self._nvcategory = other_col._nvcategory
            self._indices = other_col._indices

        return out


@annotate("BINARY_OP", color="orange", domain="cudf_python")
def _string_column_binop(lhs, rhs, op, out_dtype):
    out = libcudf.binaryop.binaryop(lhs=lhs, rhs=rhs, op=op, dtype=out_dtype)
    return out


def _get_cols_list(others):
    from cudf.core import Series, Index
    from cudf.core.column import as_column

    if (
        is_list_like(others)
        and len(others) > 0
        and (
            is_list_like(others[0])
            or isinstance(others[0], (Series, Index, pd.Series, pd.Index))
        )
    ):
        """
        If others is a list-like object (in our case lists & tuples)
        just another Series/Index, great go ahead with concatenation.
        """
        cols_list = [as_column(frame, dtype="str") for frame in others]
        return cols_list
    elif others is not None:
        return [as_column(others, dtype="str")]
    else:
        raise TypeError(
            "others must be Series, Index, DataFrame, np.ndarrary "
            "or list-like (either containing only strings or "
            "containing only objects of type Series/Index/"
            "np.ndarray[1-dim])"
        )<|MERGE_RESOLUTION|>--- conflicted
+++ resolved
@@ -151,11 +151,7 @@
 
 class StringMethods(object):
     """
-<<<<<<< HEAD
-    This mimicks pandas ``df.str`` interface.
-=======
-    This mimics pandas `df.str` interface.
->>>>>>> 839bed5b
+    This mimics pandas ``df.str`` interface.
     """
 
     def __init__(self, column, parent=None):
