# Copyright (c) 2018-2020, NVIDIA CORPORATION.

import numpy as np
import pandas as pd
import pyarrow as pa
from pandas.api.types import is_integer_dtype

import rmm

import cudf._lib as libcudf
import cudf._libxx as libcudfxx
from cudf.core._sort import get_sorted_inds
from cudf.core.buffer import Buffer
from cudf.core.column import as_column, column
from cudf.utils import cudautils, utils
from cudf.utils.dtypes import (
    min_numeric_column_type,
    min_signed_type,
    np_to_pa_dtype,
    numeric_normalize_types,
)


class NumericalColumn(column.ColumnBase):
    def __init__(self, data, dtype, mask=None, size=None, offset=0):
        """
        Parameters
        ----------
        data : Buffer
        dtype : np.dtype
            The dtype associated with the data Buffer
        mask : Buffer, optional
        """
        dtype = np.dtype(dtype)
        if data.size % dtype.itemsize:
            raise ValueError("Buffer size must be divisible by element size")
        if size is None:
            size = data.size // dtype.itemsize
            size = size - offset
        super().__init__(
            data, size=size, dtype=dtype, mask=mask, offset=offset
        )

    def __contains__(self, item):
        """
        Returns True if column contains item, else False.
        """
        # Handles improper item types
        # Fails if item is of type None, so the handler.
        try:
            if np.can_cast(item, self.data_array_view.dtype):
                item = self.data_array_view.dtype.type(item)
            else:
                return False
        except Exception:
            return False
        # TODO: Use `scalar`-based `contains` wrapper
        return libcudfxx.search.contains(
            self, column.as_column([item], dtype=self.dtype)
        ).any()

    def binary_operator(self, binop, rhs, reflect=False):
        int_dtypes = [
            np.dtype("int8"),
            np.dtype("int16"),
            np.dtype("int32"),
            np.dtype("int64"),
        ]
        tmp = rhs
        if reflect:
            tmp = self
        if isinstance(rhs, NumericalColumn) or np.isscalar(rhs):
            out_dtype = np.result_type(self.dtype, rhs.dtype)
            if binop in ["mod", "floordiv"]:
                if (tmp.dtype in int_dtypes) and (
                    (np.isscalar(tmp) and (0 == tmp))
                    or ((isinstance(tmp, NumericalColumn)) and (0.0 in tmp))
                ):
                    out_dtype = np.dtype("float_")
        elif rhs is None:
            out_dtype = self.dtype
        else:
            msg = "{!r} operator not supported between {} and {}"
            raise TypeError(msg.format(binop, type(self), type(rhs)))
        return _numeric_column_binop(
            lhs=self, rhs=rhs, op=binop, out_dtype=out_dtype, reflect=reflect
        )

    def unary_operator(self, unaryop):
        return _numeric_column_unaryop(self, op=unaryop)

    def unordered_compare(self, cmpop, rhs):
        return _numeric_column_compare(self, rhs, op=cmpop)

    def ordered_compare(self, cmpop, rhs):
        return _numeric_column_compare(self, rhs, op=cmpop)

    def _apply_scan_op(self, op):
        return libcudfxx.reduce.scan(op, self, True)

    def normalize_binop_value(self, other):
        if other is None:
            return other
        other_dtype = np.min_scalar_type(other)
        if other_dtype.kind in "biuf":
            other_dtype = np.promote_types(self.dtype, other_dtype)
            if other_dtype == np.dtype("float16"):
                other = np.dtype("float32").type(other)
                other_dtype = other.dtype
            if other_dtype.kind in "u":
                other_dtype = min_signed_type(other)
            if np.isscalar(other):
                other = np.dtype(other_dtype).type(other)
                return other
            else:
                ary = utils.scalar_broadcast_to(
                    other, size=len(self), dtype=other_dtype
                )
                return column.build_column(
                    data=Buffer.from_array_lik(ary),
                    dtype=ary.dtype,
                    mask=self.mask,
                )
        else:
            raise TypeError("cannot broadcast {}".format(type(other)))

    def as_string_column(self, dtype, **kwargs):
        from cudf.core.column import string, as_column

        if len(self) > 0:
            return string._numeric_to_str_typecast_functions[
                np.dtype(self.dtype)
            ](self, **kwargs)
        else:
            return as_column([], dtype="object")

    def as_datetime_column(self, dtype, **kwargs):
        from cudf.core.column import build_column

        return build_column(
            data=self.astype("int64").base_data, dtype=dtype, mask=self.mask
        )

    def as_numerical_column(self, dtype, **kwargs):
<<<<<<< HEAD
        return libcudf.typecast.cast(self, dtype)
=======
        dtype = np.dtype(dtype)
        if dtype == self.dtype:
            return self
        return libcudfxx.unary.cast(self, dtype)
>>>>>>> d05d25a1

    def sort_by_values(self, ascending=True, na_position="last"):
        sort_inds = get_sorted_inds(self, ascending, na_position)
        col_keys = self[sort_inds]
        col_inds = column.build_column(
            sort_inds.base_data, dtype=sort_inds.dtype, mask=sort_inds.base_mask, offset=sort_inds.offset
        )
        return col_keys, col_inds

    def to_pandas(self, index=None):
        if self.has_nulls and self.dtype == np.bool:
            # Boolean series in Pandas that contains None/NaN is of dtype
            # `np.object`, which is not natively supported in GDF.
            ret = self.astype(np.int8).to_array(fillna=-1)
            ret = pd.Series(ret, index=index)
            ret = ret.where(ret >= 0, other=None)
            ret.replace(to_replace=1, value=True, inplace=True)
            ret.replace(to_replace=0, value=False, inplace=True)
            return ret
        else:
            return pd.Series(self.to_array(fillna="pandas"), index=index)

    def to_arrow(self):
        mask = None
        if self.nullable:
            mask = pa.py_buffer(self.mask_array_view.copy_to_host())
        data = pa.py_buffer(self.data_array_view.copy_to_host())
        pa_dtype = np_to_pa_dtype(self.dtype)
        out = pa.Array.from_buffers(
            type=pa_dtype,
            length=len(self),
            buffers=[mask, data],
            null_count=self.null_count,
        )
        if self.dtype == np.bool:
            return out.cast(pa.bool_())
        else:
            return out

    def unique(self, method="sort"):
        # method variable will indicate what algorithm to use to
        # calculate unique, not used right now
        if method != "sort":
            msg = "non sort based unique() not implemented yet"
            raise NotImplementedError(msg)
        segs, sortedvals = self._unique_segments()
        # gather result
        out_col = column.as_column(sortedvals)[segs]
        return out_col

    def all(self):
        return bool(libcudfxx.reduce.reduce("all", self, dtype=np.bool_))

    def any(self):
        if self.valid_count == 0:
            return False
        return bool(libcudfxx.reduce.reduce("any", self, dtype=np.bool_))

    def min(self, dtype=None):
        return libcudfxx.reduce.reduce("min", self, dtype=dtype)

    def max(self, dtype=None):
        return libcudfxx.reduce.reduce("max", self, dtype=dtype)

    def sum(self, dtype=None):
        return libcudfxx.reduce.reduce("sum", self, dtype=dtype)

    def product(self, dtype=None):
        return libcudfxx.reduce.reduce("product", self, dtype=dtype)

    def mean(self, dtype=np.float64):
        return libcudfxx.reduce.reduce("mean", self, dtype=dtype)

    def var(self, ddof=1, dtype=np.float64):
        return libcudfxx.reduce.reduce("var", self, dtype=dtype, ddof=ddof)

    def std(self, ddof=1, dtype=np.float64):
        return libcudfxx.reduce.reduce("std", self, dtype=dtype, ddof=ddof)

    def sum_of_squares(self, dtype=None):
        return libcudfxx.reduce.reduce("sum_of_squares", self, dtype=dtype)

    def round(self, decimals=0):
        if decimals < 0:
            msg = "Decimal values < 0 are not yet supported."
            raise NotImplementedError(msg)

        if np.issubdtype(self.dtype, np.integer):
            return self

        data = Buffer(cudautils.apply_round(self.data_array_view, decimals))
        return column.build_column(data=data, dtype=self.dtype, mask=self.mask)

    def applymap(self, udf, out_dtype=None):
        """Apply a elemenwise function to transform the values in the Column.

        Parameters
        ----------
        udf : function
            Wrapped by numba jit for call on the GPU as a device function.
        out_dtype  : numpy.dtype; optional
            The dtype for use in the output.
            By default, use the same dtype as *self.dtype*.

        Returns
        -------
        result : Column
            The mask is preserved.
        """
        if out_dtype is None:
            out_dtype = self.dtype
        out = column.column_applymap(udf=udf, column=self, out_dtype=out_dtype)
        return out

    def default_na_value(self):
        """Returns the default NA value for this column
        """
        dkind = self.dtype.kind
        if dkind == "f":
            return self.dtype.type(np.nan)
        elif dkind in "iu":
            return -1
        elif dkind == "b":
            return False
        else:
            raise TypeError(
                "numeric column of {} has no NaN value".format(self.dtype)
            )

    def find_and_replace(self, to_replace, replacement, all_nan):
        """
        Return col with *to_replace* replaced with *value*.
        """
        to_replace_col = _normalize_find_and_replace_input(
            self.dtype, to_replace
        )
        if all_nan:
            replacement_col = column.as_column(replacement, dtype=self.dtype)
        else:
            replacement_col = _normalize_find_and_replace_input(
                self.dtype, replacement
            )
        if len(replacement_col) == 1 and len(to_replace_col) > 1:
            replacement_col = column.as_column(
                utils.scalar_broadcast_to(
                    replacement[0], (len(to_replace_col),), self.dtype
                )
            )
        replaced = self.copy()
        to_replace_col, replacement_col, replaced = numeric_normalize_types(
            to_replace_col, replacement_col, replaced
        )
        return libcudfxx.replace.replace(
            replaced, to_replace_col, replacement_col
        )

    def fillna(self, fill_value):
        """
        Fill null values with *fill_value*
        """
        if np.isscalar(fill_value):
            # castsafely to the same dtype as self
            fill_value_casted = self.dtype.type(fill_value)
            if not np.isnan(fill_value) and (fill_value_casted != fill_value):
                raise TypeError(
                    "Cannot safely cast non-equivalent {} to {}".format(
                        type(fill_value).__name__, self.dtype.name
                    )
                )
            fill_value = fill_value_casted
        else:
            fill_value = column.as_column(fill_value, nan_as_null=False)
            # cast safely to the same dtype as self
            if is_integer_dtype(self.dtype):
                fill_value = _safe_cast_to_int(fill_value, self.dtype)
            else:
                fill_value = fill_value.astype(self.dtype)
        result = libcudfxx.replace.replace_nulls(self, fill_value)
        result = column.build_column(result.base_data, result.dtype, mask=None, offset=result.offset)

        return result

    def find_first_value(self, value, closest=False):
        """
        Returns offset of first value that matches. For monotonic
        columns, returns the offset of the first larger value
        if closest=True.
        """
        found = 0
        if len(self):
            found = cudautils.find_first(self.data_array_view, value)
        if found == -1 and self.is_monotonic and closest:
            if value < self.min():
                found = 0
            elif value > self.max():
                found = len(self)
            else:
                found = cudautils.find_first(
                    self.data_array_view, value, compare="gt"
                )
                if found == -1:
                    raise ValueError("value not found")
        elif found == -1:
            raise ValueError("value not found")
        return found

    def find_last_value(self, value, closest=False):
        """
        Returns offset of last value that matches. For monotonic
        columns, returns the offset of the last smaller value
        if closest=True.
        """
        found = 0
        if len(self):
            found = cudautils.find_last(self.data_array_view, value)
        if found == -1 and self.is_monotonic and closest:
            if value < self.min():
                found = -1
            elif value > self.max():
                found = len(self) - 1
            else:
                found = cudautils.find_last(
                    self.data_array_view, value, compare="lt"
                )
                if found == -1:
                    raise ValueError("value not found")
        elif found == -1:
            raise ValueError("value not found")
        return found

    def can_cast_safely(self, to_dtype):
        """
        Returns true if all the values in self can be
        safely cast to dtype
        """
        if self.dtype.kind == to_dtype.kind:
            if self.dtype <= to_dtype:
                return True
            else:
                # Kinds are the same but to_dtype is smaller
                if "float" in to_dtype.name:
                    info = np.finfo(to_dtype)
                elif "int" in to_dtype.name:
                    info = np.iinfo(to_dtype)
                min_, max_ = info.min, info.max

                if (self.min() > min_) and (self.max() < max_):
                    return True
                else:
                    return False

        # want to cast int to float
        elif to_dtype.kind == "f" and self.dtype.kind == "i":
            info = np.finfo(to_dtype)
            biggest_exact_int = 2 ** (info.nmant + 1)
            if (self.min() >= -biggest_exact_int) and (
                self.max() <= biggest_exact_int
            ):
                return True
            else:
                from cudf import Series

                if (
                    Series(self).astype(to_dtype).astype(self.dtype)
                    == Series(self)
                ).all():
                    return True
                else:
                    return False

        # want to cast float to int:
        elif to_dtype.kind == "i" and self.dtype.kind == "f":
            info = np.iinfo(to_dtype)
            min_, max_ = info.min, info.max
            # best we can do is hope to catch it here and avoid compare
            if (self.min() >= min_) and (self.max() <= max_):
                from cudf import Series

                if (Series(self) % 1 == 0).all():
                    return True
                else:
                    return False
            else:
                return False


def _numeric_column_binop(lhs, rhs, op, out_dtype, reflect=False):
    if reflect:
        lhs, rhs = rhs, lhs
    libcudf.nvtx.nvtx_range_push("CUDF_BINARY_OP", "orange")
    # Allocate output
    masked = False
    if np.isscalar(lhs):
        masked = rhs.nullable
        row_count = len(rhs)
    elif np.isscalar(rhs):
        masked = lhs.nullable
        row_count = len(lhs)
    elif rhs is None:
        masked = True
        row_count = len(lhs)
    elif lhs is None:
        masked = True
        row_count = len(rhs)
    else:
        masked = lhs.nullable or rhs.nullable
        row_count = len(lhs)

    is_op_comparison = op in ["lt", "gt", "le", "ge", "eq", "ne"]

    out = column.column_empty(row_count, dtype=out_dtype, masked=masked)

    _ = libcudf.binops.apply_op(lhs, rhs, out, op)

    if is_op_comparison:
        out = out.fillna(op == "ne")

    libcudf.nvtx.nvtx_range_pop()
    return out


def _numeric_column_unaryop(operand, op):
    if callable(op):
        return libcudfxx.transform.transform(operand, op)

    op = libcudfxx.unary.UnaryOp[op.upper()]
    return libcudfxx.unary.unary_operation(operand, op)


def _numeric_column_compare(lhs, rhs, op):
    return _numeric_column_binop(lhs, rhs, op, out_dtype=np.bool_)


def _safe_cast_to_int(col, dtype):
    """
    Cast given NumericalColumn to given integer dtype safely.
    """
    assert is_integer_dtype(dtype)

    if col.dtype == dtype:
        return col

    new_col = col.astype(dtype)
    if new_col.unordered_compare("eq", col).all():
        return new_col
    else:
        raise TypeError(
            "Cannot safely cast non-equivalent {} to {}".format(
                col.dtype.type.__name__, np.dtype(dtype).type.__name__
            )
        )


def _normalize_find_and_replace_input(input_column_dtype, col_to_normalize):
    normalized_column = column.as_column(col_to_normalize)
    col_to_normalize_dtype = normalized_column.dtype
    if isinstance(col_to_normalize, list):
        col_to_normalize_dtype = min_numeric_column_type(normalized_column)
        # Scalar case
        if len(col_to_normalize) == 1:
            col_to_normalize_casted = input_column_dtype.type(
                col_to_normalize[0]
            )
            if not np.isnan(col_to_normalize_casted) and (
                col_to_normalize_casted != col_to_normalize[0]
            ):
                raise TypeError(
                    f"Cannot safely cast non-equivalent "
                    f"{col_to_normalize[0]} "
                    f"to {input_column_dtype.name}"
                )
            else:
                col_to_normalize_dtype = input_column_dtype
    elif hasattr(col_to_normalize, "dtype"):
        col_to_normalize_dtype = col_to_normalize.dtype
    else:
        raise TypeError(f"Type {type(col_to_normalize)} not supported")

    if (
        col_to_normalize_dtype.kind == "f" and input_column_dtype.kind == "i"
    ) or (col_to_normalize_dtype > input_column_dtype):
        raise TypeError(
            f"Potentially unsafe cast for non-equivalent "
            f"{col_to_normalize_dtype.name} "
            f"to {input_column_dtype.name}"
        )
    return normalized_column.astype(input_column_dtype)


def digitize(column, bins, right=False):
    """Return the indices of the bins to which each value in column belongs.

    Parameters
    ----------
    column : Column
        Input column.
    bins : np.array
        1-D monotonically increasing array of bins with same type as `column`.
    right : bool
        Indicates whether interval contains the right or left bin edge.

    Returns
    -------
    A device array containing the indices
    """
    assert column.dtype == bins.dtype
    bins_buf = Buffer(rmm.to_device(bins))
    bin_col = NumericalColumn(data=bins_buf, dtype=bins.dtype)
    return as_column(
        libcudfxx.sort.digitize(column.as_frame(), bin_col.as_frame(), right)
    )<|MERGE_RESOLUTION|>--- conflicted
+++ resolved
@@ -142,14 +142,10 @@
         )
 
     def as_numerical_column(self, dtype, **kwargs):
-<<<<<<< HEAD
-        return libcudf.typecast.cast(self, dtype)
-=======
         dtype = np.dtype(dtype)
         if dtype == self.dtype:
             return self
         return libcudfxx.unary.cast(self, dtype)
->>>>>>> d05d25a1
 
     def sort_by_values(self, ascending=True, na_position="last"):
         sort_inds = get_sorted_inds(self, ascending, na_position)
