--- conflicted
+++ resolved
@@ -4857,21 +4857,7 @@
         """{docstring}"""
 
         if not include and not exclude:
-<<<<<<< HEAD
             default_include = [np.number, "datetime"]
-=======
-            default_include = [np.number]
-            if datetime_is_numeric:
-                default_include.append("datetime")
-            else:
-                # Do not remove until pandas 2.0 support is added.
-                warnings.warn(
-                    "`datetime_is_numeric` is deprecated. Specify "
-                    "`datetime_is_numeric=True` to silence this "
-                    "warning and adopt the future behavior now.",
-                    FutureWarning,
-                )
->>>>>>> 2aa0babd
             data_to_describe = self.select_dtypes(include=default_include)
             if data_to_describe._num_columns == 0:
                 data_to_describe = self
@@ -5808,7 +5794,6 @@
                     "skew",
                 )
 
-<<<<<<< HEAD
                 if op in numeric_ops:
                     if numeric_only:
                         try:
@@ -5822,21 +5807,6 @@
                             )
                     elif any(
                         not is_numeric_dtype(self._data[name])
-=======
-                if numeric_only is None and op in numeric_ops:
-                    # Do not remove until pandas 2.0 support is added.
-                    warnings.warn(
-                        f"The default value of numeric_only in DataFrame.{op} "
-                        "is deprecated. In a future version, it will default "
-                        "to False. In addition, specifying "
-                        "'numeric_only=None' is deprecated. Select only valid "
-                        "columns or specify the value of numeric_only to "
-                        "silence this warning.",
-                        FutureWarning,
-                    )
-                    numeric_cols = (
-                        name
->>>>>>> 2aa0babd
                         for name in self._data.names
                     ):
                         raise TypeError(
