# Copyright (c) 2018, NVIDIA CORPORATION.

# cython: profile=False
# distutils: language = c++
# cython: embedsignature = True
# cython: language_level = 3

from cudf.bindings.dlpack cimport DLManagedTensor

from libcpp cimport bool
from libc.stdint cimport (  # noqa: E211
    uint8_t,
    uint32_t,
    int64_t,
    int32_t,
    int16_t,
    int8_t,
    uintptr_t
)
from libcpp.vector cimport vector

# Utility functions to build gdf_columns, gdf_context and error handling

cpdef get_ctype_ptr(obj)
cpdef get_column_data_ptr(obj)
cpdef get_column_valid_ptr(obj)

cdef gdf_dtype get_dtype(dtype)

cdef get_scalar_value(gdf_scalar scalar)

cdef gdf_column* column_view_from_column(col, col_name=*) except? NULL
cdef gdf_column* column_view_from_NDArrays(
    size,
    data,
    mask,
    dtype,
    null_count
) except? NULL
cdef gdf_scalar* gdf_scalar_from_scalar(val, dtype=*) except? NULL
cdef gdf_column_to_column_mem(gdf_column* input_col)
cdef update_nvstrings_col(col, uintptr_t category_ptr)
cdef gdf_column* column_view_from_string_column(col, col_name=*) except? NULL
cdef gdf_column** cols_view_from_cols(cols)
cdef free_table(cudf_table* table0, gdf_column** cols)

cdef gdf_context* create_context_view(
    flag_sorted,
    method,
    flag_distinct,
    flag_sort_result,
    flag_sort_inplace,
    null_sort_behavior
)

cpdef uintptr_t column_view_pointer(col)

cpdef check_gdf_error(errcode)

# Import cudf.h header to import all functions
# First version of bindings has no changes to the cudf.h header, so this file
# mirrors the structure in cpp/include

cdef extern from "cudf.h" nogil:

    ctypedef int           gdf_size_type
    ctypedef gdf_size_type gdf_index_type
    ctypedef unsigned char gdf_valid_type
    ctypedef char          gdf_bool8
    ctypedef long          gdf_date64
    ctypedef int           gdf_date32
    ctypedef long          gdf_timestamp
    ctypedef int           gdf_category
    ctypedef int           gdf_nvstring_category

    ctypedef enum gdf_dtype:
        GDF_invalid=0,
        GDF_INT8,
        GDF_INT16,
        GDF_INT32,
        GDF_INT64,
        GDF_FLOAT32,
        GDF_FLOAT64,
        GDF_BOOL8,
        GDF_DATE32,
        GDF_DATE64,
        GDF_TIMESTAMP,
        GDF_CATEGORY,
        GDF_STRING,
        GDF_STRING_CATEGORY,
        N_GDF_TYPES,

    ctypedef enum gdf_error:
        GDF_SUCCESS=0,
        GDF_CUDA_ERROR,
        GDF_UNSUPPORTED_DTYPE,
        GDF_COLUMN_SIZE_MISMATCH,
        GDF_COLUMN_SIZE_TOO_BIG,
        GDF_DATASET_EMPTY,
        GDF_VALIDITY_MISSING,
        GDF_VALIDITY_UNSUPPORTED,
        GDF_INVALID_API_CALL,
        GDF_JOIN_DTYPE_MISMATCH,
        GDF_JOIN_TOO_MANY_COLUMNS,
        GDF_DTYPE_MISMATCH,
        GDF_UNSUPPORTED_METHOD,
        GDF_INVALID_AGGREGATOR,
        GDF_INVALID_HASH_FUNCTION,
        GDF_PARTITION_DTYPE_MISMATCH,
        GDF_HASH_TABLE_INSERT_FAILURE,
        GDF_UNSUPPORTED_JOIN_TYPE,
        GDF_C_ERROR,
        GDF_FILE_ERROR,
        GDF_MEMORYMANAGER_ERROR,
        GDF_UNDEFINED_NVTX_COLOR,
        GDF_NULL_NVTX_NAME,
        GDF_NOTIMPLEMENTED_ERROR,
        N_GDF_ERRORS

    ctypedef enum gdf_time_unit:
        TIME_UNIT_NONE=0
        TIME_UNIT_s,
        TIME_UNIT_ms,
        TIME_UNIT_us,
        TIME_UNIT_ns

    ctypedef struct gdf_dtype_extra_info:
        gdf_time_unit time_unit
        void *category

    ctypedef struct gdf_column:
        void *data
        gdf_valid_type *valid
        gdf_size_type size
        gdf_dtype dtype
        gdf_size_type null_count
        gdf_dtype_extra_info dtype_info
        char *col_name

    ctypedef enum gdf_null_sort_behavior:
        GDF_NULL_AS_LARGEST = 0,
        GDF_NULL_AS_SMALLEST,

    ctypedef enum gdf_method:
        GDF_SORT = 0,
        GDF_HASH,
        N_GDF_METHODS,

    ctypedef enum gdf_quantile_method:
        GDF_QUANT_LINEAR =0,
        GDF_QUANT_LOWER,
        GDF_QUANT_HIGHER,
        GDF_QUANT_MIDPOINT,
        GDF_QUANT_NEAREST,
        N_GDF_QUANT_METHODS,

    ctypedef enum gdf_agg_op:
        GDF_SUM = 0,
        GDF_MIN,
        GDF_MAX,
        GDF_AVG,
        GDF_COUNT,
        GDF_COUNT_DISTINCT,
        N_GDF_AGG_OPS,

    ctypedef enum gdf_color:
        GDF_GREEN = 0,
        GDF_BLUE,
        GDF_YELLOW,
        GDF_PURPLE,
        GDF_CYAN,
        GDF_RED,
        GDF_WHITE,
        GDF_DARK_GREEN,
        GDF_ORANGE,
        GDF_NUM_COLORS,

    ctypedef struct gdf_context:
        int flag_sorted
        gdf_method flag_method
        int flag_distinct
        int flag_sort_result
        int flag_sort_inplace

    ctypedef enum window_function_type:
        GDF_WINDOW_RANGE,
        GDF_WINDOW_ROW

    ctypedef enum window_reduction_type:
        GDF_WINDOW_AVG,
        GDF_WINDOW_SUM,
        GDF_WINDOW_MAX,
        GDF_WINDOW_MIN,
        GDF_WINDOW_COUNT,
        GDF_WINDOW_STDDEV,
        GDF_WINDOW_VA

    ctypedef union gdf_data:
        signed char   si08
        short         si16
        int           si32
        long          si64
        float         fp32
        double        fp64
        char          b08
        gdf_date32    dt32
        gdf_date64    dt64
        gdf_timestamp tmst

    ctypedef struct gdf_scalar:
        gdf_data  data
        gdf_dtype dtype
        bool      is_valid

    cdef gdf_size_type gdf_column_sizeof() except +

    cdef gdf_error gdf_column_view(
        gdf_column *column,
        void *data,
        gdf_valid_type *valid,
        gdf_size_type size,
        gdf_dtype dtype
    ) except +

    cdef gdf_error gdf_column_view_augmented(
        gdf_column *column,
        void *data,
        gdf_valid_type *valid,
        gdf_size_type size,
        gdf_dtype dtype,
        gdf_size_type null_count,
        gdf_dtype_extra_info extra_info
    ) except +

    cdef gdf_error gdf_column_free(gdf_column *column) except +

    cdef gdf_error gdf_context_view(
        gdf_context *context,
        int flag_sorted,
        gdf_method flag_method,
        int flag_distinct,
        int flag_sort_result,
        int flag_sort_inplace,
        gdf_null_sort_behavior flag_null_sort_behavior
    ) except +

    cdef const char * gdf_error_get_name(gdf_error errcode) except +

    cdef int gdf_cuda_last_error() except +
    cdef const char * gdf_cuda_error_string(int cuda_error) except +
    cdef const char * gdf_cuda_error_name(int cuda_error) except +

<<<<<<< HEAD
    cdef gdf_error gdf_validity_and(gdf_column *lhs, gdf_column *rhs, gdf_column *output) except +

    cdef gdf_error gdf_group_by_sum(int ncols,
                               gdf_column** cols,
                               gdf_column* col_agg,
                               gdf_column* out_col_indices,
                               gdf_column** out_col_values,

                               gdf_column* out_col_agg,
                               gdf_context* ctxt) except +

    cdef gdf_error gdf_group_by_min(int ncols,
                               gdf_column** cols,
                               gdf_column* col_agg,
                               gdf_column* out_col_indices,
                               gdf_column** out_col_values,

                               gdf_column* out_col_agg,
                               gdf_context* ctxt) except +


    cdef gdf_error gdf_group_by_max(int ncols,
                               gdf_column** cols,
                               gdf_column* col_agg,
                               gdf_column* out_col_indices,
                               gdf_column** out_col_values,

                               gdf_column* out_col_agg,
                               gdf_context* ctxt) except +


    cdef gdf_error gdf_group_by_avg(int ncols,
                               gdf_column** cols,
                               gdf_column* col_agg,
                               gdf_column* out_col_indices,
                               gdf_column** out_col_values,

                               gdf_column* out_col_agg,
                               gdf_context* ctxt) except +

    cdef gdf_error gdf_group_by_count(int ncols,
                                 gdf_column** cols,
                                 gdf_column* col_agg,
                                 gdf_column* out_col_indices,
                                 gdf_column** out_col_values,

                                 gdf_column* out_col_agg,
                                 gdf_context* ctxt) except +


    cdef gdf_error gdf_quantile_exact(gdf_column*       col_in,
                                    gdf_quantile_method prec,
                                    double              q,
                                    gdf_scalar*         result,
                                    gdf_context*        ctxt) except +


    cdef gdf_error gdf_quantile_approx(  gdf_column*  col_in,
                                    double       q,
                                    gdf_scalar*  result,
                                    gdf_context* ctxt) except +


    cdef gdf_error gdf_digitize(gdf_column* col,
                                gdf_column* bins,
                                bool right,
                                gdf_index_type* out_indices) except +

    cdef gdf_error gdf_from_dlpack(gdf_column** columns,
                                   gdf_size_type *num_columns,
                                   const DLManagedTensor * tensor) except +

    cdef gdf_error gdf_to_dlpack(DLManagedTensor *tensor,
                                 const gdf_column ** columns,
                                 gdf_size_type num_columns) except +

    cdef gdf_error gdf_nvtx_range_push(const char * const name, gdf_color color ) except +

    cdef gdf_error gdf_nvtx_range_push_hex(const char * const name, unsigned int color ) except +
=======
    cdef gdf_error gdf_cast(
        gdf_column *input,
        gdf_column *output
    ) except +

    cdef gdf_error gdf_validity_and(
        gdf_column *lhs,
        gdf_column *rhs,
        gdf_column *output
    ) except +

    cdef gdf_error gdf_group_by_sum(
        int ncols,
        gdf_column** cols,
        gdf_column* col_agg,
        gdf_column* out_col_indices,
        gdf_column** out_col_values,
        gdf_column* out_col_agg,
        gdf_context* ctxt
    ) except +

    cdef gdf_error gdf_group_by_min(
        int ncols,
        gdf_column** cols,
        gdf_column* col_agg,
        gdf_column* out_col_indices,
        gdf_column** out_col_values,
        gdf_column* out_col_agg,
        gdf_context* ctxt
    ) except +

    cdef gdf_error gdf_group_by_max(
        int ncols,
        gdf_column** cols,
        gdf_column* col_agg,
        gdf_column* out_col_indices,
        gdf_column** out_col_values,
        gdf_column* out_col_agg,
        gdf_context* ctxt
    ) except +

    cdef gdf_error gdf_group_by_avg(
        int ncols,
        gdf_column** cols,
        gdf_column* col_agg,
        gdf_column* out_col_indices,
        gdf_column** out_col_values,
        gdf_column* out_col_agg,
        gdf_context* ctxt
    ) except +

    cdef gdf_error gdf_group_by_count(
        int ncols,
        gdf_column** cols,
        gdf_column* col_agg,
        gdf_column* out_col_indices,
        gdf_column** out_col_values,
        gdf_column* out_col_agg,
        gdf_context* ctxt
    ) except +

    cdef gdf_error gdf_quantile_exact(
        gdf_column* col_in,
        gdf_quantile_method prec,
        double q,
        gdf_scalar* result,
        gdf_context* ctxt
    ) except +

    cdef gdf_error gdf_quantile_approx(
        gdf_column* col_in,
        double q,
        gdf_scalar* result,
        gdf_context* ctxt
    ) except +

    cdef gdf_error gdf_digitize(
        gdf_column* col,
        gdf_column* bins,
        bool right,
        gdf_index_type* out_indices
    ) except +

    cdef gdf_error gdf_from_dlpack(
        gdf_column** columns,
        gdf_size_type* num_columns,
        const DLManagedTensor* tensor
    ) except +

    cdef gdf_error gdf_to_dlpack(
        DLManagedTensor* tensor,
        const gdf_column** columns,
        gdf_size_type num_columns
    ) except +

    cdef gdf_error gdf_nvtx_range_push(
        const char* const name,
        gdf_color color
    ) except +

    cdef gdf_error gdf_nvtx_range_push_hex(
        const char* const name,
        unsigned int color
    ) except +
>>>>>>> 10513e92

    cdef gdf_error gdf_nvtx_range_pop() except +


cdef extern from "legacy/bitmask.hpp" nogil:

    cdef gdf_error gdf_count_nonzero_mask(
        gdf_valid_type* masks,
        int num_rows,
        int* count
    ) except +


cdef extern from "table.hpp" namespace "cudf" nogil:

    cdef cppclass cudf_table "cudf::table":

        cudf_table(
            gdf_column* cols[],
            gdf_size_type num_cols
        ) except +

        cudf_table(const vector[gdf_column*] cols) except +

        cudf_table() except +

        gdf_column** begin() except +

        gdf_column** end() except +

        gdf_column* get_column(gdf_index_type index) except +

        gdf_size_type num_columns() except +

        gdf_size_type num_rows() except +

# Todo? add const overloads
#        const gdf_column* const* begin() const except +
#        gdf_column const* const* end() const
#        gdf_column const* get_column(gdf_index_type index) const except +<|MERGE_RESOLUTION|>--- conflicted
+++ resolved
@@ -250,92 +250,6 @@
     cdef const char * gdf_cuda_error_string(int cuda_error) except +
     cdef const char * gdf_cuda_error_name(int cuda_error) except +
 
-<<<<<<< HEAD
-    cdef gdf_error gdf_validity_and(gdf_column *lhs, gdf_column *rhs, gdf_column *output) except +
-
-    cdef gdf_error gdf_group_by_sum(int ncols,
-                               gdf_column** cols,
-                               gdf_column* col_agg,
-                               gdf_column* out_col_indices,
-                               gdf_column** out_col_values,
-
-                               gdf_column* out_col_agg,
-                               gdf_context* ctxt) except +
-
-    cdef gdf_error gdf_group_by_min(int ncols,
-                               gdf_column** cols,
-                               gdf_column* col_agg,
-                               gdf_column* out_col_indices,
-                               gdf_column** out_col_values,
-
-                               gdf_column* out_col_agg,
-                               gdf_context* ctxt) except +
-
-
-    cdef gdf_error gdf_group_by_max(int ncols,
-                               gdf_column** cols,
-                               gdf_column* col_agg,
-                               gdf_column* out_col_indices,
-                               gdf_column** out_col_values,
-
-                               gdf_column* out_col_agg,
-                               gdf_context* ctxt) except +
-
-
-    cdef gdf_error gdf_group_by_avg(int ncols,
-                               gdf_column** cols,
-                               gdf_column* col_agg,
-                               gdf_column* out_col_indices,
-                               gdf_column** out_col_values,
-
-                               gdf_column* out_col_agg,
-                               gdf_context* ctxt) except +
-
-    cdef gdf_error gdf_group_by_count(int ncols,
-                                 gdf_column** cols,
-                                 gdf_column* col_agg,
-                                 gdf_column* out_col_indices,
-                                 gdf_column** out_col_values,
-
-                                 gdf_column* out_col_agg,
-                                 gdf_context* ctxt) except +
-
-
-    cdef gdf_error gdf_quantile_exact(gdf_column*       col_in,
-                                    gdf_quantile_method prec,
-                                    double              q,
-                                    gdf_scalar*         result,
-                                    gdf_context*        ctxt) except +
-
-
-    cdef gdf_error gdf_quantile_approx(  gdf_column*  col_in,
-                                    double       q,
-                                    gdf_scalar*  result,
-                                    gdf_context* ctxt) except +
-
-
-    cdef gdf_error gdf_digitize(gdf_column* col,
-                                gdf_column* bins,
-                                bool right,
-                                gdf_index_type* out_indices) except +
-
-    cdef gdf_error gdf_from_dlpack(gdf_column** columns,
-                                   gdf_size_type *num_columns,
-                                   const DLManagedTensor * tensor) except +
-
-    cdef gdf_error gdf_to_dlpack(DLManagedTensor *tensor,
-                                 const gdf_column ** columns,
-                                 gdf_size_type num_columns) except +
-
-    cdef gdf_error gdf_nvtx_range_push(const char * const name, gdf_color color ) except +
-
-    cdef gdf_error gdf_nvtx_range_push_hex(const char * const name, unsigned int color ) except +
-=======
-    cdef gdf_error gdf_cast(
-        gdf_column *input,
-        gdf_column *output
-    ) except +
-
     cdef gdf_error gdf_validity_and(
         gdf_column *lhs,
         gdf_column *rhs,
@@ -435,7 +349,6 @@
         const char* const name,
         unsigned int color
     ) except +
->>>>>>> 10513e92
 
     cdef gdf_error gdf_nvtx_range_pop() except +
 
