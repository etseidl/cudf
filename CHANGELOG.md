--- conflicted
+++ resolved
@@ -53,11 +53,8 @@
 - PR #1919 Rename libcudf namespace gdf to namespace cudf
 - PR #1850 Support left_on and right_on for DataFrame merge operator  
 - PR #1930 Specialize constructor for `cudf::bol8` to cast argument to `bool`
-<<<<<<< HEAD
 - PR #1868 ORC reader: supports row index to speed up decoding of small/medium datasets
-=======
 - PR #1949 Improved selection with boolmask using libcudf `apply_boolean_mask`
->>>>>>> a60bc605
 
 ## Bug Fixes
 
