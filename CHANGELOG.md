# cuDF 0.7.0 (Date TBD)

## New Features

- PR #1194 Implement overloads for CUDA atomic operations
- PR #1292 Implemented Bitwise binary ops AND, OR, XOR (&, |, ^)
- PR #1235 Add GPU-accelerated Parquet Reader
- PR #1335 Added local_dict arg in `DataFrame.query()`.
- PR #1282 Add Series and DataFrame.describe()
- PR #1381 Add DataFrame._get_numeric_data
- PR #1388 Add CODEOWNERS file to auto-request reviews based on where changes are made
- PR #1396 Add DataFrame.drop method
- PR #1413 Add DataFrame.melt method
- PR #1412 Add DataFrame.pop()
- PR #1419 Initial CSV writer function
- PR #1441 Add Series level cumulative ops (cumsum, cummin, cummax, cumprod)
- PR #1420 Add script to build and test on a local gpuCI image
- PR #1440 Add DatetimeColumn.min(), DatetimeColumn.max()
- PR #1455 Add Series.Shift via Numba kernel
- PR #1441 Add Series level cumulative ops (cumsum, cummin, cummax, cumprod)
- PR #1461 Add Python coverage test to gpu build
- PR #1445 Parquet Reader: Add selective reading of rows and row group
<<<<<<< HEAD
- PR #1512 Add GPU-accelerated JSON Lines parser with limited feature set
=======
- PR #1516 Add Series and DataFrame.ndim
>>>>>>> 8dec572a

## Improvements

- PR #1404 Parquet reader page data decoding speedup
- PR #1076 Use `type_dispatcher` in join, quantiles, filter, segmented sort, radix sort and hash_groupby
- PR #1202 Simplify README.md
- PR #1149 CSV Reader: Change convertStrToValue() functions to `__device__` only
- PR #1238 Improve performance of the CUDA trie used in the CSV reader
- PR #1278 Update CONTRIBUTING for new conda environment yml naming conventions
- PR #1163 Refactored UnaryOps. Reduced API to two functions: `gdf_unary_math` and `gdf_cast`. Added `abs`, `-`, and `~` ops. Changed bindings to Cython
- PR #1284 Update docs version
- PR #1287 add exclude argument to cudf.select_dtype function
- PR #1286 Refactor some of the CSV Reader kernels into generic utility functions
- PR #1291 fillna in `Series.to_gpu_array()` and `Series.to_array()` can accept the scalar too now.
- PR #1005 generic `reduction` and `scan` support
- PR #1349 Replace modernGPU sort join with thrust.
- PR #1363 Add a dataframe.mean(...) that raises NotImplementedError to satisfy `dask.dataframe.utils.is_dataframe_like`
- PR #1319 CSV Reader: Use column wrapper for gdf_column output alloc/dealloc
- PR #1376 Change series quantile default to linear
- PR #1399 Replace CFFI bindings for NVTX functions with Cython bindings
- PR #1407 Rename and cleanup of `gdf_table` to `device_table`
- PR #1389 Refactored `set_null_count()`
- PR #1386 Added macros `GDF_TRY()`, `CUDF_TRY()` and `ASSERT_CUDF_SUCCEEDED()`
- PR #1435 Rework CMake and conda recipes to depend on installed libraries
- PR #1391 Tidy up bit-resolution-operation and bitmask class code
- PR #1439 Add cmake variable to enable compiling CUDA code with -lineinfo
- PR #1462 Add ability to read parquet files from arrow::io::RandomAccessFile
- PR #1453 Convert CSV Reader CFFI to Cython
- PR #1479 Convert Parquet Reader CFFI to Cython
- PR #1397 Add a utility function for producing an overflow-safe kernel launch grid configuration
- PR #1382 Add GPU parsing of nested brackets to cuIO parsing utilities
- PR #1481 Add cudf::table constructor to allocate a set of `gdf_column`s
- PR #1484 Convert GroupBy CFFI to Cython
- PR #1463 Allow and default melt keyword argument var_name to be None
- PR #1486 Parquet Reader: Use device_buffer rather than device_ptr
- PR #1492 Convert transpose CFFI to Cython
- PR #1495 Convert binary and unary ops CFFI to Cython
- PR #1503 Convert sorting and hashing ops CFFI to Cython

## Bug Fixes

- PR #1233 Fix dtypes issue while adding the column to `str` dataframe.
- PR #1254 CSV Reader: fix data type detection for floating-point numbers in scientific notation
- PR #1289 Fix looping over each value instead of each category in concatenation
- PR #1293 Fix Inaccurate error message in join.pyx
- PR #1308 Add atomicCAS overload for `int8_t`, `int16_t`
- PR #1317 Fix catch polymorphic exception by reference in ipc.cu
- PR #1325 Fix dtype of null bitmasks to int8
- PR #1326 Update build documentation to use -DCMAKE_CXX11_ABI=ON
- PR #1334 Add "na_position" argument to CategoricalColumn sort_by_values
- PR #1321 Fix out of bounds warning when checking Bzip2 header
- PR #1359 Add atomicAnd/Or/Xor for integers
- PR #1354 Fix `fillna()` behaviour when replacing values with different dtypes
- PR #1347 Fixed core dump issue while passing dict_dtypes without column names in `cudf.read_csv()`
- PR #1379 Fixed build failure caused due to error: 'col_dtype' may be used uninitialized
- PR #1392 Update cudf Dockerfile and package_versions.sh
- PR #1385 Added INT8 type to `_schema_to_dtype` for use in GpuArrowReader
- PR #1393 Fixed a bug in `gdf_count_nonzero_mask()` for the case of 0 bits to count
- PR #1395 Update CONTRIBUTING to use the environment variable CUDF_HOME
- PR #1416 Fix bug at gdf_quantile_exact and gdf_quantile_appox
- PR #1421 Fix remove creation of series multiple times during `add_column()`
- PR #1405 CSV Reader: Fix memory leaks on read_csv() failure
- PR #1328 Fix CategoricalColumn to_arrow() null mask
- PR #1433 Fix NVStrings/categories includes
- PR #1432 Update NVStrings to 0.7.* to coincide with 0.7 development
- PR #1483 Modify CSV reader to avoid cropping blank quoted characters in non-string fields
- PR #1446 Merge 1275 hotfix from master into branch-0.7
- PR #1447 Fix legacy groupby apply docstring
- PR #1451 Fix hash join estimated result size is not correct
- PR #1454 Fix local build script improperly change directory permissions
- PR #1490 Require Dask 1.1.0+ for `is_dataframe_like` test or skip otherwise.
- PR #1497 Fix Thrust issue on CentOS caused by missing default constructor of host_vector elements
- PR #1498 Add missing include guard to device_atomics.cuh and separated DEVICE_ATOMICS_TEST
- PR #1506 Fix csv-write call to updated NVStrings method

# cuDF 0.6.1 (25 Mar 2019)

## Bug Fixes

- PR #1275 Fix CentOS exception in DataFrame.hash_partition from using value "returned" by a void function


# cuDF 0.6.0 (22 Mar 2019)

## New Features

- PR #760 Raise `FileNotFoundError` instead of `GDF_FILE_ERROR` in `read_csv` if the file does not exist
- PR #539 Add Python bindings for replace function
- PR #823 Add Doxygen configuration to enable building HTML documentation for libcudf C/C++ API
- PR #807 CSV Reader: Add byte_range parameter to specify the range in the input file to be read
- PR #857 Add Tail method for Series/DataFrame and update Head method to use iloc
- PR #858 Add series feature hashing support
- PR #871 CSV Reader: Add support for NA values, including user specified strings
- PR #893 Adds PyArrow based parquet readers / writers to Python, fix category dtype handling, fix arrow ingest buffer size issues
- PR #867 CSV Reader: Add support for ignoring blank lines and comment lines
- PR #887 Add Series digitize method
- PR #895 Add Series groupby
- PR #898 Add DataFrame.groupby(level=0) support
- PR #920 Add feather, JSON, HDF5 readers / writers from PyArrow / Pandas
- PR #888 CSV Reader: Add prefix parameter for column names, used when parsing without a header
- PR #913 Add DLPack support: convert between cuDF DataFrame and DLTensor
- PR #939 Add ORC reader from PyArrow
- PR #918 Add Series.groupby(level=0) support
- PR #906 Add binary and comparison ops to DataFrame
- PR #958 Support unary and binary ops on indexes
- PR #964 Add `rename` method to `DataFrame`, `Series`, and `Index`
- PR #985 Add `Series.to_frame` method
- PR #985 Add `drop=` keyword to reset_index method
- PR #994 Remove references to pygdf
- PR #990 Add external series groupby support
- PR #988 Add top-level merge function to cuDF
- PR #992 Add comparison binaryops to DateTime columns
- PR #996 Replace relative path imports with absolute paths in tests
- PR #995 CSV Reader: Add index_col parameter to specify the column name or index to be used as row labels
- PR #1004 Add `from_gpu_matrix` method to DataFrame
- PR #997 Add property index setter
- PR #1007 Replace relative path imports with absolute paths in cudf
- PR #1013 select columns with df.columns
- PR #1016 Rename Series.unique_count() to nunique() to match pandas API
- PR #947 Prefixsum to handle nulls and float types
- PR #1029 Remove rest of relative path imports
- PR #1021 Add filtered selection with assignment for Dataframes
- PR #872 Adding NVCategory support to cudf apis
- PR #1052 Add left/right_index and left/right_on keywords to merge
- PR #1091 Add `indicator=` and `suffixes=` keywords to merge
- PR #1107 Add unsupported keywords to Series.fillna
- PR #1032 Add string support to cuDF python
- PR #1136 Removed `gdf_concat`
- PR #1153 Added function for getting the padded allocation size for valid bitmask
- PR #1148 Add cudf.sqrt for dataframes and Series
- PR #1159 Add Python bindings for libcudf dlpack functions
- PR #1155 Add __array_ufunc__ for DataFrame and Series for sqrt
- PR #1168 to_frame for series accepts a name argument

## Improvements

- PR #1218 Add dask-cudf page to API docs
- PR #892 Add support for heterogeneous types in binary ops with JIT
- PR #730 Improve performance of `gdf_table` constructor
- PR #561 Add Doxygen style comments to Join CUDA functions
- PR #813 unified libcudf API functions by replacing gpu_ with gdf_
- PR #822 Add support for `__cuda_array_interface__` for ingest
- PR #756 Consolidate common helper functions from unordered map and multimap
- PR #753 Improve performance of groupby sum and average, especially for cases with few groups.
- PR #836 Add ingest support for arrow chunked arrays in Column, Series, DataFrame creation
- PR #763 Format doxygen comments for csv_read_arg struct
- PR #532 CSV Reader: Use type dispatcher instead of switch block
- PR #694 Unit test utilities improvements
- PR #878 Add better indexing to Groupby
- PR #554 Add `empty` method and `is_monotonic` attribute to `Index`
- PR #1040 Fixed up Doxygen comment tags
- PR #909 CSV Reader: Avoid host->device->host copy for header row data
- PR #916 Improved unit testing and error checking for `gdf_column_concat`
- PR #941 Replace `numpy` call in `Series.hash_encode` with `numba`
- PR #942 Added increment/decrement operators for wrapper types
- PR #943 Updated `count_nonzero_mask` to return `num_rows` when the mask is null
- PR #952 Added trait to map C++ type to `gdf_dtype`
- PR #966 Updated RMM submodule.
- PR #998 Add IO reader/writer modules to API docs, fix for missing cudf.Series docs
- PR #1017 concatenate along columns for Series and DataFrames
- PR #1002 Support indexing a dataframe with another boolean dataframe
- PR #1018 Better concatenation for Series and Dataframes
- PR #1036 Use Numpydoc style docstrings
- PR #1047 Adding gdf_dtype_extra_info to gdf_column_view_augmented
- PR #1054 Added default ctor to SerialTrieNode to overcome Thrust issue in CentOS7 + CUDA10
- PR #1024 CSV Reader: Add support for hexadecimal integers in integral-type columns
- PR #1033 Update `fillna()` to use libcudf function `gdf_replace_nulls`
- PR #1066 Added inplace assignment for columns and select_dtypes for dataframes
- PR #1026 CSV Reader: Change the meaning and type of the quoting parameter to match Pandas
- PR #1100 Adds `CUDF_EXPECTS` error-checking macro
- PR #1092 Fix select_dtype docstring
- PR #1111 Added cudf::table
- PR #1108 Sorting for datetime columns
- PR #1120 Return a `Series` (not a `Column`) from `Series.cat.set_categories()`
- PR #1128 CSV Reader: The last data row does not need to be line terminated
- PR #1183 Bump Arrow version to 0.12.1
- PR #1208 Default to CXX11_ABI=ON
- PR #1252 Fix NVStrings dependencies for cuda 9.2 and 10.0

## Bug Fixes

- PR #821 Fix flake8 issues revealed by flake8 update
- PR #808 Resolved renamed `d_columns_valids` variable name
- PR #820 CSV Reader: fix the issue where reader adds additional rows when file uses \r\n as a line terminator
- PR #780 CSV Reader: Fix scientific notation parsing and null values for empty quotes
- PR #815 CSV Reader: Fix data parsing when tabs are present in the input CSV file
- PR #850 Fix bug where left joins where the left df has 0 rows causes a crash
- PR #861 Fix memory leak by preserving the boolean mask index
- PR #875 Handle unnamed indexes in to/from arrow functions
- PR #877 Fix ingest of 1 row arrow tables in from arrow function
- PR #876 Added missing `<type_traits>` include
- PR #889 Deleted test_rmm.py which has now moved to RMM repo
- PR #866 Merge v0.5.1 numpy ABI hotfix into 0.6
- PR #917 value_counts return int type on empty columns
- PR #611 Renamed `gdf_reduce_optimal_output_size()` -> `gdf_reduction_get_intermediate_output_size()`
- PR #923 fix index for negative slicing for cudf dataframe and series
- PR #927 CSV Reader: Fix category GDF_CATEGORY hashes not being computed properly
- PR #921 CSV Reader: Fix parsing errors with delim_whitespace, quotations in the header row, unnamed columns
- PR #933 Fix handling objects of all nulls in series creation
- PR #940 CSV Reader: Fix an issue where the last data row is missing when using byte_range
- PR #945 CSV Reader: Fix incorrect datetime64 when milliseconds or space separator are used
- PR #959 Groupby: Problem with column name lookup
- PR #950 Converting dataframe/recarry with non-contiguous arrays
- PR #963 CSV Reader: Fix another issue with missing data rows when using byte_range
- PR #999 Fix 0 sized kernel launches and empty sort_index exception
- PR #993 Fix dtype in selecting 0 rows from objects
- PR #1009 Fix performance regression in `to_pandas` method on DataFrame
- PR #1008 Remove custom dask communication approach
- PR #1001 CSV Reader: Fix a memory access error when reading a large (>2GB) file with date columns
- PR #1019 Binary Ops: Fix error when one input column has null mask but other doesn't
- PR #1014 CSV Reader: Fix false positives in bool value detection
- PR #1034 CSV Reader: Fix parsing floating point precision and leading zero exponents
- PR #1044 CSV Reader: Fix a segfault when byte range aligns with a page
- PR #1058 Added support for `DataFrame.loc[scalar]`
- PR #1060 Fix column creation with all valid nan values
- PR #1073 CSV Reader: Fix an issue where a column name includes the return character
- PR #1090 Updating Doxygen Comments
- PR #1080 Fix dtypes returned from loc / iloc because of lists
- PR #1102 CSV Reader: Minor fixes and memory usage improvements
- PR #1174: Fix release script typo
- PR #1137 Add prebuild script for CI
- PR #1118 Enhanced the `DataFrame.from_records()` feature
- PR #1129 Fix join performance with index parameter from using numpy array
- PR #1145 Issue with .agg call on multi-column dataframes
- PR #908 Some testing code cleanup
- PR #1167 Fix issue with null_count not being set after inplace fillna()
- PR #1184 Fix iloc performance regression
- PR #1185 Support left_on/right_on and also on=str in merge
- PR #1200 Fix allocating bitmasks with numba instead of rmm in allocate_mask function
- PR #1213 Fix bug with csv reader requesting subset of columns using wrong datatype
- PR #1223 gpuCI: Fix label on rapidsai channel on gpu build scripts
- PR #1242 Add explicit Thrust exec policy to fix NVCATEGORY_TEST segfault on some platforms
- PR #1246 Fix categorical tests that failed due to bad implicit type conversion
- PR #1255 Fix overwriting conda package main label uploads
- PR #1259 Add dlpack includes to pip build


# cuDF 0.5.1 (05 Feb 2019)

## Bug Fixes

- PR #842 Avoid using numpy via cimport to prevent ABI issues in Cython compilation


# cuDF 0.5.0 (28 Jan 2019)

## New Features

- PR #722 Add bzip2 decompression support to `read_csv()`
- PR #693 add ZLIB-based GZIP/ZIP support to `read_csv_strings()`
- PR #411 added null support to gdf_order_by (new API) and cudf_table::sort
- PR #525 Added GitHub Issue templates for bugs, documentation, new features, and questions
- PR #501 CSV Reader: Add support for user-specified decimal point and thousands separator to read_csv_strings()
- PR #455 CSV Reader: Add support for user-specified decimal point and thousands separator to read_csv()
- PR #439 add `DataFrame.drop` method similar to pandas
- PR #356 add `DataFrame.transpose` method and `DataFrame.T` property similar to pandas
- PR #505 CSV Reader: Add support for user-specified boolean values
- PR #350 Implemented Series replace function
- PR #490 Added print_env.sh script to gather relevant environment details when reporting cuDF issues
- PR #474 add ZLIB-based GZIP/ZIP support to `read_csv()`
- PR #547 Added melt similar to `pandas.melt()`
- PR #491 Add CI test script to check for updates to CHANGELOG.md in PRs
- PR #550 Add CI test script to check for style issues in PRs
- PR #558 Add CI scripts for cpu-based conda and gpu-based test builds
- PR #524 Add Boolean Indexing
- PR #564 Update python `sort_values` method to use updated libcudf `gdf_order_by` API
- PR #509 CSV Reader: Input CSV file can now be passed in as a text or a binary buffer
- PR #607 Add `__iter__` and iteritems to DataFrame class
- PR #643 added a new api gdf_replace_nulls that allows a user to replace nulls in a column

## Improvements

- PR #426 Removed sort-based groupby and refactored existing groupby APIs. Also improves C++/CUDA compile time.
- PR #461 Add `CUDF_HOME` variable in README.md to replace relative pathing.
- PR #472 RMM: Created centralized rmm::device_vector alias and rmm::exec_policy
- PR #500 Improved the concurrent hash map class to support partitioned (multi-pass) hash table building.
- PR #454 Improve CSV reader docs and examples
- PR #465 Added templated C++ API for RMM to avoid explicit cast to `void**`
- PR #513 `.gitignore` tweaks
- PR #521 Add `assert_eq` function for testing
- PR #502 Simplify Dockerfile for local dev, eliminate old conda/pip envs
- PR #549 Adds `-rdynamic` compiler flag to nvcc for Debug builds
- PR #472 RMM: Created centralized rmm::device_vector alias and rmm::exec_policy
- PR #577 Added external C++ API for scatter/gather functions
- PR #500 Improved the concurrent hash map class to support partitioned (multi-pass) hash table building
- PR #583 Updated `gdf_size_type` to `int`
- PR #500 Improved the concurrent hash map class to support partitioned (multi-pass) hash table building
- PR #617 Added .dockerignore file. Prevents adding stale cmake cache files to the docker container
- PR #658 Reduced `JOIN_TEST` time by isolating overflow test of hash table size computation
- PR #664 Added Debuging instructions to README
- PR #651 Remove noqa marks in `__init__.py` files
- PR #671 CSV Reader: uncompressed buffer input can be parsed without explicitly specifying compression as None
- PR #684 Make RMM a submodule
- PR #718 Ensure sum, product, min, max methods pandas compatibility on empty datasets
- PR #720 Refactored Index classes to make them more Pandas-like, added CategoricalIndex
- PR #749 Improve to_arrow and from_arrow Pandas compatibility
- PR #766 Remove TravisCI references, remove unused variables from CMake, fix ARROW_VERSION in Cmake
- PR #773 Add build-args back to Dockerfile and handle dependencies based on environment yml file
- PR #781 Move thirdparty submodules to root and symlink in /cpp
- PR #843 Fix broken cudf/python API examples, add new methods to the API index

## Bug Fixes

- PR #569 CSV Reader: Fix days being off-by-one when parsing some dates
- PR #531 CSV Reader: Fix incorrect parsing of quoted numbers
- PR #465 Added templated C++ API for RMM to avoid explicit cast to `void**`
- PR #473 Added missing <random> include
- PR #478 CSV Reader: Add api support for auto column detection, header, mangle_dupe_cols, usecols
- PR #495 Updated README to correct where cffi pytest should be executed
- PR #501 Fix the intermittent segfault caused by the `thousands` and `compression` parameters in the csv reader
- PR #502 Simplify Dockerfile for local dev, eliminate old conda/pip envs
- PR #512 fix bug for `on` parameter in `DataFrame.merge` to allow for None or single column name
- PR #511 Updated python/cudf/bindings/join.pyx to fix cudf merge printing out dtypes
- PR #513 `.gitignore` tweaks
- PR #521 Add `assert_eq` function for testing
- PR #537 Fix CMAKE_CUDA_STANDARD_REQURIED typo in CMakeLists.txt
- PR #447 Fix silent failure in initializing DataFrame from generator
- PR #545 Temporarily disable csv reader thousands test to prevent segfault (test re-enabled in PR #501)
- PR #559 Fix Assertion error while using `applymap` to change the output dtype
- PR #575 Update `print_env.sh` script to better handle missing commands
- PR #612 Prevent an exception from occuring with true division on integer series.
- PR #630 Fix deprecation warning for `pd.core.common.is_categorical_dtype`
- PR #622 Fix Series.append() behaviour when appending values with different numeric dtype
- PR #603 Fix error while creating an empty column using None.
- PR #673 Fix array of strings not being caught in from_pandas
- PR #644 Fix return type and column support of dataframe.quantile()
- PR #634 Fix create `DataFrame.from_pandas()` with numeric column names
- PR #654 Add resolution check for GDF_TIMESTAMP in Join
- PR #648 Enforce one-to-one copy required when using `numba>=0.42.0`
- PR #645 Fix cmake build type handling not setting debug options when CMAKE_BUILD_TYPE=="Debug"
- PR #669 Fix GIL deadlock when launching multiple python threads that make Cython calls
- PR #665 Reworked the hash map to add a way to report the destination partition for a key
- PR #670 CMAKE: Fix env include path taking precedence over libcudf source headers
- PR #674 Check for gdf supported column types
- PR #677 Fix 'gdf_csv_test_Dates' gtest failure due to missing nrows parameter
- PR #604 Fix the parsing errors while reading a csv file using `sep` instead of `delimiter`.
- PR #686 Fix converting nulls to NaT values when converting Series to Pandas/Numpy
- PR #689 CSV Reader: Fix behavior with skiprows+header to match pandas implementation
- PR #691 Fixes Join on empty input DFs
- PR #706 CSV Reader: Fix broken dtype inference when whitespace is in data
- PR #717 CSV reader: fix behavior when parsing a csv file with no data rows
- PR #724 CSV Reader: fix build issue due to parameter type mismatch in a std::max call
- PR #734 Prevents reading undefined memory in gpu_expand_mask_bits numba kernel
- PR #747 CSV Reader: fix an issue where CUDA allocations fail with some large input files
- PR #750 Fix race condition for handling NVStrings in CMake
- PR #719 Fix merge column ordering
- PR #770 Fix issue where RMM submodule pointed to wrong branch and pin other to correct branches
- PR #778 Fix hard coded ABI off setting
- PR #784 Update RMM submodule commit-ish and pip paths
- PR #794 Update `rmm::exec_policy` usage to fix segmentation faults when used as temprory allocator.
- PR #800 Point git submodules to branches of forks instead of exact commits


# cuDF 0.4.0 (05 Dec 2018)

## New Features

- PR #398 add pandas-compatible `DataFrame.shape()` and `Series.shape()`
- PR #394 New documentation feature "10 Minutes to cuDF"
- PR #361 CSV Reader: Add support for strings with delimiters

## Improvements

 - PR #436 Improvements for type_dispatcher and wrapper structs
 - PR #429 Add CHANGELOG.md (this file)
 - PR #266 use faster CUDA-accelerated DataFrame column/Series concatenation.
 - PR #379 new C++ `type_dispatcher` reduces code complexity in supporting many data types.
 - PR #349 Improve performance for creating columns from memoryview objects
 - PR #445 Update reductions to use type_dispatcher. Adds integer types support to sum_of_squares.
 - PR #448 Improve installation instructions in README.md
 - PR #456 Change default CMake build to Release, and added option for disabling compilation of tests

## Bug Fixes

 - PR #444 Fix csv_test CUDA too many resources requested fail.
 - PR #396 added missing output buffer in validity tests for groupbys.
 - PR #408 Dockerfile updates for source reorganization
 - PR #437 Add cffi to Dockerfile conda env, fixes "cannot import name 'librmm'"
 - PR #417 Fix `map_test` failure with CUDA 10
 - PR #414 Fix CMake installation include file paths
 - PR #418 Properly cast string dtypes to programmatic dtypes when instantiating columns
 - PR #427 Fix and tests for Concatenation illegal memory access with nulls


# cuDF 0.3.0 (23 Nov 2018)

## New Features

 - PR #336 CSV Reader string support

## Improvements

 - PR #354 source code refactored for better organization. CMake build system overhaul. Beginning of transition to Cython bindings.
 - PR #290 Add support for typecasting to/from datetime dtype
 - PR #323 Add handling pyarrow boolean arrays in input/out, add tests
 - PR #325 GDF_VALIDITY_UNSUPPORTED now returned for algorithms that don't support non-empty valid bitmasks
 - PR #381 Faster InputTooLarge Join test completes in ms rather than minutes.
 - PR #373 .gitignore improvements
 - PR #367 Doc cleanup & examples for DataFrame methods
 - PR #333 Add Rapids Memory Manager documentation
 - PR #321 Rapids Memory Manager adds file/line location logging and convenience macros
 - PR #334 Implement DataFrame `__copy__` and `__deepcopy__`
 - PR #271 Add NVTX ranges to pygdf
 - PR #311 Document system requirements for conda install

## Bug Fixes

 - PR #337 Retain index on `scale()` function
 - PR #344 Fix test failure due to PyArrow 0.11 Boolean handling
 - PR #364 Remove noexcept from managed_allocator;  CMakeLists fix for NVstrings
 - PR #357 Fix bug that made all series be considered booleans for indexing
 - PR #351 replace conda env configuration for developers
 - PRs #346 #360 Fix CSV reading of negative numbers
 - PR #342 Fix CMake to use conda-installed nvstrings
 - PR #341 Preserve categorical dtype after groupby aggregations
 - PR #315 ReadTheDocs build update to fix missing libcuda.so
 - PR #320 FIX out-of-bounds access error in reductions.cu
 - PR #319 Fix out-of-bounds memory access in libcudf count_valid_bits
 - PR #303 Fix printing empty dataframe


# cuDF 0.2.0 and cuDF 0.1.0

These were initial releases of cuDF based on previously separate pyGDF and libGDF libraries.<|MERGE_RESOLUTION|>--- conflicted
+++ resolved
@@ -20,11 +20,8 @@
 - PR #1441 Add Series level cumulative ops (cumsum, cummin, cummax, cumprod)
 - PR #1461 Add Python coverage test to gpu build
 - PR #1445 Parquet Reader: Add selective reading of rows and row group
-<<<<<<< HEAD
+- PR #1516 Add Series and DataFrame.ndim
 - PR #1512 Add GPU-accelerated JSON Lines parser with limited feature set
-=======
-- PR #1516 Add Series and DataFrame.ndim
->>>>>>> 8dec572a
 
 ## Improvements
 
