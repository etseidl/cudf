# cuDF 0.9.0 (Date TBD)

## New Features

- PR #2111 IO Readers: Support memory buffer, file-like object, and URL inputs
- PR #2012 Add `reindex()` to DataFrame and Series
- PR #2098 Align DataFrame and Series indices before executing binary ops
- PR #2160 Merge `dask-cudf` codebase into `cudf` repo
- PR #2149 CSV Reader: Add `hex` dtype for explicit hexadecimal parsing
- PR #2158 CSV Reader: Support single, non-list/dict argument for `dtype`
- PR #2177 CSV Reader: Add `parse_dates` parameter for explicit date inference
- PR #2171 Add CodeCov integration, fix doc version, make --skip-tests work when invoking with source
- PR #2215 `type_dispatcher` benchmark
- PR #2179 Added Java quantiles
- PR #2157 Add __array_function__ to DataFrame and Series
- PR #2212 Java support for ORC reader
- PR #2304 gdf_group_by_without_aggregations returns gdf_column
- PR #2105 Add google benchmark for hash-based join
- PR #2293 Improve `compute_join_output_size` performance
- PR #2316 Unique, nunique, and value_counts for datetime columns
- PR #2049 Implemented merge functionality

## Improvements

- PR #2103 Move old `column` and `bitmask` files into `legacy/` directory
- PR #2109 added name to Python column classes
- PR #1947 Cleanup serialization code
- PR #2125 More aggregate in java API
- PR #2127 Add in java Scalar tests
- PR #2088 Refactor of Python groupby code
- PR #2130 Java serialization and deserialization of tables.
- PR #2131 Chunk rows logic added to csv_writer
- PR #2129 Add functions in the Java API to support nullable column filtering
- PR #2165 made changes to get_dummies api for it to be available in MethodCache
- PR #2184 handle remote orc files for dask-cudf
- PR #2186 Add `getitem` and `getattr` style access to Rolling objects
- PR #2168 Use cudf.Column for CategoricalColumn's categories instead of a tuple
- PR #2193 Added more docuemtnation to `type_dispatcher` for specializing dispatched functors
- PR #2197 CSV Writer: Expose `chunksize` as a parameter for `to_csv`
- PR #2199 Better java support for appending strings
- PR #2176 Added column dtype support for datetime, int8, int16 to csv_writer
- PR #2209 Matching `get_dummies` & `select_dtypes` behavior to pandas
- PR #2217 Updated Java bindings to use the new groupby API
- PR #2214 DOC: Update doc instructions to build/install `cudf` and `dask-cudf`
- PR #1993 Add iterator driven reduction for mean, var, std
- PR #2220 Update Java bindings for reduction rename
- PR #2224 implement isna, isnull, notna as dataframe functions
- PR #2232 Move CodeCov upload from build script to Jenkins
- PR #2236 Implement drop_duplicates for Series
- PR #2225 refactor to use libcudf for gathering columns in dataframes
- PR #2300 Create separate dask codeowners for dask-cudf codebase
- PR #2309 Java readers: remove redundant copy of result pointers
- PR #2307 Add `black` and `isort` to style checker script
- PR #2345 Restore removal of old groupby implementation
- PR #2329 using libcudf cudf::copy for column deep copy
- PR #2344 Add docs on how code formatting works for contributors

## Bug Fixes

- PR #2086 Fixed quantile api behavior mismatch in series & dataframe
- PR #2128 Add offset param to host buffer readers in java API.
- PR #2145 Work around binops validity checks for java
- PR #2146 Work around unary_math validity checks for java
- PR #2151 Fixes bug in cudf::copy_range where null_count was invalid
- PR #2139 matching to pandas describe behavior & fixing nan values issue
- PR #2161 Implicitly convert unsigned to signed integer types in binops
- PR #2154 CSV Reader: Fix bools misdetected as strings dtype
- PR #2178 Fix bug in rolling bindings where a view of an ephemeral column was being taken
- PR #2180 Fix issue with isort reordering `importorskip` below imports depending on them
- PR #2187 fix to honor dtype when numpy arrays are passed to columnops.as_column
- PR #2190 Fix issue in astype conversion of string column to 'str'
- PR #2208 Fix issue with calling `head()` on one row dataframe
- PR #2229 Propagate exceptions from Cython cdef functions
- PR #2234 Fix issue with local build script not properly building
- PR #2223 Fix CUDA invalid configuration errors reported after loading small compressed ORC files
- PR #2162 Setting is_unique and is_monotonic-related attributes
- PR #2244 Fix ORC RLEv2 delta mode decoding with nonzero residual delta width
- PR #2297 Work around `var/std` unsupported only at debug build
- PR #2302 Fixed java serialization corner case
- PR #2311 Fix copy behaviour for GenericIndex
- PR #2323 Fix groupby on categoricals
- PR #2328 Ensure order is preserved in CategoricalAccessor._set_categories
- PR #2326 Fix for bug in DLPack when reading multiple columns
- PR #2324 Fix cudf Docker build
- PR #2325 Fix ORC RLEv2 patched base mode decoding with nonzero patch width
- PR #2235 Fix get_dummies to be compatible with dask
- PR #2332 Zero initialize gdf_dtype_extra_info
<<<<<<< HEAD
- PR #2357 Fixed inconsistent type of index created with from_pandas vs direct construction
=======
- PR #2355 Handle float16 in binary operations
>>>>>>> d3f19ca6


# cuDF 0.8.0 (27 June 2019)

## New Features

- PR #1524 Add GPU-accelerated JSON Lines parser with limited feature set
- PR #1569 Add support for Json objects to the JSON Lines reader
- PR #1622 Add Series.loc
- PR #1654 Add cudf::apply_boolean_mask: faster replacement for gdf_apply_stencil
- PR #1487 cython gather/scatter
- PR #1310 Implemented the slice/split functionality.
- PR #1630 Add Python layer to the GPU-accelerated JSON reader
- PR #1745 Add rounding of numeric columns via Numba
- PR #1772 JSON reader: add support for BytesIO and StringIO input
- PR #1527 Support GDF_BOOL8 in readers and writers
- PR #1819 Logical operators (AND, OR, NOT) for libcudf and cuDF
- PR #1813 ORC Reader: Add support for stripe selection
- PR #1828 JSON Reader: add suport for bool8 columns
- PR #1833 Add column iterator with/without nulls
- PR #1665 Add the point-in-polygon GIS function
- PR #1863 Series and Dataframe methods for all and any
- PR #1908 cudf::copy_range and cudf::fill for copying/assigning an index or range to a constant
- PR #1921 Add additional formats for typecasting to/from strings
- PR #1807 Add Series.dropna()
- PR #1987 Allow user defined functions in the form of ptx code to be passed to binops
- PR #1948 Add operator functions like `Series.add()` to DataFrame and Series
- PR #1954 Add skip test argument to GPU build script
- PR #2018 Add bindings for new groupby C++ API
- PR #1984 Add rolling window operations Series.rolling() and DataFrame.rolling()
- PR #1542 Python method and bindings for to_csv
- PR #1995 Add Java API
- PR #1998 Add google benchmark to cudf
- PR #1845 Add cudf::drop_duplicates, DataFrame.drop_duplicates
- PR #1652 Added `Series.where()` feature
- PR #2074 Java Aggregates, logical ops, and better RMM support

## Improvements

- PR #1538 Replacing LesserRTTI with inequality_comparator
- PR #1703 C++: Added non-aggregating `insert` to `concurrent_unordered_map` with specializations to store pairs with a single atomicCAS when possible.
- PR #1422 C++: Added a RAII wrapper for CUDA streams
- PR #1701 Added `unique` method for stringColumns
- PR #1713 Add documentation for Dask-XGBoost
- PR #1666 CSV Reader: Improve performance for files with large number of columns
- PR #1725 Enable the ability to use a single column groupby as its own index
- PR #1759 Add an example showing simultaneous rolling averages to `apply_grouped` documentation
- PR #1746 C++: Remove unused code: `windowed_ops.cu`, `sorting.cu`, `hash_ops.cu`
- PR #1748 C++: Add `bool` nullability flag to `device_table` row operators
- PR #1764 Improve Numerical column: `mean_var` and `mean`
- PR #1767 Speed up Python unit tests
- PR #1770 Added build.sh script, updated CI scripts and documentation
- PR #1739 ORC Reader: Add more pytest coverage
- PR #1696 Added null support in `Series.replace()`.
- PR #1390 Added some basic utility functions for `gdf_column`'s
- PR #1791 Added general column comparison code for testing
- PR #1795 Add printing of git submodule info to `print_env.sh`
- PR #1796 Removing old sort based group by code and gdf_filter
- PR #1811 Added funtions for copying/allocating `cudf::table`s
- PR #1838 Improve columnops.column_empty so that it returns typed columns instead of a generic Column
- PR #1890 Add utils.get_dummies- a pandas-like wrapper around one_hot-encoding
- PR #1823 CSV Reader: default the column type to string for empty dataframes
- PR #1827 Create bindings for scalar-vector binops, and update one_hot_encoding to use them
- PR #1817 Operators now support different sized dataframes as long as they don't share different sized columns
- PR #1855 Transition replace_nulls to new C++ API and update corresponding Cython/Python code
- PR #1858 Add `std::initializer_list` constructor to `column_wrapper`
- PR #1846 C++ type-erased gdf_equal_columns test util; fix gdf_equal_columns logic error
- PR #1390 Added some basic utility functions for `gdf_column`s
- PR #1391 Tidy up bit-resolution-operation and bitmask class code
- PR #1882 Add iloc functionality to MultiIndex dataframes
- PR #1884 Rolling windows: general enhancements and better coverage for unit tests
- PR #1886 support GDF_STRING_CATEGORY columns in apply_boolean_mask, drop_nulls and other libcudf functions
- PR #1896 Improve performance of groupby with levels specified in dask-cudf
- PR #1915 Improve iloc performance for non-contiguous row selection
- PR #1859 Convert read_json into a C++ API
- PR #1919 Rename libcudf namespace gdf to namespace cudf
- PR #1850 Support left_on and right_on for DataFrame merge operator
- PR #1930 Specialize constructor for `cudf::bool8` to cast argument to `bool`
- PR #1938 Add default constructor for `column_wrapper`
- PR #1930 Specialize constructor for `cudf::bool8` to cast argument to `bool`
- PR #1952 consolidate libcudf public API headers in include/cudf
- PR #1949 Improved selection with boolmask using libcudf `apply_boolean_mask`
- PR #1956 Add support for nulls in `query()`
- PR #1973 Update `std::tuple` to `std::pair` in top-most libcudf APIs and C++ transition guide
- PR #1981 Convert read_csv into a C++ API
- PR #1868 ORC Reader: Support row index for speed up on small/medium datasets
- PR #1964 Added support for list-like types in Series.str.cat
- PR #2005 Use HTML5 details tag in bug report issue template
- PR #2003 Removed few redundant unit-tests from test_string.py::test_string_cat
- PR #1944 Groupby design improvements
- PR #2017 Convert `read_orc()` into a C++ API
- PR #2011 Convert `read_parquet()` into a C++ API
- PR #1756 Add documentation "10 Minutes to cuDF and dask_cuDF"
- PR #2034 Adding support for string columns concatenation using "add" binary operator
- PR #2042 Replace old "10 Minutes" guide with new guide for docs build process
- PR #2036 Make library of common test utils to speed up tests compilation
- PR #2022 Facilitating get_dummies to be a high level api too
- PR #2050 Namespace IO readers and add back free-form `read_xxx` functions
- PR #2104 Add a functional ``sort=`` keyword argument to groupby
- PR #2108 Add `find_and_replace` for StringColumn for replacing single values

## Bug Fixes

- PR #1465 Fix for test_orc.py and test_sparse_df.py test failures
- PR #1583 Fix underlying issue in `as_index()` that was causing `Series.quantile()` to fail
- PR #1680 Add errors= keyword to drop() to fix cudf-dask bug
- PR #1651 Fix `query` function on empty dataframe
- PR #1616 Fix CategoricalColumn to access categories by index instead of iteration
- PR #1660 Fix bug in `loc` when indexing with a column name (a string)
- PR #1683 ORC reader: fix timestamp conversion to UTC
- PR #1613 Improve CategoricalColumn.fillna(-1) performance
- PR #1642 Fix failure of CSV_TEST gdf_csv_test.SkiprowsNrows on multiuser systems
- PR #1709 Fix handling of `datetime64[ms]` in `dataframe.select_dtypes`
- PR #1704 CSV Reader: Add support for the plus sign in number fields
- PR #1687 CSV reader: return an empty dataframe for zero size input
- PR #1757 Concatenating columns with null columns
- PR #1755 Add col_level keyword argument to melt
- PR #1758 Fix df.set_index() when setting index from an empty column
- PR #1749 ORC reader: fix long strings of NULL values resulting in incorrect data
- PR #1742 Parquet Reader: Fix index column name to match PANDAS compat
- PR #1782 Update libcudf doc version
- PR #1783 Update conda dependencies
- PR #1786 Maintain the original series name in series.unique output
- PR #1760 CSV Reader: fix segfault when dtype list only includes columns from usecols list
- PR #1831 build.sh: Assuming python is in PATH instead of using PYTHON env var
- PR #1839 Raise an error instead of segfaulting when transposing a DataFrame with StringColumns
- PR #1840 Retain index correctly during merge left_on right_on
- PR #1825 cuDF: Multiaggregation Groupby Failures
- PR #1789 CSV Reader: Fix missing support for specifying `int8` and `int16` dtypes
- PR #1857 Cython Bindings: Handle `bool` columns while calling `column_view_from_NDArrays`
- PR #1849 Allow DataFrame support methods to pass arguments to the methods
- PR #1847 Fixed #1375 by moving the nvstring check into the wrapper function
- PR #1864 Fixing cudf reduction for POWER platform
- PR #1869 Parquet reader: fix Dask timestamps not matching with Pandas (convert to milliseconds)
- PR #1876 add dtype=bool for `any`, `all` to treat integer column correctly
- PR #1875 CSV reader: take NaN values into account in dtype detection
- PR #1873 Add column dtype checking for the all/any methods
- PR #1902 Bug with string iteration in _apply_basic_agg
- PR #1887 Fix for initialization issue in pq_read_arg,orc_read_arg
- PR #1867 JSON reader: add support for null/empty fields, including the 'null' literal
- PR #1891 Fix bug #1750 in string column comparison
- PR #1909 Support of `to_pandas()` of boolean series with null values
- PR #1923 Use prefix removal when two aggs are called on a SeriesGroupBy
- PR #1914 Zero initialize gdf_column local variables
- PR #1959 Add support for comparing boolean Series to scalar
- PR #1966 Ignore index fix in series append
- PR #1967 Compute index __sizeof__ only once for DataFrame __sizeof__
- PR #1977 Support CUDA installation in default system directories
- PR #1982 Fixes incorrect index name after join operation
- PR #1985 Implement `GDF_PYMOD`, a special modulo that follows python's sign rules
- PR #1991 Parquet reader: fix decoding of NULLs
- PR #1990 Fixes a rendering bug in the `apply_grouped` documentation
- PR #1978 Fix for values being filled in an empty dataframe
- PR #2001 Correctly create MultiColumn from Pandas MultiColumn
- PR #2006 Handle empty dataframe groupby construction for dask
- PR #1965 Parquet Reader: Fix duplicate index column when it's already in `use_cols`
- PR #2033 Add pip to conda environment files to fix warning
- PR #2028 CSV Reader: Fix reading of uncompressed files without a recognized file extension
- PR #2073 Fix an issue when gathering columns with NVCategory and nulls
- PR #2053 cudf::apply_boolean_mask return empty column for empty boolean mask
- PR #2066 exclude `IteratorTest.mean_var_output` test from debug build
- PR #2069 Fix JNI code to use read_csv and read_parquet APIs
- PR #2071 Fix bug with unfound transitive dependencies for GTests in Ubuntu 18.04
- PR #2089 Configure Sphinx to render params correctly
- PR #2091 Fix another bug with unfound transitive dependencies for `cudftestutils` in Ubuntu 18.04
- PR #2115 Just apply `--disable-new-dtags` instead of trying to define all the transitive dependencies
- PR #2106 Fix errors in JitCache tests caused by sharing of device memory between processes
- PR #2120 Fix errors in JitCache tests caused by running multiple threads on the same data
- PR #2102 Fix memory leak in groupby
- PR #2113 fixed typo in to_csv code example


# cudf 0.7.2 (16 May 2019)

## New Features

- PR #1735 Added overload for atomicAdd on int64. Streamlined implementation of custom atomic overloads.
- PR #1741 Add MultiIndex concatenation

## Bug Fixes

- PR #1718 Fix issue with SeriesGroupBy MultiIndex in dask-cudf
- PR #1734 Python: fix performance regression for groupby count() aggregations
- PR #1768 Cython: fix handling read only schema buffers in gpuarrow reader


# cudf 0.7.1 (11 May 2019)

## New Features

- PR #1702 Lazy load MultiIndex to return groupby performance to near optimal.

## Bug Fixes

- PR #1708 Fix handling of `datetime64[ms]` in `dataframe.select_dtypes`


# cuDF 0.7.0 (10 May 2019)

## New Features

- PR #982 Implement gdf_group_by_without_aggregations and gdf_unique_indices functions
- PR #1142 Add `GDF_BOOL` column type
- PR #1194 Implement overloads for CUDA atomic operations
- PR #1292 Implemented Bitwise binary ops AND, OR, XOR (&, |, ^)
- PR #1235 Add GPU-accelerated Parquet Reader
- PR #1335 Added local_dict arg in `DataFrame.query()`.
- PR #1282 Add Series and DataFrame.describe()
- PR #1356 Rolling windows
- PR #1381 Add DataFrame._get_numeric_data
- PR #1388 Add CODEOWNERS file to auto-request reviews based on where changes are made
- PR #1396 Add DataFrame.drop method
- PR #1413 Add DataFrame.melt method
- PR #1412 Add DataFrame.pop()
- PR #1419 Initial CSV writer function
- PR #1441 Add Series level cumulative ops (cumsum, cummin, cummax, cumprod)
- PR #1420 Add script to build and test on a local gpuCI image
- PR #1440 Add DatetimeColumn.min(), DatetimeColumn.max()
- PR #1455 Add Series.Shift via Numba kernel
- PR #1441 Add Series level cumulative ops (cumsum, cummin, cummax, cumprod)
- PR #1461 Add Python coverage test to gpu build
- PR #1445 Parquet Reader: Add selective reading of rows and row group
- PR #1532 Parquet Reader: Add support for INT96 timestamps
- PR #1516 Add Series and DataFrame.ndim
- PR #1556 Add libcudf C++ transition guide
- PR #1466 Add GPU-accelerated ORC Reader
- PR #1565 Add build script for nightly doc builds
- PR #1508 Add Series isna, isnull, and notna
- PR #1456 Add Series.diff() via Numba kernel
- PR #1588 Add Index `astype` typecasting
- PR #1301 MultiIndex support
- PR #1599 Level keyword supported in groupby
- PR #929 Add support operations to dataframe
- PR #1609 Groupby accept list of Series
- PR #1658 Support `group_keys=True` keyword in groupby method

## Improvements

- PR #1531 Refactor closures as private functions in gpuarrow
- PR #1404 Parquet reader page data decoding speedup
- PR #1076 Use `type_dispatcher` in join, quantiles, filter, segmented sort, radix sort and hash_groupby
- PR #1202 Simplify README.md
- PR #1149 CSV Reader: Change convertStrToValue() functions to `__device__` only
- PR #1238 Improve performance of the CUDA trie used in the CSV reader
- PR #1245 Use file cache for JIT kernels
- PR #1278 Update CONTRIBUTING for new conda environment yml naming conventions
- PR #1163 Refactored UnaryOps. Reduced API to two functions: `gdf_unary_math` and `gdf_cast`. Added `abs`, `-`, and `~` ops. Changed bindings to Cython
- PR #1284 Update docs version
- PR #1287 add exclude argument to cudf.select_dtype function
- PR #1286 Refactor some of the CSV Reader kernels into generic utility functions
- PR #1291 fillna in `Series.to_gpu_array()` and `Series.to_array()` can accept the scalar too now.
- PR #1005 generic `reduction` and `scan` support
- PR #1349 Replace modernGPU sort join with thrust.
- PR #1363 Add a dataframe.mean(...) that raises NotImplementedError to satisfy `dask.dataframe.utils.is_dataframe_like`
- PR #1319 CSV Reader: Use column wrapper for gdf_column output alloc/dealloc
- PR #1376 Change series quantile default to linear
- PR #1399 Replace CFFI bindings for NVTX functions with Cython bindings
- PR #1389 Refactored `set_null_count()`
- PR #1386 Added macros `GDF_TRY()`, `CUDF_TRY()` and `ASSERT_CUDF_SUCCEEDED()`
- PR #1435 Rework CMake and conda recipes to depend on installed libraries
- PR #1391 Tidy up bit-resolution-operation and bitmask class code
- PR #1439 Add cmake variable to enable compiling CUDA code with -lineinfo
- PR #1462 Add ability to read parquet files from arrow::io::RandomAccessFile
- PR #1453 Convert CSV Reader CFFI to Cython
- PR #1479 Convert Parquet Reader CFFI to Cython
- PR #1397 Add a utility function for producing an overflow-safe kernel launch grid configuration
- PR #1382 Add GPU parsing of nested brackets to cuIO parsing utilities
- PR #1481 Add cudf::table constructor to allocate a set of `gdf_column`s
- PR #1484 Convert GroupBy CFFI to Cython
- PR #1463 Allow and default melt keyword argument var_name to be None
- PR #1486 Parquet Reader: Use device_buffer rather than device_ptr
- PR #1525 Add cudatoolkit conda dependency
- PR #1520 Renamed `src/dataframe` to `src/table` and moved `table.hpp`. Made `types.hpp` to be type declarations only.
- PR #1492 Convert transpose CFFI to Cython
- PR #1495 Convert binary and unary ops CFFI to Cython
- PR #1503 Convert sorting and hashing ops CFFI to Cython
- PR #1522 Use latest release version in update-version CI script
- PR #1533 Remove stale join CFFI, fix memory leaks in join Cython
- PR #1521 Added `row_bitmask` to compute bitmask for rows of a table. Merged `valids_ops.cu` and `bitmask_ops.cu`
- PR #1553 Overload `hash_row` to avoid using intial hash values. Updated `gdf_hash` to select between overloads
- PR #1585 Updated `cudf::table` to maintain own copy of wrapped `gdf_column*`s
- PR #1559 Add `except +` to all Cython function definitions to catch C++ exceptions properly
- PR #1617 `has_nulls` and `column_dtypes` for `cudf::table`
- PR #1590 Remove CFFI from the build / install process entirely
- PR #1536 Convert gpuarrow CFFI to Cython
- PR #1655 Add `Column._pointer` as a way to access underlying `gdf_column*` of a `Column`
- PR #1655 Update readme conda install instructions for cudf version 0.6 and 0.7


## Bug Fixes

- PR #1233 Fix dtypes issue while adding the column to `str` dataframe.
- PR #1254 CSV Reader: fix data type detection for floating-point numbers in scientific notation
- PR #1289 Fix looping over each value instead of each category in concatenation
- PR #1293 Fix Inaccurate error message in join.pyx
- PR #1308 Add atomicCAS overload for `int8_t`, `int16_t`
- PR #1317 Fix catch polymorphic exception by reference in ipc.cu
- PR #1325 Fix dtype of null bitmasks to int8
- PR #1326 Update build documentation to use -DCMAKE_CXX11_ABI=ON
- PR #1334 Add "na_position" argument to CategoricalColumn sort_by_values
- PR #1321 Fix out of bounds warning when checking Bzip2 header
- PR #1359 Add atomicAnd/Or/Xor for integers
- PR #1354 Fix `fillna()` behaviour when replacing values with different dtypes
- PR #1347 Fixed core dump issue while passing dict_dtypes without column names in `cudf.read_csv()`
- PR #1379 Fixed build failure caused due to error: 'col_dtype' may be used uninitialized
- PR #1392 Update cudf Dockerfile and package_versions.sh
- PR #1385 Added INT8 type to `_schema_to_dtype` for use in GpuArrowReader
- PR #1393 Fixed a bug in `gdf_count_nonzero_mask()` for the case of 0 bits to count
- PR #1395 Update CONTRIBUTING to use the environment variable CUDF_HOME
- PR #1416 Fix bug at gdf_quantile_exact and gdf_quantile_appox
- PR #1421 Fix remove creation of series multiple times during `add_column()`
- PR #1405 CSV Reader: Fix memory leaks on read_csv() failure
- PR #1328 Fix CategoricalColumn to_arrow() null mask
- PR #1433 Fix NVStrings/categories includes
- PR #1432 Update NVStrings to 0.7.* to coincide with 0.7 development
- PR #1483 Modify CSV reader to avoid cropping blank quoted characters in non-string fields
- PR #1446 Merge 1275 hotfix from master into branch-0.7
- PR #1447 Fix legacy groupby apply docstring
- PR #1451 Fix hash join estimated result size is not correct
- PR #1454 Fix local build script improperly change directory permissions
- PR #1490 Require Dask 1.1.0+ for `is_dataframe_like` test or skip otherwise.
- PR #1491 Use more specific directories & groups in CODEOWNERS
- PR #1497 Fix Thrust issue on CentOS caused by missing default constructor of host_vector elements
- PR #1498 Add missing include guard to device_atomics.cuh and separated DEVICE_ATOMICS_TEST
- PR #1506 Fix csv-write call to updated NVStrings method
- PR #1510 Added nvstrings `fillna()` function
- PR #1507 Parquet Reader: Default string data to GDF_STRING
- PR #1535 Fix doc issue to ensure correct labelling of cudf.series
- PR #1537 Fix `undefined reference` link error in HashPartitionTest
- PR #1548 Fix ci/local/build.sh README from using an incorrect image example
- PR #1551 CSV Reader: Fix integer column name indexing
- PR #1586 Fix broken `scalar_wrapper::operator==`
- PR #1591 ORC/Parquet Reader: Fix missing import for FileNotFoundError exception
- PR #1573 Parquet Reader: Fix crash due to clash with ORC reader datasource
- PR #1607 Revert change of `column.to_dense_buffer` always return by copy for performance concerns
- PR #1618 ORC reader: fix assert & data output when nrows/skiprows isn't aligned to stripe boundaries
- PR #1631 Fix failure of TYPES_TEST on some gcc-7 based systems.
- PR #1641 CSV Reader: Fix skip_blank_lines behavior with Windows line terminators (\r\n)
- PR #1648 ORC reader: fix non-deterministic output when skiprows is non-zero
- PR #1676 Fix groupby `as_index` behaviour with `MultiIndex`
- PR #1659 Fix bug caused by empty groupbys and multiindex slicing throwing exceptions
- PR #1656 Correct Groupby failure in dask when un-aggregable columns are left in dataframe.
- PR #1689 Fix groupby performance regression
- PR #1694 Add Cython as a runtime dependency since it's required in `setup.py`


# cuDF 0.6.1 (25 Mar 2019)

## Bug Fixes

- PR #1275 Fix CentOS exception in DataFrame.hash_partition from using value "returned" by a void function


# cuDF 0.6.0 (22 Mar 2019)

## New Features

- PR #760 Raise `FileNotFoundError` instead of `GDF_FILE_ERROR` in `read_csv` if the file does not exist
- PR #539 Add Python bindings for replace function
- PR #823 Add Doxygen configuration to enable building HTML documentation for libcudf C/C++ API
- PR #807 CSV Reader: Add byte_range parameter to specify the range in the input file to be read
- PR #857 Add Tail method for Series/DataFrame and update Head method to use iloc
- PR #858 Add series feature hashing support
- PR #871 CSV Reader: Add support for NA values, including user specified strings
- PR #893 Adds PyArrow based parquet readers / writers to Python, fix category dtype handling, fix arrow ingest buffer size issues
- PR #867 CSV Reader: Add support for ignoring blank lines and comment lines
- PR #887 Add Series digitize method
- PR #895 Add Series groupby
- PR #898 Add DataFrame.groupby(level=0) support
- PR #920 Add feather, JSON, HDF5 readers / writers from PyArrow / Pandas
- PR #888 CSV Reader: Add prefix parameter for column names, used when parsing without a header
- PR #913 Add DLPack support: convert between cuDF DataFrame and DLTensor
- PR #939 Add ORC reader from PyArrow
- PR #918 Add Series.groupby(level=0) support
- PR #906 Add binary and comparison ops to DataFrame
- PR #958 Support unary and binary ops on indexes
- PR #964 Add `rename` method to `DataFrame`, `Series`, and `Index`
- PR #985 Add `Series.to_frame` method
- PR #985 Add `drop=` keyword to reset_index method
- PR #994 Remove references to pygdf
- PR #990 Add external series groupby support
- PR #988 Add top-level merge function to cuDF
- PR #992 Add comparison binaryops to DateTime columns
- PR #996 Replace relative path imports with absolute paths in tests
- PR #995 CSV Reader: Add index_col parameter to specify the column name or index to be used as row labels
- PR #1004 Add `from_gpu_matrix` method to DataFrame
- PR #997 Add property index setter
- PR #1007 Replace relative path imports with absolute paths in cudf
- PR #1013 select columns with df.columns
- PR #1016 Rename Series.unique_count() to nunique() to match pandas API
- PR #947 Prefixsum to handle nulls and float types
- PR #1029 Remove rest of relative path imports
- PR #1021 Add filtered selection with assignment for Dataframes
- PR #872 Adding NVCategory support to cudf apis
- PR #1052 Add left/right_index and left/right_on keywords to merge
- PR #1091 Add `indicator=` and `suffixes=` keywords to merge
- PR #1107 Add unsupported keywords to Series.fillna
- PR #1032 Add string support to cuDF python
- PR #1136 Removed `gdf_concat`
- PR #1153 Added function for getting the padded allocation size for valid bitmask
- PR #1148 Add cudf.sqrt for dataframes and Series
- PR #1159 Add Python bindings for libcudf dlpack functions
- PR #1155 Add __array_ufunc__ for DataFrame and Series for sqrt
- PR #1168 to_frame for series accepts a name argument


## Improvements

- PR #1218 Add dask-cudf page to API docs
- PR #892 Add support for heterogeneous types in binary ops with JIT
- PR #730 Improve performance of `gdf_table` constructor
- PR #561 Add Doxygen style comments to Join CUDA functions
- PR #813 unified libcudf API functions by replacing gpu_ with gdf_
- PR #822 Add support for `__cuda_array_interface__` for ingest
- PR #756 Consolidate common helper functions from unordered map and multimap
- PR #753 Improve performance of groupby sum and average, especially for cases with few groups.
- PR #836 Add ingest support for arrow chunked arrays in Column, Series, DataFrame creation
- PR #763 Format doxygen comments for csv_read_arg struct
- PR #532 CSV Reader: Use type dispatcher instead of switch block
- PR #694 Unit test utilities improvements
- PR #878 Add better indexing to Groupby
- PR #554 Add `empty` method and `is_monotonic` attribute to `Index`
- PR #1040 Fixed up Doxygen comment tags
- PR #909 CSV Reader: Avoid host->device->host copy for header row data
- PR #916 Improved unit testing and error checking for `gdf_column_concat`
- PR #941 Replace `numpy` call in `Series.hash_encode` with `numba`
- PR #942 Added increment/decrement operators for wrapper types
- PR #943 Updated `count_nonzero_mask` to return `num_rows` when the mask is null
- PR #952 Added trait to map C++ type to `gdf_dtype`
- PR #966 Updated RMM submodule.
- PR #998 Add IO reader/writer modules to API docs, fix for missing cudf.Series docs
- PR #1017 concatenate along columns for Series and DataFrames
- PR #1002 Support indexing a dataframe with another boolean dataframe
- PR #1018 Better concatenation for Series and Dataframes
- PR #1036 Use Numpydoc style docstrings
- PR #1047 Adding gdf_dtype_extra_info to gdf_column_view_augmented
- PR #1054 Added default ctor to SerialTrieNode to overcome Thrust issue in CentOS7 + CUDA10
- PR #1024 CSV Reader: Add support for hexadecimal integers in integral-type columns
- PR #1033 Update `fillna()` to use libcudf function `gdf_replace_nulls`
- PR #1066 Added inplace assignment for columns and select_dtypes for dataframes
- PR #1026 CSV Reader: Change the meaning and type of the quoting parameter to match Pandas
- PR #1100 Adds `CUDF_EXPECTS` error-checking macro
- PR #1092 Fix select_dtype docstring
- PR #1111 Added cudf::table
- PR #1108 Sorting for datetime columns
- PR #1120 Return a `Series` (not a `Column`) from `Series.cat.set_categories()`
- PR #1128 CSV Reader: The last data row does not need to be line terminated
- PR #1183 Bump Arrow version to 0.12.1
- PR #1208 Default to CXX11_ABI=ON
- PR #1252 Fix NVStrings dependencies for cuda 9.2 and 10.0

## Bug Fixes

- PR #821 Fix flake8 issues revealed by flake8 update
- PR #808 Resolved renamed `d_columns_valids` variable name
- PR #820 CSV Reader: fix the issue where reader adds additional rows when file uses \r\n as a line terminator
- PR #780 CSV Reader: Fix scientific notation parsing and null values for empty quotes
- PR #815 CSV Reader: Fix data parsing when tabs are present in the input CSV file
- PR #850 Fix bug where left joins where the left df has 0 rows causes a crash
- PR #861 Fix memory leak by preserving the boolean mask index
- PR #875 Handle unnamed indexes in to/from arrow functions
- PR #877 Fix ingest of 1 row arrow tables in from arrow function
- PR #876 Added missing `<type_traits>` include
- PR #889 Deleted test_rmm.py which has now moved to RMM repo
- PR #866 Merge v0.5.1 numpy ABI hotfix into 0.6
- PR #917 value_counts return int type on empty columns
- PR #611 Renamed `gdf_reduce_optimal_output_size()` -> `gdf_reduction_get_intermediate_output_size()`
- PR #923 fix index for negative slicing for cudf dataframe and series
- PR #927 CSV Reader: Fix category GDF_CATEGORY hashes not being computed properly
- PR #921 CSV Reader: Fix parsing errors with delim_whitespace, quotations in the header row, unnamed columns
- PR #933 Fix handling objects of all nulls in series creation
- PR #940 CSV Reader: Fix an issue where the last data row is missing when using byte_range
- PR #945 CSV Reader: Fix incorrect datetime64 when milliseconds or space separator are used
- PR #959 Groupby: Problem with column name lookup
- PR #950 Converting dataframe/recarry with non-contiguous arrays
- PR #963 CSV Reader: Fix another issue with missing data rows when using byte_range
- PR #999 Fix 0 sized kernel launches and empty sort_index exception
- PR #993 Fix dtype in selecting 0 rows from objects
- PR #1009 Fix performance regression in `to_pandas` method on DataFrame
- PR #1008 Remove custom dask communication approach
- PR #1001 CSV Reader: Fix a memory access error when reading a large (>2GB) file with date columns
- PR #1019 Binary Ops: Fix error when one input column has null mask but other doesn't
- PR #1014 CSV Reader: Fix false positives in bool value detection
- PR #1034 CSV Reader: Fix parsing floating point precision and leading zero exponents
- PR #1044 CSV Reader: Fix a segfault when byte range aligns with a page
- PR #1058 Added support for `DataFrame.loc[scalar]`
- PR #1060 Fix column creation with all valid nan values
- PR #1073 CSV Reader: Fix an issue where a column name includes the return character
- PR #1090 Updating Doxygen Comments
- PR #1080 Fix dtypes returned from loc / iloc because of lists
- PR #1102 CSV Reader: Minor fixes and memory usage improvements
- PR #1174: Fix release script typo
- PR #1137 Add prebuild script for CI
- PR #1118 Enhanced the `DataFrame.from_records()` feature
- PR #1129 Fix join performance with index parameter from using numpy array
- PR #1145 Issue with .agg call on multi-column dataframes
- PR #908 Some testing code cleanup
- PR #1167 Fix issue with null_count not being set after inplace fillna()
- PR #1184 Fix iloc performance regression
- PR #1185 Support left_on/right_on and also on=str in merge
- PR #1200 Fix allocating bitmasks with numba instead of rmm in allocate_mask function
- PR #1213 Fix bug with csv reader requesting subset of columns using wrong datatype
- PR #1223 gpuCI: Fix label on rapidsai channel on gpu build scripts
- PR #1242 Add explicit Thrust exec policy to fix NVCATEGORY_TEST segfault on some platforms
- PR #1246 Fix categorical tests that failed due to bad implicit type conversion
- PR #1255 Fix overwriting conda package main label uploads
- PR #1259 Add dlpack includes to pip build


# cuDF 0.5.1 (05 Feb 2019)

## Bug Fixes

- PR #842 Avoid using numpy via cimport to prevent ABI issues in Cython compilation


# cuDF 0.5.0 (28 Jan 2019)

## New Features

- PR #722 Add bzip2 decompression support to `read_csv()`
- PR #693 add ZLIB-based GZIP/ZIP support to `read_csv_strings()`
- PR #411 added null support to gdf_order_by (new API) and cudf_table::sort
- PR #525 Added GitHub Issue templates for bugs, documentation, new features, and questions
- PR #501 CSV Reader: Add support for user-specified decimal point and thousands separator to read_csv_strings()
- PR #455 CSV Reader: Add support for user-specified decimal point and thousands separator to read_csv()
- PR #439 add `DataFrame.drop` method similar to pandas
- PR #356 add `DataFrame.transpose` method and `DataFrame.T` property similar to pandas
- PR #505 CSV Reader: Add support for user-specified boolean values
- PR #350 Implemented Series replace function
- PR #490 Added print_env.sh script to gather relevant environment details when reporting cuDF issues
- PR #474 add ZLIB-based GZIP/ZIP support to `read_csv()`
- PR #547 Added melt similar to `pandas.melt()`
- PR #491 Add CI test script to check for updates to CHANGELOG.md in PRs
- PR #550 Add CI test script to check for style issues in PRs
- PR #558 Add CI scripts for cpu-based conda and gpu-based test builds
- PR #524 Add Boolean Indexing
- PR #564 Update python `sort_values` method to use updated libcudf `gdf_order_by` API
- PR #509 CSV Reader: Input CSV file can now be passed in as a text or a binary buffer
- PR #607 Add `__iter__` and iteritems to DataFrame class
- PR #643 added a new api gdf_replace_nulls that allows a user to replace nulls in a column

## Improvements

- PR #426 Removed sort-based groupby and refactored existing groupby APIs. Also improves C++/CUDA compile time.
- PR #461 Add `CUDF_HOME` variable in README.md to replace relative pathing.
- PR #472 RMM: Created centralized rmm::device_vector alias and rmm::exec_policy
- PR #500 Improved the concurrent hash map class to support partitioned (multi-pass) hash table building.
- PR #454 Improve CSV reader docs and examples
- PR #465 Added templated C++ API for RMM to avoid explicit cast to `void**`
- PR #513 `.gitignore` tweaks
- PR #521 Add `assert_eq` function for testing
- PR #502 Simplify Dockerfile for local dev, eliminate old conda/pip envs
- PR #549 Adds `-rdynamic` compiler flag to nvcc for Debug builds
- PR #472 RMM: Created centralized rmm::device_vector alias and rmm::exec_policy
- PR #577 Added external C++ API for scatter/gather functions
- PR #500 Improved the concurrent hash map class to support partitioned (multi-pass) hash table building
- PR #583 Updated `gdf_size_type` to `int`
- PR #500 Improved the concurrent hash map class to support partitioned (multi-pass) hash table building
- PR #617 Added .dockerignore file. Prevents adding stale cmake cache files to the docker container
- PR #658 Reduced `JOIN_TEST` time by isolating overflow test of hash table size computation
- PR #664 Added Debuging instructions to README
- PR #651 Remove noqa marks in `__init__.py` files
- PR #671 CSV Reader: uncompressed buffer input can be parsed without explicitly specifying compression as None
- PR #684 Make RMM a submodule
- PR #718 Ensure sum, product, min, max methods pandas compatibility on empty datasets
- PR #720 Refactored Index classes to make them more Pandas-like, added CategoricalIndex
- PR #749 Improve to_arrow and from_arrow Pandas compatibility
- PR #766 Remove TravisCI references, remove unused variables from CMake, fix ARROW_VERSION in Cmake
- PR #773 Add build-args back to Dockerfile and handle dependencies based on environment yml file
- PR #781 Move thirdparty submodules to root and symlink in /cpp
- PR #843 Fix broken cudf/python API examples, add new methods to the API index

## Bug Fixes

- PR #569 CSV Reader: Fix days being off-by-one when parsing some dates
- PR #531 CSV Reader: Fix incorrect parsing of quoted numbers
- PR #465 Added templated C++ API for RMM to avoid explicit cast to `void**`
- PR #473 Added missing <random> include
- PR #478 CSV Reader: Add api support for auto column detection, header, mangle_dupe_cols, usecols
- PR #495 Updated README to correct where cffi pytest should be executed
- PR #501 Fix the intermittent segfault caused by the `thousands` and `compression` parameters in the csv reader
- PR #502 Simplify Dockerfile for local dev, eliminate old conda/pip envs
- PR #512 fix bug for `on` parameter in `DataFrame.merge` to allow for None or single column name
- PR #511 Updated python/cudf/bindings/join.pyx to fix cudf merge printing out dtypes
- PR #513 `.gitignore` tweaks
- PR #521 Add `assert_eq` function for testing
- PR #537 Fix CMAKE_CUDA_STANDARD_REQURIED typo in CMakeLists.txt
- PR #447 Fix silent failure in initializing DataFrame from generator
- PR #545 Temporarily disable csv reader thousands test to prevent segfault (test re-enabled in PR #501)
- PR #559 Fix Assertion error while using `applymap` to change the output dtype
- PR #575 Update `print_env.sh` script to better handle missing commands
- PR #612 Prevent an exception from occuring with true division on integer series.
- PR #630 Fix deprecation warning for `pd.core.common.is_categorical_dtype`
- PR #622 Fix Series.append() behaviour when appending values with different numeric dtype
- PR #603 Fix error while creating an empty column using None.
- PR #673 Fix array of strings not being caught in from_pandas
- PR #644 Fix return type and column support of dataframe.quantile()
- PR #634 Fix create `DataFrame.from_pandas()` with numeric column names
- PR #654 Add resolution check for GDF_TIMESTAMP in Join
- PR #648 Enforce one-to-one copy required when using `numba>=0.42.0`
- PR #645 Fix cmake build type handling not setting debug options when CMAKE_BUILD_TYPE=="Debug"
- PR #669 Fix GIL deadlock when launching multiple python threads that make Cython calls
- PR #665 Reworked the hash map to add a way to report the destination partition for a key
- PR #670 CMAKE: Fix env include path taking precedence over libcudf source headers
- PR #674 Check for gdf supported column types
- PR #677 Fix 'gdf_csv_test_Dates' gtest failure due to missing nrows parameter
- PR #604 Fix the parsing errors while reading a csv file using `sep` instead of `delimiter`.
- PR #686 Fix converting nulls to NaT values when converting Series to Pandas/Numpy
- PR #689 CSV Reader: Fix behavior with skiprows+header to match pandas implementation
- PR #691 Fixes Join on empty input DFs
- PR #706 CSV Reader: Fix broken dtype inference when whitespace is in data
- PR #717 CSV reader: fix behavior when parsing a csv file with no data rows
- PR #724 CSV Reader: fix build issue due to parameter type mismatch in a std::max call
- PR #734 Prevents reading undefined memory in gpu_expand_mask_bits numba kernel
- PR #747 CSV Reader: fix an issue where CUDA allocations fail with some large input files
- PR #750 Fix race condition for handling NVStrings in CMake
- PR #719 Fix merge column ordering
- PR #770 Fix issue where RMM submodule pointed to wrong branch and pin other to correct branches
- PR #778 Fix hard coded ABI off setting
- PR #784 Update RMM submodule commit-ish and pip paths
- PR #794 Update `rmm::exec_policy` usage to fix segmentation faults when used as temprory allocator.
- PR #800 Point git submodules to branches of forks instead of exact commits


# cuDF 0.4.0 (05 Dec 2018)

## New Features

- PR #398 add pandas-compatible `DataFrame.shape()` and `Series.shape()`
- PR #394 New documentation feature "10 Minutes to cuDF"
- PR #361 CSV Reader: Add support for strings with delimiters

## Improvements

 - PR #436 Improvements for type_dispatcher and wrapper structs
 - PR #429 Add CHANGELOG.md (this file)
 - PR #266 use faster CUDA-accelerated DataFrame column/Series concatenation.
 - PR #379 new C++ `type_dispatcher` reduces code complexity in supporting many data types.
 - PR #349 Improve performance for creating columns from memoryview objects
 - PR #445 Update reductions to use type_dispatcher. Adds integer types support to sum_of_squares.
 - PR #448 Improve installation instructions in README.md
 - PR #456 Change default CMake build to Release, and added option for disabling compilation of tests

## Bug Fixes

 - PR #444 Fix csv_test CUDA too many resources requested fail.
 - PR #396 added missing output buffer in validity tests for groupbys.
 - PR #408 Dockerfile updates for source reorganization
 - PR #437 Add cffi to Dockerfile conda env, fixes "cannot import name 'librmm'"
 - PR #417 Fix `map_test` failure with CUDA 10
 - PR #414 Fix CMake installation include file paths
 - PR #418 Properly cast string dtypes to programmatic dtypes when instantiating columns
 - PR #427 Fix and tests for Concatenation illegal memory access with nulls


# cuDF 0.3.0 (23 Nov 2018)

## New Features

 - PR #336 CSV Reader string support

## Improvements

 - PR #354 source code refactored for better organization. CMake build system overhaul. Beginning of transition to Cython bindings.
 - PR #290 Add support for typecasting to/from datetime dtype
 - PR #323 Add handling pyarrow boolean arrays in input/out, add tests
 - PR #325 GDF_VALIDITY_UNSUPPORTED now returned for algorithms that don't support non-empty valid bitmasks
 - PR #381 Faster InputTooLarge Join test completes in ms rather than minutes.
 - PR #373 .gitignore improvements
 - PR #367 Doc cleanup & examples for DataFrame methods
 - PR #333 Add Rapids Memory Manager documentation
 - PR #321 Rapids Memory Manager adds file/line location logging and convenience macros
 - PR #334 Implement DataFrame `__copy__` and `__deepcopy__`
 - PR #271 Add NVTX ranges to pygdf
 - PR #311 Document system requirements for conda install

## Bug Fixes

 - PR #337 Retain index on `scale()` function
 - PR #344 Fix test failure due to PyArrow 0.11 Boolean handling
 - PR #364 Remove noexcept from managed_allocator;  CMakeLists fix for NVstrings
 - PR #357 Fix bug that made all series be considered booleans for indexing
 - PR #351 replace conda env configuration for developers
 - PRs #346 #360 Fix CSV reading of negative numbers
 - PR #342 Fix CMake to use conda-installed nvstrings
 - PR #341 Preserve categorical dtype after groupby aggregations
 - PR #315 ReadTheDocs build update to fix missing libcuda.so
 - PR #320 FIX out-of-bounds access error in reductions.cu
 - PR #319 Fix out-of-bounds memory access in libcudf count_valid_bits
 - PR #303 Fix printing empty dataframe


# cuDF 0.2.0 and cuDF 0.1.0

These were initial releases of cuDF based on previously separate pyGDF and libGDF libraries.<|MERGE_RESOLUTION|>--- conflicted
+++ resolved
@@ -85,11 +85,8 @@
 - PR #2325 Fix ORC RLEv2 patched base mode decoding with nonzero patch width
 - PR #2235 Fix get_dummies to be compatible with dask
 - PR #2332 Zero initialize gdf_dtype_extra_info
-<<<<<<< HEAD
+- PR #2355 Handle float16 in binary operations
 - PR #2357 Fixed inconsistent type of index created with from_pandas vs direct construction
-=======
-- PR #2355 Handle float16 in binary operations
->>>>>>> d3f19ca6
 
 
 # cuDF 0.8.0 (27 June 2019)
