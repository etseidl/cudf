--- conflicted
+++ resolved
@@ -27,11 +27,8 @@
 - PR #2807 Add scatter_by_map to DataFrame python API
 - PR #2836 Add nvstrings.code_points method
 - PR #2844 Add Series/DataFrame notnull
-<<<<<<< HEAD
+- PR #2858 Add GTest type list utilities
 - PR #2655 CuPy-based Series and Dataframe .values property
-=======
-- PR #2858 Add GTest type list utilities
->>>>>>> e576e719
 
 ## Improvements
 
