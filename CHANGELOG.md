--- conflicted
+++ resolved
@@ -53,16 +53,12 @@
 - PR #3138 Movey unary files to legacy
 - PR #3175 Set cmake cuda version variables
 - PR #3171 Move deprecated error macros to legacy
-<<<<<<< HEAD
 - PR #3189 Port NVStrings find ops to cudf column
-
-=======
 - PR #3193 Add cuPy as a formal dependency
 - PR #3195 Support for zero columned `table_view`
 - PR #3165 Java device memory size for string category
 - PR #3205 Move transform files to legacy
 - PR #3202 Rename and move error.hpp to public headers
->>>>>>> 4613ba82
 
 ## Bug Fixes
 
