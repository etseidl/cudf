# cuDF 0.9.0 (Date TBD)

## New Features

- PR #2111 IO Readers: Support memory buffer, file-like object, and URL inputs
- PR #2012 Add `reindex()` to DataFrame and Series
- PR #2098 Align DataFrame and Series indices before executing binary ops
- PR #2160 Merge `dask-cudf` codebase into `cudf` repo
- PR #2149 CSV Reader: Add `hex` dtype for explicit hexadecimal parsing
- PR #2158 CSV Reader: Support single, non-list/dict argument for `dtype`
- PR #2177 CSV Reader: Add `parse_dates` parameter for explicit date inference
- PR #2171 Add CodeCov integration, fix doc version, make --skip-tests work when invoking with source
<<<<<<< HEAD
- PR #2164 Use merge for MultiIndex search
=======
- PR #2157 Add __array_function__ to DataFrame and Series
>>>>>>> 6b8fd923

## Improvements

- PR #2103 Move old `column` and `bitmask` files into `legacy/` directory
- PR #2109 added name to Python column classes
- PR #1947 Cleanup serialization code
- PR #2125 More aggregate in java API
- PR #2127 Add in java Scalar tests
- PR #2088 Refactor of Python groupby code
- PR #2130 Java serialization and deserialization of tables.
- PR #2131 Chunk rows logic added to csv_writer
- PR #2129 Add functions in the Java API to support nullable column filtering
- PR #2165 made changes to get_dummies api for it to be available in MethodCache
- PR #2184 handle remote orc files for dask-cudf
- PR #2186 Add `getitem` and `getattr` style access to Rolling objects
- PR #2168 Use cudf.Column for CategoricalColumn's categories instead of a tuple
- PR #2193 Added more docuemtnation to `type_dispatcher` for specializing dispatched functors
- PR #2197 CSV Writer: Expose `chunksize` as a parameter for `to_csv`
- PR #2209 Matching `get_dummies` & `select_dtypes` behavior to pandas
- PR #2214 DOC: Update doc instructions to build/install `cudf` and `dask-cudf`
- PR #1993 Add iterator driven reduction for mean, var, std

## Bug Fixes

- PR #2086 Fixed quantile api behavior mismatch in series & dataframe
- PR #2128 Add offset param to host buffer readers in java API.
- PR #2145 Work around binops validity checks for java
- PR #2146 Work around unary_math validity checks for java
- PR #2151 Fixes bug in cudf::copy_range where null_count was invalid
- PR #2139 matching to pandas describe behavior & fixing nan values issue
- PR #2161 Implicitly convert unsigned to signed integer types in binops
- PR #2154 CSV Reader: Fix bools misdetected as strings dtype
- PR #2178 Fix bug in rolling bindings where a view of an ephemeral column was being taken
- PR #2180 Fix issue with isort reordering `importorskip` below imports depending on them
- PR #2187 fix to honor dtype when numpy arrays are passed to columnops.as_column
- PR #2190 Fix issue in astype conversion of string column to 'str'
- PR #2208 Fix issue with calling `head()` on one row dataframe


# cuDF 0.8.0 (27 June 2019)

## New Features

- PR #1524 Add GPU-accelerated JSON Lines parser with limited feature set
- PR #1569 Add support for Json objects to the JSON Lines reader
- PR #1622 Add Series.loc
- PR #1654 Add cudf::apply_boolean_mask: faster replacement for gdf_apply_stencil
- PR #1487 cython gather/scatter
- PR #1310 Implemented the slice/split functionality.
- PR #1630 Add Python layer to the GPU-accelerated JSON reader
- PR #1745 Add rounding of numeric columns via Numba
- PR #1772 JSON reader: add support for BytesIO and StringIO input
- PR #1527 Support GDF_BOOL8 in readers and writers
- PR #1819 Logical operators (AND, OR, NOT) for libcudf and cuDF
- PR #1813 ORC Reader: Add support for stripe selection
- PR #1828 JSON Reader: add suport for bool8 columns
- PR #1833 Add column iterator with/without nulls
- PR #1665 Add the point-in-polygon GIS function
- PR #1863 Series and Dataframe methods for all and any
- PR #1908 cudf::copy_range and cudf::fill for copying/assigning an index or range to a constant
- PR #1921 Add additional formats for typecasting to/from strings
- PR #1807 Add Series.dropna()
- PR #1987 Allow user defined functions in the form of ptx code to be passed to binops
- PR #1948 Add operator functions like `Series.add()` to DataFrame and Series
- PR #1954 Add skip test argument to GPU build script
- PR #2018 Add bindings for new groupby C++ API
- PR #1984 Add rolling window operations Series.rolling() and DataFrame.rolling()
- PR #1542 Python method and bindings for to_csv
- PR #1995 Add Java API
- PR #1998 Add google benchmark to cudf
- PR #1845 Add cudf::drop_duplicates, DataFrame.drop_duplicates
- PR #1652 Added `Series.where()` feature
- PR #2074 Java Aggregates, logical ops, and better RMM support

## Improvements

- PR #1538 Replacing LesserRTTI with inequality_comparator
- PR #1703 C++: Added non-aggregating `insert` to `concurrent_unordered_map` with specializations to store pairs with a single atomicCAS when possible.
- PR #1422 C++: Added a RAII wrapper for CUDA streams
- PR #1701 Added `unique` method for stringColumns
- PR #1713 Add documentation for Dask-XGBoost
- PR #1666 CSV Reader: Improve performance for files with large number of columns
- PR #1725 Enable the ability to use a single column groupby as its own index
- PR #1759 Add an example showing simultaneous rolling averages to `apply_grouped` documentation
- PR #1746 C++: Remove unused code: `windowed_ops.cu`, `sorting.cu`, `hash_ops.cu`
- PR #1748 C++: Add `bool` nullability flag to `device_table` row operators
- PR #1764 Improve Numerical column: `mean_var` and `mean`
- PR #1767 Speed up Python unit tests
- PR #1770 Added build.sh script, updated CI scripts and documentation
- PR #1739 ORC Reader: Add more pytest coverage
- PR #1696 Added null support in `Series.replace()`.
- PR #1390 Added some basic utility functions for `gdf_column`'s
- PR #1791 Added general column comparison code for testing
- PR #1795 Add printing of git submodule info to `print_env.sh`
- PR #1796 Removing old sort based group by code and gdf_filter
- PR #1811 Added funtions for copying/allocating `cudf::table`s
- PR #1838 Improve columnops.column_empty so that it returns typed columns instead of a generic Column
- PR #1890 Add utils.get_dummies- a pandas-like wrapper around one_hot-encoding
- PR #1823 CSV Reader: default the column type to string for empty dataframes
- PR #1827 Create bindings for scalar-vector binops, and update one_hot_encoding to use them
- PR #1817 Operators now support different sized dataframes as long as they don't share different sized columns
- PR #1855 Transition replace_nulls to new C++ API and update corresponding Cython/Python code
- PR #1858 Add `std::initializer_list` constructor to `column_wrapper`
- PR #1846 C++ type-erased gdf_equal_columns test util; fix gdf_equal_columns logic error
- PR #1390 Added some basic utility functions for `gdf_column`s
- PR #1391 Tidy up bit-resolution-operation and bitmask class code
- PR #1882 Add iloc functionality to MultiIndex dataframes
- PR #1884 Rolling windows: general enhancements and better coverage for unit tests
- PR #1886 support GDF_STRING_CATEGORY columns in apply_boolean_mask, drop_nulls and other libcudf functions
- PR #1896 Improve performance of groupby with levels specified in dask-cudf
- PR #1915 Improve iloc performance for non-contiguous row selection
- PR #1859 Convert read_json into a C++ API
- PR #1919 Rename libcudf namespace gdf to namespace cudf
- PR #1850 Support left_on and right_on for DataFrame merge operator
- PR #1930 Specialize constructor for `cudf::bool8` to cast argument to `bool`
- PR #1938 Add default constructor for `column_wrapper`
- PR #1930 Specialize constructor for `cudf::bool8` to cast argument to `bool`
- PR #1952 consolidate libcudf public API headers in include/cudf
- PR #1949 Improved selection with boolmask using libcudf `apply_boolean_mask`
- PR #1956 Add support for nulls in `query()`
- PR #1973 Update `std::tuple` to `std::pair` in top-most libcudf APIs and C++ transition guide
- PR #1981 Convert read_csv into a C++ API
- PR #1868 ORC Reader: Support row index for speed up on small/medium datasets
- PR #1964 Added support for list-like types in Series.str.cat
- PR #2005 Use HTML5 details tag in bug report issue template
- PR #2003 Removed few redundant unit-tests from test_string.py::test_string_cat
- PR #1944 Groupby design improvements
- PR #2017 Convert `read_orc()` into a C++ API
- PR #2011 Convert `read_parquet()` into a C++ API
- PR #1756 Add documentation "10 Minutes to cuDF and dask_cuDF"
- PR #2034 Adding support for string columns concatenation using "add" binary operator
- PR #2042 Replace old "10 Minutes" guide with new guide for docs build process
- PR #2036 Make library of common test utils to speed up tests compilation
- PR #2022 Facilitating get_dummies to be a high level api too
- PR #2050 Namespace IO readers and add back free-form `read_xxx` functions
- PR #2104 Add a functional ``sort=`` keyword argument to groupby
- PR #2108 Add `find_and_replace` for StringColumn for replacing single values

## Bug Fixes

- PR #1465 Fix for test_orc.py and test_sparse_df.py test failures
- PR #1583 Fix underlying issue in `as_index()` that was causing `Series.quantile()` to fail
- PR #1680 Add errors= keyword to drop() to fix cudf-dask bug
- PR #1651 Fix `query` function on empty dataframe
- PR #1616 Fix CategoricalColumn to access categories by index instead of iteration
- PR #1660 Fix bug in `loc` when indexing with a column name (a string)
- PR #1683 ORC reader: fix timestamp conversion to UTC
- PR #1613 Improve CategoricalColumn.fillna(-1) performance
- PR #1642 Fix failure of CSV_TEST gdf_csv_test.SkiprowsNrows on multiuser systems
- PR #1709 Fix handling of `datetime64[ms]` in `dataframe.select_dtypes`
- PR #1704 CSV Reader: Add support for the plus sign in number fields
- PR #1687 CSV reader: return an empty dataframe for zero size input
- PR #1757 Concatenating columns with null columns
- PR #1755 Add col_level keyword argument to melt
- PR #1758 Fix df.set_index() when setting index from an empty column
- PR #1749 ORC reader: fix long strings of NULL values resulting in incorrect data
- PR #1742 Parquet Reader: Fix index column name to match PANDAS compat
- PR #1782 Update libcudf doc version
- PR #1783 Update conda dependencies
- PR #1786 Maintain the original series name in series.unique output
- PR #1760 CSV Reader: fix segfault when dtype list only includes columns from usecols list
- PR #1831 build.sh: Assuming python is in PATH instead of using PYTHON env var
- PR #1839 Raise an error instead of segfaulting when transposing a DataFrame with StringColumns
- PR #1840 Retain index correctly during merge left_on right_on
- PR #1825 cuDF: Multiaggregation Groupby Failures
- PR #1789 CSV Reader: Fix missing support for specifying `int8` and `int16` dtypes
- PR #1857 Cython Bindings: Handle `bool` columns while calling `column_view_from_NDArrays`
- PR #1849 Allow DataFrame support methods to pass arguments to the methods
- PR #1847 Fixed #1375 by moving the nvstring check into the wrapper function
- PR #1864 Fixing cudf reduction for POWER platform
- PR #1869 Parquet reader: fix Dask timestamps not matching with Pandas (convert to milliseconds)
- PR #1876 add dtype=bool for `any`, `all` to treat integer column correctly
- PR #1875 CSV reader: take NaN values into account in dtype detection
- PR #1873 Add column dtype checking for the all/any methods
- PR #1902 Bug with string iteration in _apply_basic_agg
- PR #1887 Fix for initialization issue in pq_read_arg,orc_read_arg
- PR #1867 JSON reader: add support for null/empty fields, including the 'null' literal
- PR #1891 Fix bug #1750 in string column comparison
- PR #1909 Support of `to_pandas()` of boolean series with null values
- PR #1923 Use prefix removal when two aggs are called on a SeriesGroupBy
- PR #1914 Zero initialize gdf_column local variables
- PR #1959 Add support for comparing boolean Series to scalar
- PR #1966 Ignore index fix in series append
- PR #1967 Compute index __sizeof__ only once for DataFrame __sizeof__
- PR #1977 Support CUDA installation in default system directories
- PR #1982 Fixes incorrect index name after join operation
- PR #1985 Implement `GDF_PYMOD`, a special modulo that follows python's sign rules
- PR #1991 Parquet reader: fix decoding of NULLs
- PR #1990 Fixes a rendering bug in the `apply_grouped` documentation
- PR #1978 Fix for values being filled in an empty dataframe
- PR #2001 Correctly create MultiColumn from Pandas MultiColumn
- PR #2006 Handle empty dataframe groupby construction for dask
- PR #1965 Parquet Reader: Fix duplicate index column when it's already in `use_cols`
- PR #2033 Add pip to conda environment files to fix warning
- PR #2028 CSV Reader: Fix reading of uncompressed files without a recognized file extension
- PR #2073 Fix an issue when gathering columns with NVCategory and nulls
- PR #2053 cudf::apply_boolean_mask return empty column for empty boolean mask
- PR #2066 exclude `IteratorTest.mean_var_output` test from debug build
- PR #2069 Fix JNI code to use read_csv and read_parquet APIs
- PR #2071 Fix bug with unfound transitive dependencies for GTests in Ubuntu 18.04
- PR #2089 Configure Sphinx to render params correctly
- PR #2091 Fix another bug with unfound transitive dependencies for `cudftestutils` in Ubuntu 18.04
- PR #2115 Just apply `--disable-new-dtags` instead of trying to define all the transitive dependencies
- PR #2106 Fix errors in JitCache tests caused by sharing of device memory between processes
- PR #2120 Fix errors in JitCache tests caused by running multiple threads on the same data
- PR #2102 Fix memory leak in groupby
- PR #2113 fixed typo in to_csv code example


# cudf 0.7.2 (16 May 2019)

## New Features

- PR #1735 Added overload for atomicAdd on int64. Streamlined implementation of custom atomic overloads.
- PR #1741 Add MultiIndex concatenation

## Bug Fixes

- PR #1718 Fix issue with SeriesGroupBy MultiIndex in dask-cudf
- PR #1734 Python: fix performance regression for groupby count() aggregations
- PR #1768 Cython: fix handling read only schema buffers in gpuarrow reader


# cudf 0.7.1 (11 May 2019)

## New Features

- PR #1702 Lazy load MultiIndex to return groupby performance to near optimal.

## Bug Fixes

- PR #1708 Fix handling of `datetime64[ms]` in `dataframe.select_dtypes`


# cuDF 0.7.0 (10 May 2019)

## New Features

- PR #982 Implement gdf_group_by_without_aggregations and gdf_unique_indices functions
- PR #1142 Add `GDF_BOOL` column type
- PR #1194 Implement overloads for CUDA atomic operations
- PR #1292 Implemented Bitwise binary ops AND, OR, XOR (&, |, ^)
- PR #1235 Add GPU-accelerated Parquet Reader
- PR #1335 Added local_dict arg in `DataFrame.query()`.
- PR #1282 Add Series and DataFrame.describe()
- PR #1356 Rolling windows
- PR #1381 Add DataFrame._get_numeric_data
- PR #1388 Add CODEOWNERS file to auto-request reviews based on where changes are made
- PR #1396 Add DataFrame.drop method
- PR #1413 Add DataFrame.melt method
- PR #1412 Add DataFrame.pop()
- PR #1419 Initial CSV writer function
- PR #1441 Add Series level cumulative ops (cumsum, cummin, cummax, cumprod)
- PR #1420 Add script to build and test on a local gpuCI image
- PR #1440 Add DatetimeColumn.min(), DatetimeColumn.max()
- PR #1455 Add Series.Shift via Numba kernel
- PR #1441 Add Series level cumulative ops (cumsum, cummin, cummax, cumprod)
- PR #1461 Add Python coverage test to gpu build
- PR #1445 Parquet Reader: Add selective reading of rows and row group
- PR #1532 Parquet Reader: Add support for INT96 timestamps
- PR #1516 Add Series and DataFrame.ndim
- PR #1556 Add libcudf C++ transition guide
- PR #1466 Add GPU-accelerated ORC Reader
- PR #1565 Add build script for nightly doc builds
- PR #1508 Add Series isna, isnull, and notna
- PR #1456 Add Series.diff() via Numba kernel
- PR #1588 Add Index `astype` typecasting
- PR #1301 MultiIndex support
- PR #1599 Level keyword supported in groupby
- PR #929 Add support operations to dataframe
- PR #1609 Groupby accept list of Series
- PR #1658 Support `group_keys=True` keyword in groupby method

## Improvements

- PR #1531 Refactor closures as private functions in gpuarrow
- PR #1404 Parquet reader page data decoding speedup
- PR #1076 Use `type_dispatcher` in join, quantiles, filter, segmented sort, radix sort and hash_groupby
- PR #1202 Simplify README.md
- PR #1149 CSV Reader: Change convertStrToValue() functions to `__device__` only
- PR #1238 Improve performance of the CUDA trie used in the CSV reader
- PR #1245 Use file cache for JIT kernels
- PR #1278 Update CONTRIBUTING for new conda environment yml naming conventions
- PR #1163 Refactored UnaryOps. Reduced API to two functions: `gdf_unary_math` and `gdf_cast`. Added `abs`, `-`, and `~` ops. Changed bindings to Cython
- PR #1284 Update docs version
- PR #1287 add exclude argument to cudf.select_dtype function
- PR #1286 Refactor some of the CSV Reader kernels into generic utility functions
- PR #1291 fillna in `Series.to_gpu_array()` and `Series.to_array()` can accept the scalar too now.
- PR #1005 generic `reduction` and `scan` support
- PR #1349 Replace modernGPU sort join with thrust.
- PR #1363 Add a dataframe.mean(...) that raises NotImplementedError to satisfy `dask.dataframe.utils.is_dataframe_like`
- PR #1319 CSV Reader: Use column wrapper for gdf_column output alloc/dealloc
- PR #1376 Change series quantile default to linear
- PR #1399 Replace CFFI bindings for NVTX functions with Cython bindings
- PR #1389 Refactored `set_null_count()`
- PR #1386 Added macros `GDF_TRY()`, `CUDF_TRY()` and `ASSERT_CUDF_SUCCEEDED()`
- PR #1435 Rework CMake and conda recipes to depend on installed libraries
- PR #1391 Tidy up bit-resolution-operation and bitmask class code
- PR #1439 Add cmake variable to enable compiling CUDA code with -lineinfo
- PR #1462 Add ability to read parquet files from arrow::io::RandomAccessFile
- PR #1453 Convert CSV Reader CFFI to Cython
- PR #1479 Convert Parquet Reader CFFI to Cython
- PR #1397 Add a utility function for producing an overflow-safe kernel launch grid configuration
- PR #1382 Add GPU parsing of nested brackets to cuIO parsing utilities
- PR #1481 Add cudf::table constructor to allocate a set of `gdf_column`s
- PR #1484 Convert GroupBy CFFI to Cython
- PR #1463 Allow and default melt keyword argument var_name to be None
- PR #1486 Parquet Reader: Use device_buffer rather than device_ptr
- PR #1525 Add cudatoolkit conda dependency
- PR #1520 Renamed `src/dataframe` to `src/table` and moved `table.hpp`. Made `types.hpp` to be type declarations only.
- PR #1492 Convert transpose CFFI to Cython
- PR #1495 Convert binary and unary ops CFFI to Cython
- PR #1503 Convert sorting and hashing ops CFFI to Cython
- PR #1522 Use latest release version in update-version CI script
- PR #1533 Remove stale join CFFI, fix memory leaks in join Cython
- PR #1521 Added `row_bitmask` to compute bitmask for rows of a table. Merged `valids_ops.cu` and `bitmask_ops.cu`
- PR #1553 Overload `hash_row` to avoid using intial hash values. Updated `gdf_hash` to select between overloads
- PR #1585 Updated `cudf::table` to maintain own copy of wrapped `gdf_column*`s
- PR #1559 Add `except +` to all Cython function definitions to catch C++ exceptions properly
- PR #1617 `has_nulls` and `column_dtypes` for `cudf::table`
- PR #1590 Remove CFFI from the build / install process entirely
- PR #1536 Convert gpuarrow CFFI to Cython
- PR #1655 Add `Column._pointer` as a way to access underlying `gdf_column*` of a `Column`
- PR #1655 Update readme conda install instructions for cudf version 0.6 and 0.7


## Bug Fixes

- PR #1233 Fix dtypes issue while adding the column to `str` dataframe.
- PR #1254 CSV Reader: fix data type detection for floating-point numbers in scientific notation
- PR #1289 Fix looping over each value instead of each category in concatenation
- PR #1293 Fix Inaccurate error message in join.pyx
- PR #1308 Add atomicCAS overload for `int8_t`, `int16_t`
- PR #1317 Fix catch polymorphic exception by reference in ipc.cu
- PR #1325 Fix dtype of null bitmasks to int8
- PR #1326 Update build documentation to use -DCMAKE_CXX11_ABI=ON
- PR #1334 Add "na_position" argument to CategoricalColumn sort_by_values
- PR #1321 Fix out of bounds warning when checking Bzip2 header
- PR #1359 Add atomicAnd/Or/Xor for integers
- PR #1354 Fix `fillna()` behaviour when replacing values with different dtypes
- PR #1347 Fixed core dump issue while passing dict_dtypes without column names in `cudf.read_csv()`
- PR #1379 Fixed build failure caused due to error: 'col_dtype' may be used uninitialized
- PR #1392 Update cudf Dockerfile and package_versions.sh
- PR #1385 Added INT8 type to `_schema_to_dtype` for use in GpuArrowReader
- PR #1393 Fixed a bug in `gdf_count_nonzero_mask()` for the case of 0 bits to count
- PR #1395 Update CONTRIBUTING to use the environment variable CUDF_HOME
- PR #1416 Fix bug at gdf_quantile_exact and gdf_quantile_appox
- PR #1421 Fix remove creation of series multiple times during `add_column()`
- PR #1405 CSV Reader: Fix memory leaks on read_csv() failure
- PR #1328 Fix CategoricalColumn to_arrow() null mask
- PR #1433 Fix NVStrings/categories includes
- PR #1432 Update NVStrings to 0.7.* to coincide with 0.7 development
- PR #1483 Modify CSV reader to avoid cropping blank quoted characters in non-string fields
- PR #1446 Merge 1275 hotfix from master into branch-0.7
- PR #1447 Fix legacy groupby apply docstring
- PR #1451 Fix hash join estimated result size is not correct
- PR #1454 Fix local build script improperly change directory permissions
- PR #1490 Require Dask 1.1.0+ for `is_dataframe_like` test or skip otherwise.
- PR #1491 Use more specific directories & groups in CODEOWNERS
- PR #1497 Fix Thrust issue on CentOS caused by missing default constructor of host_vector elements
- PR #1498 Add missing include guard to device_atomics.cuh and separated DEVICE_ATOMICS_TEST
- PR #1506 Fix csv-write call to updated NVStrings method
- PR #1510 Added nvstrings `fillna()` function
- PR #1507 Parquet Reader: Default string data to GDF_STRING
- PR #1535 Fix doc issue to ensure correct labelling of cudf.series
- PR #1537 Fix `undefined reference` link error in HashPartitionTest
- PR #1548 Fix ci/local/build.sh README from using an incorrect image example
- PR #1551 CSV Reader: Fix integer column name indexing
- PR #1586 Fix broken `scalar_wrapper::operator==`
- PR #1591 ORC/Parquet Reader: Fix missing import for FileNotFoundError exception
- PR #1573 Parquet Reader: Fix crash due to clash with ORC reader datasource
- PR #1607 Revert change of `column.to_dense_buffer` always return by copy for performance concerns
- PR #1618 ORC reader: fix assert & data output when nrows/skiprows isn't aligned to stripe boundaries
- PR #1631 Fix failure of TYPES_TEST on some gcc-7 based systems.
- PR #1641 CSV Reader: Fix skip_blank_lines behavior with Windows line terminators (\r\n)
- PR #1648 ORC reader: fix non-deterministic output when skiprows is non-zero
- PR #1676 Fix groupby `as_index` behaviour with `MultiIndex`
- PR #1659 Fix bug caused by empty groupbys and multiindex slicing throwing exceptions
- PR #1656 Correct Groupby failure in dask when un-aggregable columns are left in dataframe.
- PR #1689 Fix groupby performance regression
- PR #1694 Add Cython as a runtime dependency since it's required in `setup.py`


# cuDF 0.6.1 (25 Mar 2019)

## Bug Fixes

- PR #1275 Fix CentOS exception in DataFrame.hash_partition from using value "returned" by a void function


# cuDF 0.6.0 (22 Mar 2019)

## New Features

- PR #760 Raise `FileNotFoundError` instead of `GDF_FILE_ERROR` in `read_csv` if the file does not exist
- PR #539 Add Python bindings for replace function
- PR #823 Add Doxygen configuration to enable building HTML documentation for libcudf C/C++ API
- PR #807 CSV Reader: Add byte_range parameter to specify the range in the input file to be read
- PR #857 Add Tail method for Series/DataFrame and update Head method to use iloc
- PR #858 Add series feature hashing support
- PR #871 CSV Reader: Add support for NA values, including user specified strings
- PR #893 Adds PyArrow based parquet readers / writers to Python, fix category dtype handling, fix arrow ingest buffer size issues
- PR #867 CSV Reader: Add support for ignoring blank lines and comment lines
- PR #887 Add Series digitize method
- PR #895 Add Series groupby
- PR #898 Add DataFrame.groupby(level=0) support
- PR #920 Add feather, JSON, HDF5 readers / writers from PyArrow / Pandas
- PR #888 CSV Reader: Add prefix parameter for column names, used when parsing without a header
- PR #913 Add DLPack support: convert between cuDF DataFrame and DLTensor
- PR #939 Add ORC reader from PyArrow
- PR #918 Add Series.groupby(level=0) support
- PR #906 Add binary and comparison ops to DataFrame
- PR #958 Support unary and binary ops on indexes
- PR #964 Add `rename` method to `DataFrame`, `Series`, and `Index`
- PR #985 Add `Series.to_frame` method
- PR #985 Add `drop=` keyword to reset_index method
- PR #994 Remove references to pygdf
- PR #990 Add external series groupby support
- PR #988 Add top-level merge function to cuDF
- PR #992 Add comparison binaryops to DateTime columns
- PR #996 Replace relative path imports with absolute paths in tests
- PR #995 CSV Reader: Add index_col parameter to specify the column name or index to be used as row labels
- PR #1004 Add `from_gpu_matrix` method to DataFrame
- PR #997 Add property index setter
- PR #1007 Replace relative path imports with absolute paths in cudf
- PR #1013 select columns with df.columns
- PR #1016 Rename Series.unique_count() to nunique() to match pandas API
- PR #947 Prefixsum to handle nulls and float types
- PR #1029 Remove rest of relative path imports
- PR #1021 Add filtered selection with assignment for Dataframes
- PR #872 Adding NVCategory support to cudf apis
- PR #1052 Add left/right_index and left/right_on keywords to merge
- PR #1091 Add `indicator=` and `suffixes=` keywords to merge
- PR #1107 Add unsupported keywords to Series.fillna
- PR #1032 Add string support to cuDF python
- PR #1136 Removed `gdf_concat`
- PR #1153 Added function for getting the padded allocation size for valid bitmask
- PR #1148 Add cudf.sqrt for dataframes and Series
- PR #1159 Add Python bindings for libcudf dlpack functions
- PR #1155 Add __array_ufunc__ for DataFrame and Series for sqrt
- PR #1168 to_frame for series accepts a name argument


## Improvements

- PR #1218 Add dask-cudf page to API docs
- PR #892 Add support for heterogeneous types in binary ops with JIT
- PR #730 Improve performance of `gdf_table` constructor
- PR #561 Add Doxygen style comments to Join CUDA functions
- PR #813 unified libcudf API functions by replacing gpu_ with gdf_
- PR #822 Add support for `__cuda_array_interface__` for ingest
- PR #756 Consolidate common helper functions from unordered map and multimap
- PR #753 Improve performance of groupby sum and average, especially for cases with few groups.
- PR #836 Add ingest support for arrow chunked arrays in Column, Series, DataFrame creation
- PR #763 Format doxygen comments for csv_read_arg struct
- PR #532 CSV Reader: Use type dispatcher instead of switch block
- PR #694 Unit test utilities improvements
- PR #878 Add better indexing to Groupby
- PR #554 Add `empty` method and `is_monotonic` attribute to `Index`
- PR #1040 Fixed up Doxygen comment tags
- PR #909 CSV Reader: Avoid host->device->host copy for header row data
- PR #916 Improved unit testing and error checking for `gdf_column_concat`
- PR #941 Replace `numpy` call in `Series.hash_encode` with `numba`
- PR #942 Added increment/decrement operators for wrapper types
- PR #943 Updated `count_nonzero_mask` to return `num_rows` when the mask is null
- PR #952 Added trait to map C++ type to `gdf_dtype`
- PR #966 Updated RMM submodule.
- PR #998 Add IO reader/writer modules to API docs, fix for missing cudf.Series docs
- PR #1017 concatenate along columns for Series and DataFrames
- PR #1002 Support indexing a dataframe with another boolean dataframe
- PR #1018 Better concatenation for Series and Dataframes
- PR #1036 Use Numpydoc style docstrings
- PR #1047 Adding gdf_dtype_extra_info to gdf_column_view_augmented
- PR #1054 Added default ctor to SerialTrieNode to overcome Thrust issue in CentOS7 + CUDA10
- PR #1024 CSV Reader: Add support for hexadecimal integers in integral-type columns
- PR #1033 Update `fillna()` to use libcudf function `gdf_replace_nulls`
- PR #1066 Added inplace assignment for columns and select_dtypes for dataframes
- PR #1026 CSV Reader: Change the meaning and type of the quoting parameter to match Pandas
- PR #1100 Adds `CUDF_EXPECTS` error-checking macro
- PR #1092 Fix select_dtype docstring
- PR #1111 Added cudf::table
- PR #1108 Sorting for datetime columns
- PR #1120 Return a `Series` (not a `Column`) from `Series.cat.set_categories()`
- PR #1128 CSV Reader: The last data row does not need to be line terminated
- PR #1183 Bump Arrow version to 0.12.1
- PR #1208 Default to CXX11_ABI=ON
- PR #1252 Fix NVStrings dependencies for cuda 9.2 and 10.0

## Bug Fixes

- PR #821 Fix flake8 issues revealed by flake8 update
- PR #808 Resolved renamed `d_columns_valids` variable name
- PR #820 CSV Reader: fix the issue where reader adds additional rows when file uses \r\n as a line terminator
- PR #780 CSV Reader: Fix scientific notation parsing and null values for empty quotes
- PR #815 CSV Reader: Fix data parsing when tabs are present in the input CSV file
- PR #850 Fix bug where left joins where the left df has 0 rows causes a crash
- PR #861 Fix memory leak by preserving the boolean mask index
- PR #875 Handle unnamed indexes in to/from arrow functions
- PR #877 Fix ingest of 1 row arrow tables in from arrow function
- PR #876 Added missing `<type_traits>` include
- PR #889 Deleted test_rmm.py which has now moved to RMM repo
- PR #866 Merge v0.5.1 numpy ABI hotfix into 0.6
- PR #917 value_counts return int type on empty columns
- PR #611 Renamed `gdf_reduce_optimal_output_size()` -> `gdf_reduction_get_intermediate_output_size()`
- PR #923 fix index for negative slicing for cudf dataframe and series
- PR #927 CSV Reader: Fix category GDF_CATEGORY hashes not being computed properly
- PR #921 CSV Reader: Fix parsing errors with delim_whitespace, quotations in the header row, unnamed columns
- PR #933 Fix handling objects of all nulls in series creation
- PR #940 CSV Reader: Fix an issue where the last data row is missing when using byte_range
- PR #945 CSV Reader: Fix incorrect datetime64 when milliseconds or space separator are used
- PR #959 Groupby: Problem with column name lookup
- PR #950 Converting dataframe/recarry with non-contiguous arrays
- PR #963 CSV Reader: Fix another issue with missing data rows when using byte_range
- PR #999 Fix 0 sized kernel launches and empty sort_index exception
- PR #993 Fix dtype in selecting 0 rows from objects
- PR #1009 Fix performance regression in `to_pandas` method on DataFrame
- PR #1008 Remove custom dask communication approach
- PR #1001 CSV Reader: Fix a memory access error when reading a large (>2GB) file with date columns
- PR #1019 Binary Ops: Fix error when one input column has null mask but other doesn't
- PR #1014 CSV Reader: Fix false positives in bool value detection
- PR #1034 CSV Reader: Fix parsing floating point precision and leading zero exponents
- PR #1044 CSV Reader: Fix a segfault when byte range aligns with a page
- PR #1058 Added support for `DataFrame.loc[scalar]`
- PR #1060 Fix column creation with all valid nan values
- PR #1073 CSV Reader: Fix an issue where a column name includes the return character
- PR #1090 Updating Doxygen Comments
- PR #1080 Fix dtypes returned from loc / iloc because of lists
- PR #1102 CSV Reader: Minor fixes and memory usage improvements
- PR #1174: Fix release script typo
- PR #1137 Add prebuild script for CI
- PR #1118 Enhanced the `DataFrame.from_records()` feature
- PR #1129 Fix join performance with index parameter from using numpy array
- PR #1145 Issue with .agg call on multi-column dataframes
- PR #908 Some testing code cleanup
- PR #1167 Fix issue with null_count not being set after inplace fillna()
- PR #1184 Fix iloc performance regression
- PR #1185 Support left_on/right_on and also on=str in merge
- PR #1200 Fix allocating bitmasks with numba instead of rmm in allocate_mask function
- PR #1213 Fix bug with csv reader requesting subset of columns using wrong datatype
- PR #1223 gpuCI: Fix label on rapidsai channel on gpu build scripts
- PR #1242 Add explicit Thrust exec policy to fix NVCATEGORY_TEST segfault on some platforms
- PR #1246 Fix categorical tests that failed due to bad implicit type conversion
- PR #1255 Fix overwriting conda package main label uploads
- PR #1259 Add dlpack includes to pip build


# cuDF 0.5.1 (05 Feb 2019)

## Bug Fixes

- PR #842 Avoid using numpy via cimport to prevent ABI issues in Cython compilation


# cuDF 0.5.0 (28 Jan 2019)

## New Features

- PR #722 Add bzip2 decompression support to `read_csv()`
- PR #693 add ZLIB-based GZIP/ZIP support to `read_csv_strings()`
- PR #411 added null support to gdf_order_by (new API) and cudf_table::sort
- PR #525 Added GitHub Issue templates for bugs, documentation, new features, and questions
- PR #501 CSV Reader: Add support for user-specified decimal point and thousands separator to read_csv_strings()
- PR #455 CSV Reader: Add support for user-specified decimal point and thousands separator to read_csv()
- PR #439 add `DataFrame.drop` method similar to pandas
- PR #356 add `DataFrame.transpose` method and `DataFrame.T` property similar to pandas
- PR #505 CSV Reader: Add support for user-specified boolean values
- PR #350 Implemented Series replace function
- PR #490 Added print_env.sh script to gather relevant environment details when reporting cuDF issues
- PR #474 add ZLIB-based GZIP/ZIP support to `read_csv()`
- PR #547 Added melt similar to `pandas.melt()`
- PR #491 Add CI test script to check for updates to CHANGELOG.md in PRs
- PR #550 Add CI test script to check for style issues in PRs
- PR #558 Add CI scripts for cpu-based conda and gpu-based test builds
- PR #524 Add Boolean Indexing
- PR #564 Update python `sort_values` method to use updated libcudf `gdf_order_by` API
- PR #509 CSV Reader: Input CSV file can now be passed in as a text or a binary buffer
- PR #607 Add `__iter__` and iteritems to DataFrame class
- PR #643 added a new api gdf_replace_nulls that allows a user to replace nulls in a column

## Improvements

- PR #426 Removed sort-based groupby and refactored existing groupby APIs. Also improves C++/CUDA compile time.
- PR #461 Add `CUDF_HOME` variable in README.md to replace relative pathing.
- PR #472 RMM: Created centralized rmm::device_vector alias and rmm::exec_policy
- PR #500 Improved the concurrent hash map class to support partitioned (multi-pass) hash table building.
- PR #454 Improve CSV reader docs and examples
- PR #465 Added templated C++ API for RMM to avoid explicit cast to `void**`
- PR #513 `.gitignore` tweaks
- PR #521 Add `assert_eq` function for testing
- PR #502 Simplify Dockerfile for local dev, eliminate old conda/pip envs
- PR #549 Adds `-rdynamic` compiler flag to nvcc for Debug builds
- PR #472 RMM: Created centralized rmm::device_vector alias and rmm::exec_policy
- PR #577 Added external C++ API for scatter/gather functions
- PR #500 Improved the concurrent hash map class to support partitioned (multi-pass) hash table building
- PR #583 Updated `gdf_size_type` to `int`
- PR #500 Improved the concurrent hash map class to support partitioned (multi-pass) hash table building
- PR #617 Added .dockerignore file. Prevents adding stale cmake cache files to the docker container
- PR #658 Reduced `JOIN_TEST` time by isolating overflow test of hash table size computation
- PR #664 Added Debuging instructions to README
- PR #651 Remove noqa marks in `__init__.py` files
- PR #671 CSV Reader: uncompressed buffer input can be parsed without explicitly specifying compression as None
- PR #684 Make RMM a submodule
- PR #718 Ensure sum, product, min, max methods pandas compatibility on empty datasets
- PR #720 Refactored Index classes to make them more Pandas-like, added CategoricalIndex
- PR #749 Improve to_arrow and from_arrow Pandas compatibility
- PR #766 Remove TravisCI references, remove unused variables from CMake, fix ARROW_VERSION in Cmake
- PR #773 Add build-args back to Dockerfile and handle dependencies based on environment yml file
- PR #781 Move thirdparty submodules to root and symlink in /cpp
- PR #843 Fix broken cudf/python API examples, add new methods to the API index

## Bug Fixes

- PR #569 CSV Reader: Fix days being off-by-one when parsing some dates
- PR #531 CSV Reader: Fix incorrect parsing of quoted numbers
- PR #465 Added templated C++ API for RMM to avoid explicit cast to `void**`
- PR #473 Added missing <random> include
- PR #478 CSV Reader: Add api support for auto column detection, header, mangle_dupe_cols, usecols
- PR #495 Updated README to correct where cffi pytest should be executed
- PR #501 Fix the intermittent segfault caused by the `thousands` and `compression` parameters in the csv reader
- PR #502 Simplify Dockerfile for local dev, eliminate old conda/pip envs
- PR #512 fix bug for `on` parameter in `DataFrame.merge` to allow for None or single column name
- PR #511 Updated python/cudf/bindings/join.pyx to fix cudf merge printing out dtypes
- PR #513 `.gitignore` tweaks
- PR #521 Add `assert_eq` function for testing
- PR #537 Fix CMAKE_CUDA_STANDARD_REQURIED typo in CMakeLists.txt
- PR #447 Fix silent failure in initializing DataFrame from generator
- PR #545 Temporarily disable csv reader thousands test to prevent segfault (test re-enabled in PR #501)
- PR #559 Fix Assertion error while using `applymap` to change the output dtype
- PR #575 Update `print_env.sh` script to better handle missing commands
- PR #612 Prevent an exception from occuring with true division on integer series.
- PR #630 Fix deprecation warning for `pd.core.common.is_categorical_dtype`
- PR #622 Fix Series.append() behaviour when appending values with different numeric dtype
- PR #603 Fix error while creating an empty column using None.
- PR #673 Fix array of strings not being caught in from_pandas
- PR #644 Fix return type and column support of dataframe.quantile()
- PR #634 Fix create `DataFrame.from_pandas()` with numeric column names
- PR #654 Add resolution check for GDF_TIMESTAMP in Join
- PR #648 Enforce one-to-one copy required when using `numba>=0.42.0`
- PR #645 Fix cmake build type handling not setting debug options when CMAKE_BUILD_TYPE=="Debug"
- PR #669 Fix GIL deadlock when launching multiple python threads that make Cython calls
- PR #665 Reworked the hash map to add a way to report the destination partition for a key
- PR #670 CMAKE: Fix env include path taking precedence over libcudf source headers
- PR #674 Check for gdf supported column types
- PR #677 Fix 'gdf_csv_test_Dates' gtest failure due to missing nrows parameter
- PR #604 Fix the parsing errors while reading a csv file using `sep` instead of `delimiter`.
- PR #686 Fix converting nulls to NaT values when converting Series to Pandas/Numpy
- PR #689 CSV Reader: Fix behavior with skiprows+header to match pandas implementation
- PR #691 Fixes Join on empty input DFs
- PR #706 CSV Reader: Fix broken dtype inference when whitespace is in data
- PR #717 CSV reader: fix behavior when parsing a csv file with no data rows
- PR #724 CSV Reader: fix build issue due to parameter type mismatch in a std::max call
- PR #734 Prevents reading undefined memory in gpu_expand_mask_bits numba kernel
- PR #747 CSV Reader: fix an issue where CUDA allocations fail with some large input files
- PR #750 Fix race condition for handling NVStrings in CMake
- PR #719 Fix merge column ordering
- PR #770 Fix issue where RMM submodule pointed to wrong branch and pin other to correct branches
- PR #778 Fix hard coded ABI off setting
- PR #784 Update RMM submodule commit-ish and pip paths
- PR #794 Update `rmm::exec_policy` usage to fix segmentation faults when used as temprory allocator.
- PR #800 Point git submodules to branches of forks instead of exact commits


# cuDF 0.4.0 (05 Dec 2018)

## New Features

- PR #398 add pandas-compatible `DataFrame.shape()` and `Series.shape()`
- PR #394 New documentation feature "10 Minutes to cuDF"
- PR #361 CSV Reader: Add support for strings with delimiters

## Improvements

 - PR #436 Improvements for type_dispatcher and wrapper structs
 - PR #429 Add CHANGELOG.md (this file)
 - PR #266 use faster CUDA-accelerated DataFrame column/Series concatenation.
 - PR #379 new C++ `type_dispatcher` reduces code complexity in supporting many data types.
 - PR #349 Improve performance for creating columns from memoryview objects
 - PR #445 Update reductions to use type_dispatcher. Adds integer types support to sum_of_squares.
 - PR #448 Improve installation instructions in README.md
 - PR #456 Change default CMake build to Release, and added option for disabling compilation of tests

## Bug Fixes

 - PR #444 Fix csv_test CUDA too many resources requested fail.
 - PR #396 added missing output buffer in validity tests for groupbys.
 - PR #408 Dockerfile updates for source reorganization
 - PR #437 Add cffi to Dockerfile conda env, fixes "cannot import name 'librmm'"
 - PR #417 Fix `map_test` failure with CUDA 10
 - PR #414 Fix CMake installation include file paths
 - PR #418 Properly cast string dtypes to programmatic dtypes when instantiating columns
 - PR #427 Fix and tests for Concatenation illegal memory access with nulls


# cuDF 0.3.0 (23 Nov 2018)

## New Features

 - PR #336 CSV Reader string support

## Improvements

 - PR #354 source code refactored for better organization. CMake build system overhaul. Beginning of transition to Cython bindings.
 - PR #290 Add support for typecasting to/from datetime dtype
 - PR #323 Add handling pyarrow boolean arrays in input/out, add tests
 - PR #325 GDF_VALIDITY_UNSUPPORTED now returned for algorithms that don't support non-empty valid bitmasks
 - PR #381 Faster InputTooLarge Join test completes in ms rather than minutes.
 - PR #373 .gitignore improvements
 - PR #367 Doc cleanup & examples for DataFrame methods
 - PR #333 Add Rapids Memory Manager documentation
 - PR #321 Rapids Memory Manager adds file/line location logging and convenience macros
 - PR #334 Implement DataFrame `__copy__` and `__deepcopy__`
 - PR #271 Add NVTX ranges to pygdf
 - PR #311 Document system requirements for conda install

## Bug Fixes

 - PR #337 Retain index on `scale()` function
 - PR #344 Fix test failure due to PyArrow 0.11 Boolean handling
 - PR #364 Remove noexcept from managed_allocator;  CMakeLists fix for NVstrings
 - PR #357 Fix bug that made all series be considered booleans for indexing
 - PR #351 replace conda env configuration for developers
 - PRs #346 #360 Fix CSV reading of negative numbers
 - PR #342 Fix CMake to use conda-installed nvstrings
 - PR #341 Preserve categorical dtype after groupby aggregations
 - PR #315 ReadTheDocs build update to fix missing libcuda.so
 - PR #320 FIX out-of-bounds access error in reductions.cu
 - PR #319 Fix out-of-bounds memory access in libcudf count_valid_bits
 - PR #303 Fix printing empty dataframe


# cuDF 0.2.0 and cuDF 0.1.0

These were initial releases of cuDF based on previously separate pyGDF and libGDF libraries.<|MERGE_RESOLUTION|>--- conflicted
+++ resolved
@@ -10,11 +10,8 @@
 - PR #2158 CSV Reader: Support single, non-list/dict argument for `dtype`
 - PR #2177 CSV Reader: Add `parse_dates` parameter for explicit date inference
 - PR #2171 Add CodeCov integration, fix doc version, make --skip-tests work when invoking with source
-<<<<<<< HEAD
+- PR #2157 Add __array_function__ to DataFrame and Series
 - PR #2164 Use merge for MultiIndex search
-=======
-- PR #2157 Add __array_function__ to DataFrame and Series
->>>>>>> 6b8fd923
 
 ## Improvements
 
