--- conflicted
+++ resolved
@@ -4,11 +4,8 @@
 
 - PR #2522 Add Java bindings for NVStrings backed upper and lower case mutators
 - PR #2607 Add Java bindings for parsing JSON
-<<<<<<< HEAD
+- PR #2629 Add dropna= parameter to groupby
 - PR #2585 ORC & Parquet Readers: Remove millisecond timestamp restriction
-=======
-- PR #2629 Add dropna= parameter to groupby
->>>>>>> c990d190
 
 ## Improvements
 
