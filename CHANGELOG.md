# cuDF 0.11.0 (Date TBD)

## New Features

- PR #2930 JSON Reader: Support ARROW_RANDOM_FILE input
- PR #2956 Add `cudf::stack` and `cudf::tile`
- PR #2980 Added nvtext is_vowel/is_consonant functions
- PR #2987 Add `inplace` arg to `DataFrame.reset_index` and `Series`
- PR #3011 Added libcudf++ transition guide
- PR #3129 Add strings column factory from `std::vector`s
- PR #3054 Add parquet reader support for decimal data types
- PR #3022 adds DataFrame.astype for cuDF dataframes
- PR #2962 Add isnull(), notnull() and related functions
- PR #3025 Move search files to legacy
- PR #3094 Adding `any` and `all` support from libcudf
- PR #3130 Define and implement new `column_wrapper`
- PR #3143 Define and implement new copying APIs `slice` and `split`
- PR #3161 Move merge files to legacy
- PR #3079 Added support to write ORC files given a local path
- PR #3192 Add dtype param to cast `DataFrame` on init
- PR #3223 Java expose underlying buffers
- PR #3087 Add new cudf::experimental bool8 wrapper
- PR #3219 Construct column from column_view

## Improvements

- PR #2904 Move gpu decompressors to cudf::io namespace
- PR #2977 Moved old C++ test utilities to legacy directory.
- PR #2965 Fix slow orc reader perf with large uncompressed blocks
- PR #2995 Move JIT type utilities to legacy directory
- PR #2927 Add ``Table`` and ``TableView`` extension classes that wrap legacy cudf::table
- PR #3005 Renames `cudf::exp` namespace to `cudf::experimental`
- PR #3008 Make safe versions of `is_null` and `is_valid` in `column_device_view`
- PR #3026 Move fill and repeat files to legacy
- PR #3027 Move copying.hpp and related source to legacy folder
- PR #3014 Snappy decompression optimizations
- PR #3032 Use `asarray` to coerce indices to a NumPy array
- PR #2996 IO Readers: Replace `cuio::device_buffer` with `rmm::device_buffer`
- PR #3051 Specialized hash function for strings column
- PR #3065 Select and Concat for cudf::experimental::table
- PR #3080 Move `valid_if.cuh` to `legacy/`
- PR #3052 Moved replace.hpp functionality to legacy
- PR #3091 Move join files to legacy
- PR #3092 Implicitly init RMM if Java allocates before init
- PR #3029 Update gdf_ numeric types with stdint and move to cudf namespace
- PR #3052 Moved replace.hpp functionality to legacy
- PR #2955 Add cmake option to only build for present GPU architecture
- PR #3070 Move functions.h and related source to legacy
- PR #2951 Allow set_index to handle a list of column names
- PR #3093 Move groupby files to legacy
- PR #2988 Removing GIS functionality (now part of cuSpatial library)
- PR #3067 Java method to return size of device memory buffer
- PR #3083 Improved some binary operation tests to include null testing.
- PR #3084 Update to arrow-cpp and pyarrow 0.15.0
- PR #3071 Move cuIO to legacy
- PR #3126 Round 2 of snappy decompression optimizations
- PR #3046 Define and implement new copying APIs `empty_like` and `allocate_like`
- PR #3128 Support MultiIndex in DataFrame.join
- PR #3135 Add nvtx utilities to cudf::nvtx namespace
- PR #3021 Java host side concat of serialized buffers
- PR #3138 Move unary files to legacy
- PR #3154 Make `table_view_base.column()` const and add `mutable_table_view.column()`
- PR #3175 Set cmake cuda version variables
- PR #3171 Move deprecated error macros to legacy
- PR #3193 Add cuPy as a formal dependency
- PR #3195 Support for zero columned `table_view`
- PR #3165 Java device memory size for string category
- PR #3205 Move transform files to legacy
- PR #3202 Rename and move error.hpp to public headers
- PR #2878 Use upstream merge code in dask_cudf
- PR #3231 Add `column::release()` to give up ownership of contents.
- PR #3157 Use enum class rather than enum for mask_allocation_policy
- PR #3245 Move binaryop files to legacy
- PR #3241 Move stream_compaction files to legacy
- PR #3166 Move reductions to legacy
- PR #3261 Small cleanup: remove `== true`
- PR #3268 Adding null ordering per column feature when sorting
- PR #3239 Adding floating point specialization to comparators for NaNs
- PR #3270 Move predicates files to legacy
<<<<<<< HEAD
- PR #3214 Port unary to libcudf++
=======
- PR #3282 Add `num_bitmask_words`

>>>>>>> 0c395cc7

## Bug Fixes

- PR #2895 Fixed dask_cudf group_split behavior to handle upstream rearrange_by_divisions
- PR #3048 Support for zero columned tables
- PR #3030 Fix snappy decoding regression in PR #3014
- PR #3041 Fixed exp to experimental namespace name change issue
- PR #3056 Add additional cmake hint for finding local build of RMM files
- PR #3060 Move copying.hpp includes to legacy
- PR #3139 Fixed java RMM auto initalization
- PR #3141 Java fix for relocated IO headers
- PR #3149 Rename column_wrapper.cuh to column_wrapper.hpp
- PR #3168 Fix mutable_column_device_view head const_cast
- PR #3199 Update JNI includes for legacy moves
- PR #3204 ORC writer: Fix ByteRLE encoding of NULLs
- PR #2994 Fix split_out-support but with hash_object_dispatch
- PR #3212 Fix string to date casting when format is not specified
- PR #3218 Fixes `row_lexicographic_comparator` issue with handling two tables
- PR #3228 Default initialize RMM when Java native dependencies are loaded
- PR #3236 Fix Numba 0.46+/CuPy 6.3 interface compatibility
- PR #3276 Update JNI includes for legacy moves
- PR #3256 Fix orc writer crash with multiple string columns
- PR #3211 Fix breaking change caused by rapidsai/rmm#167
- PR #3265 Fix dangling pointer in `is_sorted`
- PR #3267 ORC writer: fix incorrect ByteRLE encoding of long literal runs
- PR #3277 Fix invalid reference to deleted temporary in `is_sorted`.
- PR #3274 ORC writer: fix integer RLEv2 mode2 unsigned base value encoding
- PR #3279 Fix shutdown hang issues with pinned memory pool init executor
- PR #3280 Invalid children check in mutable_column_device_view


# cuDF 0.10.0 (16 Oct 2019)

## New Features

- PR #2423 Added `groupby.quantile()`
- PR #2522 Add Java bindings for NVStrings backed upper and lower case mutators
- PR #2605 Added Sort based groupby in libcudf
- PR #2607 Add Java bindings for parsing JSON
- PR #2629 Add dropna= parameter to groupby
- PR #2585 ORC & Parquet Readers: Remove millisecond timestamp restriction
- PR #2507 Add GPU-accelerated ORC Writer
- PR #2559 Add Series.tolist()
- PR #2653 Add Java bindings for rolling window operations
- PR #2480 Merge `custreamz` codebase into `cudf` repo
- PR #2674 Add __contains__ for Index/Series/Column
- PR #2635 Add support to read from remote and cloud sources like s3, gcs, hdfs
- PR #2722 Add Java bindings for NVTX ranges
- PR #2702 Add make_bool to dataset generation functions
- PR #2394 Move `rapidsai/custrings` into `cudf`
- PR #2734 Final sync of custrings source into cudf
- PR #2724 Add libcudf support for __contains__
- PR #2777 Add python bindings for porter stemmer measure functionality
- PR #2781 Add issorted to is_monotonic
- PR #2685 Add cudf::scatter_to_tables and cython binding
- PR #2743 Add Java bindings for NVStrings timestamp2long as part of String ColumnVector casting
- PR #2785 Add nvstrings Python docs
- PR #2786 Add benchmarks option to root build.sh
- PR #2802 Add `cudf::repeat()` and `cudf.Series.repeat()`
- PR #2773 Add Fisher's unbiased kurtosis and skew for Series/DataFrame
- PR #2748 Parquet Reader: Add option to specify loading of PANDAS index
- PR #2807 Add scatter_by_map to DataFrame python API
- PR #2836 Add nvstrings.code_points method
- PR #2844 Add Series/DataFrame notnull
- PR #2858 Add GTest type list utilities
- PR #2870 Add support for grouping by Series of arbitrary length
- PR #2719 Series covariance and Pearson correlation
- PR #2207 Beginning of libcudf overhaul: introduce new column and table types
- PR #2869 Add `cudf.CategoricalDtype`
- PR #2838 CSV Reader: Support ARROW_RANDOM_FILE input
- PR #2655 CuPy-based Series and Dataframe .values property
- PR #2803 Added `edit_distance_matrix()` function to calculate pairwise edit distance for each string on a given nvstrings object.
- PR #2811 Start of cudf strings column work based on 2207
- PR #2872 Add Java pinned memory pool allocator
- PR #2971 Added initial gather and scatter methods for strings_column_view
- PR #2969 Add findAndReplaceAll to ColumnVector
- PR #2814 Add Datetimeindex.weekday
- PR #2999 Add timestamp conversion support for string categories
- PR #2918 Add cudf::column timestamp wrapper types

## Improvements

- PR #2578 Update legacy_groupby to use libcudf group_by_without_aggregation
- PR #2581 Removed `managed` allocator from hash map classes.
- PR #2571 Remove unnecessary managed memory from gdf_column_concat
- PR #2648 Cython/Python reorg
- PR #2588 Update Series.append documentation
- PR #2632 Replace dask-cudf set_index code with upstream
- PR #2682 Add cudf.set_allocator() function for easier allocator init
- PR #2642 Improve null printing and testing
- PR #2747 Add missing Cython headers / cudftestutil lib to conda package for cuspatial build
- PR #2706 Compute CSV format in device code to speedup performance
- PR #2673 Add support for np.longlong type
- PR #2703 move dask serialization dispatch into cudf
- PR #2728 Add YYMMDD to version tag for nightly conda packages
- PR #2729 Handle file-handle input in to_csv
- PR #2741 CSV Reader: Move kernel functions into its own file
- PR #2766 Improve nvstrings python cmake flexibility
- PR #2756 Add out_time_unit option to csv reader, support timestamp resolutions
- PR #2771 Stopgap alias for to_gpu_matrix()
- PR #2783 Support mapping input columns to function arguments in apply kernels
- PR #2645 libcudf unique_count for Series.nunique
- PR #2817 Dask-cudf: `read_parquet` support for remote filesystems
- PR #2823 improve java data movement debugging
- PR #2806 CSV Reader: Clean-up row offset operations
- PR #2640 Add dask wait/persist exmaple to 10 minute guide
- PR #2828 Optimizations of kernel launch configuration for `DataFrame.apply_rows` and `DataFrame.apply_chunks`
- PR #2831 Add `column` argument to `DataFrame.drop`
- PR #2775 Various optimizations to improve __getitem__ and __setitem__ performance
- PR #2810 cudf::allocate_like can optionally always allocate a mask.
- PR #2833 Parquet reader: align page data allocation sizes to 4-bytes to satisfy cuda-memcheck
- PR #2832 Using the new Python bindings for UCX
- PR #2856 Update group_split_cudf to use scatter_by_map
- PR #2890 Optionally keep serialized table data on the host.
- PR #2778 Doc: Updated and fixed some docstrings that were formatted incorrectly.
- PR #2830 Use YYMMDD tag in custreamz nightly build
- PR #2875 Java: Remove synchronized from register methods in MemoryCleaner
- PR #2887 Minor snappy decompression optimization
- PR #2899 Use new RMM API based on Cython
- PR #2788 Guide to Python UDFs
- PR #2919 Change java API to use operators in groupby namespace
- PR #2909 CSV Reader: Avoid row offsets host vector default init
- PR #2834 DataFrame supports setting columns via attribute syntax `df.x = col`
- PR #3147 DataFrame can be initialized from rows via list of tuples

## Bug Fixes

- PR #2584 ORC Reader: fix parsing of `DECIMAL` index positions
- PR #2619 Fix groupby serialization/deserialization
- PR #2614 Update Java version to match
- PR #2601 Fixes nlargest(1) issue in Series and Dataframe
- PR #2610 Fix a bug in index serialization (properly pass DeviceNDArray)
- PR #2621 Fixes the floordiv issue of not promoting float type when rhs is 0
- PR #2611 Types Test: fix static casting from negative int to string
- PR #2618 IO Readers: Fix datasource memory map failure for multiple reads
- PR #2628 groupby_without_aggregation non-nullable input table produces non-nullable output
- PR #2615 fix string category partitioning in java API
- PR #2641 fix string category and timeunit concat in the java API
- PR #2649 Fix groupby issue resulting from column_empty bug
- PR #2658 Fix astype() for null categorical columns
- PR #2660 fix column string category and timeunit concat in the java API
- PR #2664 ORC reader: fix `skip_rows` larger than first stripe
- PR #2654 Allow Java gdfOrderBy to work with string categories
- PR #2669 AVRO reader: fix non-deterministic output
- PR #2668 Update Java bindings to specify timestamp units for ORC and Parquet readers
- PR #2679 AVRO reader: fix cuda errors when decoding compressed streams
- PR #2692 Add concatenation for data-frame with different headers (empty and non-empty)
- PR #2651 Remove nvidia driver installation from ci/cpu/build.sh
- PR #2697 Ensure csv reader sets datetime column time units
- PR #2698 Return RangeIndex from contiguous slice of RangeIndex
- PR #2672 Fix null and integer handling in round
- PR #2704 Parquet Reader: Fix crash when loading string column with nulls
- PR #2725 Fix Jitify issue with running on Turing using CUDA version < 10
- PR #2731 Fix building of benchmarks
- PR #2738 Fix java to find new NVStrings locations
- PR #2736 Pin Jitify branch to v0.10 version
- PR #2742 IO Readers: Fix possible silent failures when creating `NvStrings` instance
- PR #2753 Fix java quantile API calls
- PR #2762 Fix validity processing for time in java
- PR #2796 Fix handling string slicing and other nvstrings delegated methods with dask
- PR #2769 Fix link to API docs in README.md
- PR #2772 Handle multiindex pandas Series #2772
- PR #2749 Fix apply_rows/apply_chunks pessimistic null mask to use in_cols null masks only
- PR #2752 CSV Reader: Fix exception when there's no rows to process
- PR #2716 Added Exception for `StringMethods` in string methods
- PR #2787 Fix Broadcasting `None` to `cudf-series`
- PR #2794 Fix async race in NVCategory::get_value and get_value_bounds
- PR #2795 Fix java build/cast error
- PR #2496 Fix improper merge of two dataframes when names differ
- PR #2824 Fix issue with incorrect result when Numeric Series replace is called several times
- PR #2751 Replace value with null
- PR #2765 Fix Java inequality comparisons for string category
- PR #2818 Fix java join API to use new C++ join API
- PR #2841 Fix nvstrings.slice and slice_from for range (0,0)
- PR #2837 Fix join benchmark
- PR #2809 Add hash_df and group_split dispatch functions for dask
- PR #2843 Parquet reader: fix skip_rows when not aligned with page or row_group boundaries
- PR #2851 Deleted existing dask-cudf/record.txt
- PR #2854 Fix column creation from ephemeral objects exposing __cuda_array_interface__
- PR #2860 Fix boolean indexing when the result is a single row
- PR #2859 Fix tail method issue for string columns
- PR #2852 Fixed `cumsum()` and `cumprod()` on boolean series.
- PR #2865 DaskIO: Fix `read_csv` and `read_orc` when input is list of files
- PR #2750 Fixed casting values to cudf::bool8 so non-zero values always cast to true
- PR #2873 Fixed dask_cudf read_partition bug by generating ParquetDatasetPiece
- PR #2850 Fixes dask_cudf.read_parquet on partitioned datasets
- PR #2896 Properly handle `axis` string keywords in `concat`
- PR #2926 Update rounding algorithm to avoid using fmod
- PR #2968 Fix Java dependency loading when using NVTX
- PR #2963 Fix ORC writer uncompressed block indexing
- PR #2928 CSV Reader: Fix using `byte_range` for large datasets
- PR #2983 Fix sm_70+ race condition in gpu_unsnap
- PR #2964 ORC Writer: Segfault when writing mixed numeric and string columns
- PR #3007 Java: Remove unit test that frees RMM invalid pointer
- PR #3009 Fix orc reader RLEv2 patch position regression from PR #2507
- PR #3002 Fix CUDA invalid configuration errors reported after loading an ORC file without data
- PR #3035 Update update-version.sh for new docs locations
- PR #3038 Fix uninitialized stream parameter in device_table deleter
- PR #3064 Fixes groupby performance issue
- PR #3061 Add rmmInitialize to nvstrings gtests
- PR #3058 Fix UDF doc markdown formatting
- PR #3059 Add nvstrings python build instructions to contributing.md


# cuDF 0.9.0 (21 Aug 2019)

## New Features

- PR #1993 Add CUDA-accelerated series aggregations: mean, var, std
- PR #2111 IO Readers: Support memory buffer, file-like object, and URL inputs
- PR #2012 Add `reindex()` to DataFrame and Series
- PR #2097 Add GPU-accelerated AVRO reader
- PR #2098 Support binary ops on DFs and Series with mismatched indices
- PR #2160 Merge `dask-cudf` codebase into `cudf` repo
- PR #2149 CSV Reader: Add `hex` dtype for explicit hexadecimal parsing
- PR #2156 Add `upper_bound()` and `lower_bound()` for libcudf tables and `searchsorted()` for cuDF Series
- PR #2158 CSV Reader: Support single, non-list/dict argument for `dtype`
- PR #2177 CSV Reader: Add `parse_dates` parameter for explicit date inference
- PR #1744 cudf::apply_boolean_mask and cudf::drop_nulls support for cudf::table inputs (multi-column)
- PR #2196 Add `DataFrame.dropna()`
- PR #2197 CSV Writer: add `chunksize` parameter for `to_csv`
- PR #2215 `type_dispatcher` benchmark
- PR #2179 Add Java quantiles
- PR #2157 Add __array_function__ to DataFrame and Series
- PR #2212 Java support for ORC reader
- PR #2224 Add DataFrame isna, isnull, notna functions
- PR #2236 Add Series.drop_duplicates
- PR #2105 Add hash-based join benchmark
- PR #2316 Add unique, nunique, and value_counts for datetime columns
- PR #2337 Add Java support for slicing a ColumnVector
- PR #2049 Add cudf::merge (sorted merge)
- PR #2368 Full cudf+dask Parquet Support
- PR #2380 New cudf::is_sorted checks whether cudf::table is sorted
- PR #2356 Java column vector standard deviation support
- PR #2221 MultiIndex full indexing - Support iloc and wildcards for loc
- PR #2429 Java support for getting length of strings in a ColumnVector
- PR #2415 Add `value_counts` for series of any type
- PR #2446 Add __array_function__ for index
- PR #2437 ORC reader: Add 'use_np_dtypes' option
- PR #2382 Add CategoricalAccessor add, remove, rename, and ordering methods
- PR #2464 Native implement `__cuda_array_interface__` for Series/Index/Column objects
- PR #2425 Rolling window now accepts array-based user-defined functions
- PR #2442 Add __setitem__
- PR #2449 Java support for getting byte count of strings in a ColumnVector
- PR #2492 Add groupby.size() method
- PR #2358 Add cudf::nans_to_nulls: convert floating point column into bitmask
- PR #2489 Add drop argument to set_index
- PR #2491 Add Java bindings for ORC reader 'use_np_dtypes' option
- PR #2213 Support s/ms/us/ns DatetimeColumn time unit resolutions
- PR #2536 Add _constructor properties to Series and DataFrame

## Improvements

- PR #2103 Move old `column` and `bitmask` files into `legacy/` directory
- PR #2109 added name to Python column classes
- PR #1947 Cleanup serialization code
- PR #2125 More aggregate in java API
- PR #2127 Add in java Scalar tests
- PR #2088 Refactor of Python groupby code
- PR #2130 Java serialization and deserialization of tables.
- PR #2131 Chunk rows logic added to csv_writer
- PR #2129 Add functions in the Java API to support nullable column filtering
- PR #2165 made changes to get_dummies api for it to be available in MethodCache
- PR #2171 Add CodeCov integration, fix doc version, make --skip-tests work when invoking with source
- PR #2184 handle remote orc files for dask-cudf
- PR #2186 Add `getitem` and `getattr` style access to Rolling objects
- PR #2168 Use cudf.Column for CategoricalColumn's categories instead of a tuple
- PR #2193 DOC: cudf::type_dispatcher documentation for specializing dispatched functors
- PR #2199 Better java support for appending strings
- PR #2176 Added column dtype support for datetime, int8, int16 to csv_writer
- PR #2209 Matching `get_dummies` & `select_dtypes` behavior to pandas
- PR #2217 Updated Java bindings to use the new groupby API
- PR #2214 DOC: Update doc instructions to build/install `cudf` and `dask-cudf`
- PR #2220 Update Java bindings for reduction rename
- PR #2232 Move CodeCov upload from build script to Jenkins
- PR #2225 refactor to use libcudf for gathering columns in dataframes
- PR #2293 Improve join performance (faster compute_join_output_size)
- PR #2300 Create separate dask codeowners for dask-cudf codebase
- PR #2304 gdf_group_by_without_aggregations returns gdf_column
- PR #2309 Java readers: remove redundant copy of result pointers
- PR #2307 Add `black` and `isort` to style checker script
- PR #2345 Restore removal of old groupby implementation
- PR #2342 Improve `astype()` to operate all ways
- PR #2329 using libcudf cudf::copy for column deep copy
- PR #2344 DOC: docs on code formatting for contributors
- PR #2376 Add inoperative axis= and win_type= arguments to Rolling()
- PR #2378 remove dask for (de-)serialization of cudf objects
- PR #2353 Bump Arrow and Dask versions
- PR #2377 Replace `standard_python_slice` with just `slice.indices()`
- PR #2373 cudf.DataFrame enchancements & Series.values support
- PR #2392 Remove dlpack submodule; make cuDF's Cython API externally accessible
- PR #2430 Updated Java bindings to use the new unary API
- PR #2406 Moved all existing `table` related files to a `legacy/` directory
- PR #2350 Performance related changes to get_dummies
- PR #2420 Remove `cudautils.astype` and replace with `typecast.apply_cast`
- PR #2456 Small improvement to typecast utility
- PR #2458 Fix handling of thirdparty packages in `isort` config
- PR #2459 IO Readers: Consolidate all readers to use `datasource` class
- PR #2475 Exposed type_dispatcher.hpp, nvcategory_util.hpp and wrapper_types.hpp in the include folder
- PR #2484 Enabled building libcudf as a static library
- PR #2453 Streamline CUDA_REL environment variable
- PR #2483 Bundle Boost filesystem dependency in the Java jar
- PR #2486 Java API hash functions
- PR #2481 Adds the ignore_null_keys option to the java api
- PR #2490 Java api: support multiple aggregates for the same column
- PR #2510 Java api: uses table based apply_boolean_mask
- PR #2432 Use pandas formatting for console, html, and latex output
- PR #2573 Bump numba version to 0.45.1
- PR #2606 Fix references to notebooks-contrib

## Bug Fixes

- PR #2086 Fixed quantile api behavior mismatch in series & dataframe
- PR #2128 Add offset param to host buffer readers in java API.
- PR #2145 Work around binops validity checks for java
- PR #2146 Work around unary_math validity checks for java
- PR #2151 Fixes bug in cudf::copy_range where null_count was invalid
- PR #2139 matching to pandas describe behavior & fixing nan values issue
- PR #2161 Implicitly convert unsigned to signed integer types in binops
- PR #2154 CSV Reader: Fix bools misdetected as strings dtype
- PR #2178 Fix bug in rolling bindings where a view of an ephemeral column was being taken
- PR #2180 Fix issue with isort reordering `importorskip` below imports depending on them
- PR #2187 fix to honor dtype when numpy arrays are passed to columnops.as_column
- PR #2190 Fix issue in astype conversion of string column to 'str'
- PR #2208 Fix issue with calling `head()` on one row dataframe
- PR #2229 Propagate exceptions from Cython cdef functions
- PR #2234 Fix issue with local build script not properly building
- PR #2223 Fix CUDA invalid configuration errors reported after loading small compressed ORC files
- PR #2162 Setting is_unique and is_monotonic-related attributes
- PR #2244 Fix ORC RLEv2 delta mode decoding with nonzero residual delta width
- PR #2297 Work around `var/std` unsupported only at debug build
- PR #2302 Fixed java serialization corner case
- PR #2355 Handle float16 in binary operations
- PR #2311 Fix copy behaviour for GenericIndex
- PR #2349 Fix issues with String filter in java API
- PR #2323 Fix groupby on categoricals
- PR #2328 Ensure order is preserved in CategoricalAccessor._set_categories
- PR #2202 Fix issue with unary ops mishandling empty input
- PR #2326 Fix for bug in DLPack when reading multiple columns
- PR #2324 Fix cudf Docker build
- PR #2325 Fix ORC RLEv2 patched base mode decoding with nonzero patch width
- PR #2235 Fix get_dummies to be compatible with dask
- PR #2332 Zero initialize gdf_dtype_extra_info
- PR #2355 Handle float16 in binary operations
- PR #2360 Fix missing dtype handling in cudf.Series & columnops.as_column
- PR #2364 Fix quantile api and other trivial issues around it
- PR #2361 Fixed issue with `codes` of CategoricalIndex
- PR #2357 Fixed inconsistent type of index created with from_pandas vs direct construction
- PR #2389 Fixed Rolling __getattr__ and __getitem__ for offset based windows
- PR #2402 Fixed bug in valid mask computation in cudf::copy_if (apply_boolean_mask)
- PR #2401 Fix to a scalar datetime(of type Days) issue
- PR #2386 Correctly allocate output valids in groupby
- PR #2411 Fixed failures on binary op on single element string column
- PR #2422 Fix Pandas logical binary operation incompatibilites
- PR #2447 Fix CodeCov posting build statuses temporarily
- PR #2450 Fix erroneous null handling in `cudf.DataFrame`'s `apply_rows`
- PR #2470 Fix issues with empty strings and string categories (Java)
- PR #2471 Fix String Column Validity.
- PR #2481 Fix java validity buffer serialization
- PR #2485 Updated bytes calculation to use size_t to avoid overflow in column concat
- PR #2461 Fix groupby multiple aggregations same column
- PR #2514 Fix cudf::drop_nulls threshold handling in Cython
- PR #2516 Fix utilities include paths and meta.yaml header paths
- PR #2517 Fix device memory leak in to_dlpack tensor deleter
- PR #2431 Fix local build generated file ownerships
- PR #2511 Added import of orc, refactored exception handlers to not squash fatal exceptions
- PR #2527 Fix index and column input handling in dask_cudf read_parquet
- PR #2466 Fix `dataframe.query` returning null rows erroneously
- PR #2548 Orc reader: fix non-deterministic data decoding at chunk boundaries
- PR #2557 fix cudautils import in string.py
- PR #2521 Fix casting datetimes from/to the same resolution
- PR #2545 Fix MultiIndexes with datetime levels
- PR #2560 Remove duplicate `dlpack` definition in conda recipe
- PR #2567 Fix ColumnVector.fromScalar issues while dealing with null scalars
- PR #2565 Orc reader: fix incorrect data decoding of int64 data types
- PR #2577 Fix search benchmark compilation error by adding necessary header
- PR #2604 Fix a bug in copying.pyx:_normalize_types that upcasted int32 to int64


# cuDF 0.8.0 (27 June 2019)

## New Features

- PR #1524 Add GPU-accelerated JSON Lines parser with limited feature set
- PR #1569 Add support for Json objects to the JSON Lines reader
- PR #1622 Add Series.loc
- PR #1654 Add cudf::apply_boolean_mask: faster replacement for gdf_apply_stencil
- PR #1487 cython gather/scatter
- PR #1310 Implemented the slice/split functionality.
- PR #1630 Add Python layer to the GPU-accelerated JSON reader
- PR #1745 Add rounding of numeric columns via Numba
- PR #1772 JSON reader: add support for BytesIO and StringIO input
- PR #1527 Support GDF_BOOL8 in readers and writers
- PR #1819 Logical operators (AND, OR, NOT) for libcudf and cuDF
- PR #1813 ORC Reader: Add support for stripe selection
- PR #1828 JSON Reader: add suport for bool8 columns
- PR #1833 Add column iterator with/without nulls
- PR #1665 Add the point-in-polygon GIS function
- PR #1863 Series and Dataframe methods for all and any
- PR #1908 cudf::copy_range and cudf::fill for copying/assigning an index or range to a constant
- PR #1921 Add additional formats for typecasting to/from strings
- PR #1807 Add Series.dropna()
- PR #1987 Allow user defined functions in the form of ptx code to be passed to binops
- PR #1948 Add operator functions like `Series.add()` to DataFrame and Series
- PR #1954 Add skip test argument to GPU build script
- PR #2018 Add bindings for new groupby C++ API
- PR #1984 Add rolling window operations Series.rolling() and DataFrame.rolling()
- PR #1542 Python method and bindings for to_csv
- PR #1995 Add Java API
- PR #1998 Add google benchmark to cudf
- PR #1845 Add cudf::drop_duplicates, DataFrame.drop_duplicates
- PR #1652 Added `Series.where()` feature
- PR #2074 Java Aggregates, logical ops, and better RMM support
- PR #2140 Add a `cudf::transform` function
- PR #2068 Concatenation of different typed columns

## Improvements

- PR #1538 Replacing LesserRTTI with inequality_comparator
- PR #1703 C++: Added non-aggregating `insert` to `concurrent_unordered_map` with specializations to store pairs with a single atomicCAS when possible.
- PR #1422 C++: Added a RAII wrapper for CUDA streams
- PR #1701 Added `unique` method for stringColumns
- PR #1713 Add documentation for Dask-XGBoost
- PR #1666 CSV Reader: Improve performance for files with large number of columns
- PR #1725 Enable the ability to use a single column groupby as its own index
- PR #1759 Add an example showing simultaneous rolling averages to `apply_grouped` documentation
- PR #1746 C++: Remove unused code: `windowed_ops.cu`, `sorting.cu`, `hash_ops.cu`
- PR #1748 C++: Add `bool` nullability flag to `device_table` row operators
- PR #1764 Improve Numerical column: `mean_var` and `mean`
- PR #1767 Speed up Python unit tests
- PR #1770 Added build.sh script, updated CI scripts and documentation
- PR #1739 ORC Reader: Add more pytest coverage
- PR #1696 Added null support in `Series.replace()`.
- PR #1390 Added some basic utility functions for `gdf_column`'s
- PR #1791 Added general column comparison code for testing
- PR #1795 Add printing of git submodule info to `print_env.sh`
- PR #1796 Removing old sort based group by code and gdf_filter
- PR #1811 Added funtions for copying/allocating `cudf::table`s
- PR #1838 Improve columnops.column_empty so that it returns typed columns instead of a generic Column
- PR #1890 Add utils.get_dummies- a pandas-like wrapper around one_hot-encoding
- PR #1823 CSV Reader: default the column type to string for empty dataframes
- PR #1827 Create bindings for scalar-vector binops, and update one_hot_encoding to use them
- PR #1817 Operators now support different sized dataframes as long as they don't share different sized columns
- PR #1855 Transition replace_nulls to new C++ API and update corresponding Cython/Python code
- PR #1858 Add `std::initializer_list` constructor to `column_wrapper`
- PR #1846 C++ type-erased gdf_equal_columns test util; fix gdf_equal_columns logic error
- PR #1390 Added some basic utility functions for `gdf_column`s
- PR #1391 Tidy up bit-resolution-operation and bitmask class code
- PR #1882 Add iloc functionality to MultiIndex dataframes
- PR #1884 Rolling windows: general enhancements and better coverage for unit tests
- PR #1886 support GDF_STRING_CATEGORY columns in apply_boolean_mask, drop_nulls and other libcudf functions
- PR #1896 Improve performance of groupby with levels specified in dask-cudf
- PR #1915 Improve iloc performance for non-contiguous row selection
- PR #1859 Convert read_json into a C++ API
- PR #1919 Rename libcudf namespace gdf to namespace cudf
- PR #1850 Support left_on and right_on for DataFrame merge operator
- PR #1930 Specialize constructor for `cudf::bool8` to cast argument to `bool`
- PR #1938 Add default constructor for `column_wrapper`
- PR #1930 Specialize constructor for `cudf::bool8` to cast argument to `bool`
- PR #1952 consolidate libcudf public API headers in include/cudf
- PR #1949 Improved selection with boolmask using libcudf `apply_boolean_mask`
- PR #1956 Add support for nulls in `query()`
- PR #1973 Update `std::tuple` to `std::pair` in top-most libcudf APIs and C++ transition guide
- PR #1981 Convert read_csv into a C++ API
- PR #1868 ORC Reader: Support row index for speed up on small/medium datasets
- PR #1964 Added support for list-like types in Series.str.cat
- PR #2005 Use HTML5 details tag in bug report issue template
- PR #2003 Removed few redundant unit-tests from test_string.py::test_string_cat
- PR #1944 Groupby design improvements
- PR #2017 Convert `read_orc()` into a C++ API
- PR #2011 Convert `read_parquet()` into a C++ API
- PR #1756 Add documentation "10 Minutes to cuDF and dask_cuDF"
- PR #2034 Adding support for string columns concatenation using "add" binary operator
- PR #2042 Replace old "10 Minutes" guide with new guide for docs build process
- PR #2036 Make library of common test utils to speed up tests compilation
- PR #2022 Facilitating get_dummies to be a high level api too
- PR #2050 Namespace IO readers and add back free-form `read_xxx` functions
- PR #2104 Add a functional ``sort=`` keyword argument to groupby
- PR #2108 Add `find_and_replace` for StringColumn for replacing single values
- PR #1803 cuDF/CuPy interoperability documentation

## Bug Fixes

- PR #1465 Fix for test_orc.py and test_sparse_df.py test failures
- PR #1583 Fix underlying issue in `as_index()` that was causing `Series.quantile()` to fail
- PR #1680 Add errors= keyword to drop() to fix cudf-dask bug
- PR #1651 Fix `query` function on empty dataframe
- PR #1616 Fix CategoricalColumn to access categories by index instead of iteration
- PR #1660 Fix bug in `loc` when indexing with a column name (a string)
- PR #1683 ORC reader: fix timestamp conversion to UTC
- PR #1613 Improve CategoricalColumn.fillna(-1) performance
- PR #1642 Fix failure of CSV_TEST gdf_csv_test.SkiprowsNrows on multiuser systems
- PR #1709 Fix handling of `datetime64[ms]` in `dataframe.select_dtypes`
- PR #1704 CSV Reader: Add support for the plus sign in number fields
- PR #1687 CSV reader: return an empty dataframe for zero size input
- PR #1757 Concatenating columns with null columns
- PR #1755 Add col_level keyword argument to melt
- PR #1758 Fix df.set_index() when setting index from an empty column
- PR #1749 ORC reader: fix long strings of NULL values resulting in incorrect data
- PR #1742 Parquet Reader: Fix index column name to match PANDAS compat
- PR #1782 Update libcudf doc version
- PR #1783 Update conda dependencies
- PR #1786 Maintain the original series name in series.unique output
- PR #1760 CSV Reader: fix segfault when dtype list only includes columns from usecols list
- PR #1831 build.sh: Assuming python is in PATH instead of using PYTHON env var
- PR #1839 Raise an error instead of segfaulting when transposing a DataFrame with StringColumns
- PR #1840 Retain index correctly during merge left_on right_on
- PR #1825 cuDF: Multiaggregation Groupby Failures
- PR #1789 CSV Reader: Fix missing support for specifying `int8` and `int16` dtypes
- PR #1857 Cython Bindings: Handle `bool` columns while calling `column_view_from_NDArrays`
- PR #1849 Allow DataFrame support methods to pass arguments to the methods
- PR #1847 Fixed #1375 by moving the nvstring check into the wrapper function
- PR #1864 Fixing cudf reduction for POWER platform
- PR #1869 Parquet reader: fix Dask timestamps not matching with Pandas (convert to milliseconds)
- PR #1876 add dtype=bool for `any`, `all` to treat integer column correctly
- PR #1875 CSV reader: take NaN values into account in dtype detection
- PR #1873 Add column dtype checking for the all/any methods
- PR #1902 Bug with string iteration in _apply_basic_agg
- PR #1887 Fix for initialization issue in pq_read_arg,orc_read_arg
- PR #1867 JSON reader: add support for null/empty fields, including the 'null' literal
- PR #1891 Fix bug #1750 in string column comparison
- PR #1909 Support of `to_pandas()` of boolean series with null values
- PR #1923 Use prefix removal when two aggs are called on a SeriesGroupBy
- PR #1914 Zero initialize gdf_column local variables
- PR #1959 Add support for comparing boolean Series to scalar
- PR #1966 Ignore index fix in series append
- PR #1967 Compute index __sizeof__ only once for DataFrame __sizeof__
- PR #1977 Support CUDA installation in default system directories
- PR #1982 Fixes incorrect index name after join operation
- PR #1985 Implement `GDF_PYMOD`, a special modulo that follows python's sign rules
- PR #1991 Parquet reader: fix decoding of NULLs
- PR #1990 Fixes a rendering bug in the `apply_grouped` documentation
- PR #1978 Fix for values being filled in an empty dataframe
- PR #2001 Correctly create MultiColumn from Pandas MultiColumn
- PR #2006 Handle empty dataframe groupby construction for dask
- PR #1965 Parquet Reader: Fix duplicate index column when it's already in `use_cols`
- PR #2033 Add pip to conda environment files to fix warning
- PR #2028 CSV Reader: Fix reading of uncompressed files without a recognized file extension
- PR #2073 Fix an issue when gathering columns with NVCategory and nulls
- PR #2053 cudf::apply_boolean_mask return empty column for empty boolean mask
- PR #2066 exclude `IteratorTest.mean_var_output` test from debug build
- PR #2069 Fix JNI code to use read_csv and read_parquet APIs
- PR #2071 Fix bug with unfound transitive dependencies for GTests in Ubuntu 18.04
- PR #2089 Configure Sphinx to render params correctly
- PR #2091 Fix another bug with unfound transitive dependencies for `cudftestutils` in Ubuntu 18.04
- PR #2115 Just apply `--disable-new-dtags` instead of trying to define all the transitive dependencies
- PR #2106 Fix errors in JitCache tests caused by sharing of device memory between processes
- PR #2120 Fix errors in JitCache tests caused by running multiple threads on the same data
- PR #2102 Fix memory leak in groupby
- PR #2113 fixed typo in to_csv code example


# cudf 0.7.2 (16 May 2019)

## New Features

- PR #1735 Added overload for atomicAdd on int64. Streamlined implementation of custom atomic overloads.
- PR #1741 Add MultiIndex concatenation

## Bug Fixes

- PR #1718 Fix issue with SeriesGroupBy MultiIndex in dask-cudf
- PR #1734 Python: fix performance regression for groupby count() aggregations
- PR #1768 Cython: fix handling read only schema buffers in gpuarrow reader


# cudf 0.7.1 (11 May 2019)

## New Features

- PR #1702 Lazy load MultiIndex to return groupby performance to near optimal.

## Bug Fixes

- PR #1708 Fix handling of `datetime64[ms]` in `dataframe.select_dtypes`


# cuDF 0.7.0 (10 May 2019)

## New Features

- PR #982 Implement gdf_group_by_without_aggregations and gdf_unique_indices functions
- PR #1142 Add `GDF_BOOL` column type
- PR #1194 Implement overloads for CUDA atomic operations
- PR #1292 Implemented Bitwise binary ops AND, OR, XOR (&, |, ^)
- PR #1235 Add GPU-accelerated Parquet Reader
- PR #1335 Added local_dict arg in `DataFrame.query()`.
- PR #1282 Add Series and DataFrame.describe()
- PR #1356 Rolling windows
- PR #1381 Add DataFrame._get_numeric_data
- PR #1388 Add CODEOWNERS file to auto-request reviews based on where changes are made
- PR #1396 Add DataFrame.drop method
- PR #1413 Add DataFrame.melt method
- PR #1412 Add DataFrame.pop()
- PR #1419 Initial CSV writer function
- PR #1441 Add Series level cumulative ops (cumsum, cummin, cummax, cumprod)
- PR #1420 Add script to build and test on a local gpuCI image
- PR #1440 Add DatetimeColumn.min(), DatetimeColumn.max()
- PR #1455 Add Series.Shift via Numba kernel
- PR #1441 Add Series level cumulative ops (cumsum, cummin, cummax, cumprod)
- PR #1461 Add Python coverage test to gpu build
- PR #1445 Parquet Reader: Add selective reading of rows and row group
- PR #1532 Parquet Reader: Add support for INT96 timestamps
- PR #1516 Add Series and DataFrame.ndim
- PR #1556 Add libcudf C++ transition guide
- PR #1466 Add GPU-accelerated ORC Reader
- PR #1565 Add build script for nightly doc builds
- PR #1508 Add Series isna, isnull, and notna
- PR #1456 Add Series.diff() via Numba kernel
- PR #1588 Add Index `astype` typecasting
- PR #1301 MultiIndex support
- PR #1599 Level keyword supported in groupby
- PR #929 Add support operations to dataframe
- PR #1609 Groupby accept list of Series
- PR #1658 Support `group_keys=True` keyword in groupby method

## Improvements

- PR #1531 Refactor closures as private functions in gpuarrow
- PR #1404 Parquet reader page data decoding speedup
- PR #1076 Use `type_dispatcher` in join, quantiles, filter, segmented sort, radix sort and hash_groupby
- PR #1202 Simplify README.md
- PR #1149 CSV Reader: Change convertStrToValue() functions to `__device__` only
- PR #1238 Improve performance of the CUDA trie used in the CSV reader
- PR #1245 Use file cache for JIT kernels
- PR #1278 Update CONTRIBUTING for new conda environment yml naming conventions
- PR #1163 Refactored UnaryOps. Reduced API to two functions: `gdf_unary_math` and `gdf_cast`. Added `abs`, `-`, and `~` ops. Changed bindings to Cython
- PR #1284 Update docs version
- PR #1287 add exclude argument to cudf.select_dtype function
- PR #1286 Refactor some of the CSV Reader kernels into generic utility functions
- PR #1291 fillna in `Series.to_gpu_array()` and `Series.to_array()` can accept the scalar too now.
- PR #1005 generic `reduction` and `scan` support
- PR #1349 Replace modernGPU sort join with thrust.
- PR #1363 Add a dataframe.mean(...) that raises NotImplementedError to satisfy `dask.dataframe.utils.is_dataframe_like`
- PR #1319 CSV Reader: Use column wrapper for gdf_column output alloc/dealloc
- PR #1376 Change series quantile default to linear
- PR #1399 Replace CFFI bindings for NVTX functions with Cython bindings
- PR #1389 Refactored `set_null_count()`
- PR #1386 Added macros `GDF_TRY()`, `CUDF_TRY()` and `ASSERT_CUDF_SUCCEEDED()`
- PR #1435 Rework CMake and conda recipes to depend on installed libraries
- PR #1391 Tidy up bit-resolution-operation and bitmask class code
- PR #1439 Add cmake variable to enable compiling CUDA code with -lineinfo
- PR #1462 Add ability to read parquet files from arrow::io::RandomAccessFile
- PR #1453 Convert CSV Reader CFFI to Cython
- PR #1479 Convert Parquet Reader CFFI to Cython
- PR #1397 Add a utility function for producing an overflow-safe kernel launch grid configuration
- PR #1382 Add GPU parsing of nested brackets to cuIO parsing utilities
- PR #1481 Add cudf::table constructor to allocate a set of `gdf_column`s
- PR #1484 Convert GroupBy CFFI to Cython
- PR #1463 Allow and default melt keyword argument var_name to be None
- PR #1486 Parquet Reader: Use device_buffer rather than device_ptr
- PR #1525 Add cudatoolkit conda dependency
- PR #1520 Renamed `src/dataframe` to `src/table` and moved `table.hpp`. Made `types.hpp` to be type declarations only.
- PR #1492 Convert transpose CFFI to Cython
- PR #1495 Convert binary and unary ops CFFI to Cython
- PR #1503 Convert sorting and hashing ops CFFI to Cython
- PR #1522 Use latest release version in update-version CI script
- PR #1533 Remove stale join CFFI, fix memory leaks in join Cython
- PR #1521 Added `row_bitmask` to compute bitmask for rows of a table. Merged `valids_ops.cu` and `bitmask_ops.cu`
- PR #1553 Overload `hash_row` to avoid using intial hash values. Updated `gdf_hash` to select between overloads
- PR #1585 Updated `cudf::table` to maintain own copy of wrapped `gdf_column*`s
- PR #1559 Add `except +` to all Cython function definitions to catch C++ exceptions properly
- PR #1617 `has_nulls` and `column_dtypes` for `cudf::table`
- PR #1590 Remove CFFI from the build / install process entirely
- PR #1536 Convert gpuarrow CFFI to Cython
- PR #1655 Add `Column._pointer` as a way to access underlying `gdf_column*` of a `Column`
- PR #1655 Update readme conda install instructions for cudf version 0.6 and 0.7


## Bug Fixes

- PR #1233 Fix dtypes issue while adding the column to `str` dataframe.
- PR #1254 CSV Reader: fix data type detection for floating-point numbers in scientific notation
- PR #1289 Fix looping over each value instead of each category in concatenation
- PR #1293 Fix Inaccurate error message in join.pyx
- PR #1308 Add atomicCAS overload for `int8_t`, `int16_t`
- PR #1317 Fix catch polymorphic exception by reference in ipc.cu
- PR #1325 Fix dtype of null bitmasks to int8
- PR #1326 Update build documentation to use -DCMAKE_CXX11_ABI=ON
- PR #1334 Add "na_position" argument to CategoricalColumn sort_by_values
- PR #1321 Fix out of bounds warning when checking Bzip2 header
- PR #1359 Add atomicAnd/Or/Xor for integers
- PR #1354 Fix `fillna()` behaviour when replacing values with different dtypes
- PR #1347 Fixed core dump issue while passing dict_dtypes without column names in `cudf.read_csv()`
- PR #1379 Fixed build failure caused due to error: 'col_dtype' may be used uninitialized
- PR #1392 Update cudf Dockerfile and package_versions.sh
- PR #1385 Added INT8 type to `_schema_to_dtype` for use in GpuArrowReader
- PR #1393 Fixed a bug in `gdf_count_nonzero_mask()` for the case of 0 bits to count
- PR #1395 Update CONTRIBUTING to use the environment variable CUDF_HOME
- PR #1416 Fix bug at gdf_quantile_exact and gdf_quantile_appox
- PR #1421 Fix remove creation of series multiple times during `add_column()`
- PR #1405 CSV Reader: Fix memory leaks on read_csv() failure
- PR #1328 Fix CategoricalColumn to_arrow() null mask
- PR #1433 Fix NVStrings/categories includes
- PR #1432 Update NVStrings to 0.7.* to coincide with 0.7 development
- PR #1483 Modify CSV reader to avoid cropping blank quoted characters in non-string fields
- PR #1446 Merge 1275 hotfix from master into branch-0.7
- PR #1447 Fix legacy groupby apply docstring
- PR #1451 Fix hash join estimated result size is not correct
- PR #1454 Fix local build script improperly change directory permissions
- PR #1490 Require Dask 1.1.0+ for `is_dataframe_like` test or skip otherwise.
- PR #1491 Use more specific directories & groups in CODEOWNERS
- PR #1497 Fix Thrust issue on CentOS caused by missing default constructor of host_vector elements
- PR #1498 Add missing include guard to device_atomics.cuh and separated DEVICE_ATOMICS_TEST
- PR #1506 Fix csv-write call to updated NVStrings method
- PR #1510 Added nvstrings `fillna()` function
- PR #1507 Parquet Reader: Default string data to GDF_STRING
- PR #1535 Fix doc issue to ensure correct labelling of cudf.series
- PR #1537 Fix `undefined reference` link error in HashPartitionTest
- PR #1548 Fix ci/local/build.sh README from using an incorrect image example
- PR #1551 CSV Reader: Fix integer column name indexing
- PR #1586 Fix broken `scalar_wrapper::operator==`
- PR #1591 ORC/Parquet Reader: Fix missing import for FileNotFoundError exception
- PR #1573 Parquet Reader: Fix crash due to clash with ORC reader datasource
- PR #1607 Revert change of `column.to_dense_buffer` always return by copy for performance concerns
- PR #1618 ORC reader: fix assert & data output when nrows/skiprows isn't aligned to stripe boundaries
- PR #1631 Fix failure of TYPES_TEST on some gcc-7 based systems.
- PR #1641 CSV Reader: Fix skip_blank_lines behavior with Windows line terminators (\r\n)
- PR #1648 ORC reader: fix non-deterministic output when skiprows is non-zero
- PR #1676 Fix groupby `as_index` behaviour with `MultiIndex`
- PR #1659 Fix bug caused by empty groupbys and multiindex slicing throwing exceptions
- PR #1656 Correct Groupby failure in dask when un-aggregable columns are left in dataframe.
- PR #1689 Fix groupby performance regression
- PR #1694 Add Cython as a runtime dependency since it's required in `setup.py`


# cuDF 0.6.1 (25 Mar 2019)

## Bug Fixes

- PR #1275 Fix CentOS exception in DataFrame.hash_partition from using value "returned" by a void function


# cuDF 0.6.0 (22 Mar 2019)

## New Features

- PR #760 Raise `FileNotFoundError` instead of `GDF_FILE_ERROR` in `read_csv` if the file does not exist
- PR #539 Add Python bindings for replace function
- PR #823 Add Doxygen configuration to enable building HTML documentation for libcudf C/C++ API
- PR #807 CSV Reader: Add byte_range parameter to specify the range in the input file to be read
- PR #857 Add Tail method for Series/DataFrame and update Head method to use iloc
- PR #858 Add series feature hashing support
- PR #871 CSV Reader: Add support for NA values, including user specified strings
- PR #893 Adds PyArrow based parquet readers / writers to Python, fix category dtype handling, fix arrow ingest buffer size issues
- PR #867 CSV Reader: Add support for ignoring blank lines and comment lines
- PR #887 Add Series digitize method
- PR #895 Add Series groupby
- PR #898 Add DataFrame.groupby(level=0) support
- PR #920 Add feather, JSON, HDF5 readers / writers from PyArrow / Pandas
- PR #888 CSV Reader: Add prefix parameter for column names, used when parsing without a header
- PR #913 Add DLPack support: convert between cuDF DataFrame and DLTensor
- PR #939 Add ORC reader from PyArrow
- PR #918 Add Series.groupby(level=0) support
- PR #906 Add binary and comparison ops to DataFrame
- PR #958 Support unary and binary ops on indexes
- PR #964 Add `rename` method to `DataFrame`, `Series`, and `Index`
- PR #985 Add `Series.to_frame` method
- PR #985 Add `drop=` keyword to reset_index method
- PR #994 Remove references to pygdf
- PR #990 Add external series groupby support
- PR #988 Add top-level merge function to cuDF
- PR #992 Add comparison binaryops to DateTime columns
- PR #996 Replace relative path imports with absolute paths in tests
- PR #995 CSV Reader: Add index_col parameter to specify the column name or index to be used as row labels
- PR #1004 Add `from_gpu_matrix` method to DataFrame
- PR #997 Add property index setter
- PR #1007 Replace relative path imports with absolute paths in cudf
- PR #1013 select columns with df.columns
- PR #1016 Rename Series.unique_count() to nunique() to match pandas API
- PR #947 Prefixsum to handle nulls and float types
- PR #1029 Remove rest of relative path imports
- PR #1021 Add filtered selection with assignment for Dataframes
- PR #872 Adding NVCategory support to cudf apis
- PR #1052 Add left/right_index and left/right_on keywords to merge
- PR #1091 Add `indicator=` and `suffixes=` keywords to merge
- PR #1107 Add unsupported keywords to Series.fillna
- PR #1032 Add string support to cuDF python
- PR #1136 Removed `gdf_concat`
- PR #1153 Added function for getting the padded allocation size for valid bitmask
- PR #1148 Add cudf.sqrt for dataframes and Series
- PR #1159 Add Python bindings for libcudf dlpack functions
- PR #1155 Add __array_ufunc__ for DataFrame and Series for sqrt
- PR #1168 to_frame for series accepts a name argument


## Improvements

- PR #1218 Add dask-cudf page to API docs
- PR #892 Add support for heterogeneous types in binary ops with JIT
- PR #730 Improve performance of `gdf_table` constructor
- PR #561 Add Doxygen style comments to Join CUDA functions
- PR #813 unified libcudf API functions by replacing gpu_ with gdf_
- PR #822 Add support for `__cuda_array_interface__` for ingest
- PR #756 Consolidate common helper functions from unordered map and multimap
- PR #753 Improve performance of groupby sum and average, especially for cases with few groups.
- PR #836 Add ingest support for arrow chunked arrays in Column, Series, DataFrame creation
- PR #763 Format doxygen comments for csv_read_arg struct
- PR #532 CSV Reader: Use type dispatcher instead of switch block
- PR #694 Unit test utilities improvements
- PR #878 Add better indexing to Groupby
- PR #554 Add `empty` method and `is_monotonic` attribute to `Index`
- PR #1040 Fixed up Doxygen comment tags
- PR #909 CSV Reader: Avoid host->device->host copy for header row data
- PR #916 Improved unit testing and error checking for `gdf_column_concat`
- PR #941 Replace `numpy` call in `Series.hash_encode` with `numba`
- PR #942 Added increment/decrement operators for wrapper types
- PR #943 Updated `count_nonzero_mask` to return `num_rows` when the mask is null
- PR #952 Added trait to map C++ type to `gdf_dtype`
- PR #966 Updated RMM submodule.
- PR #998 Add IO reader/writer modules to API docs, fix for missing cudf.Series docs
- PR #1017 concatenate along columns for Series and DataFrames
- PR #1002 Support indexing a dataframe with another boolean dataframe
- PR #1018 Better concatenation for Series and Dataframes
- PR #1036 Use Numpydoc style docstrings
- PR #1047 Adding gdf_dtype_extra_info to gdf_column_view_augmented
- PR #1054 Added default ctor to SerialTrieNode to overcome Thrust issue in CentOS7 + CUDA10
- PR #1024 CSV Reader: Add support for hexadecimal integers in integral-type columns
- PR #1033 Update `fillna()` to use libcudf function `gdf_replace_nulls`
- PR #1066 Added inplace assignment for columns and select_dtypes for dataframes
- PR #1026 CSV Reader: Change the meaning and type of the quoting parameter to match Pandas
- PR #1100 Adds `CUDF_EXPECTS` error-checking macro
- PR #1092 Fix select_dtype docstring
- PR #1111 Added cudf::table
- PR #1108 Sorting for datetime columns
- PR #1120 Return a `Series` (not a `Column`) from `Series.cat.set_categories()`
- PR #1128 CSV Reader: The last data row does not need to be line terminated
- PR #1183 Bump Arrow version to 0.12.1
- PR #1208 Default to CXX11_ABI=ON
- PR #1252 Fix NVStrings dependencies for cuda 9.2 and 10.0
- PR #2037 Optimize the existing `gather` and `scatter` routines in `libcudf`

## Bug Fixes

- PR #821 Fix flake8 issues revealed by flake8 update
- PR #808 Resolved renamed `d_columns_valids` variable name
- PR #820 CSV Reader: fix the issue where reader adds additional rows when file uses \r\n as a line terminator
- PR #780 CSV Reader: Fix scientific notation parsing and null values for empty quotes
- PR #815 CSV Reader: Fix data parsing when tabs are present in the input CSV file
- PR #850 Fix bug where left joins where the left df has 0 rows causes a crash
- PR #861 Fix memory leak by preserving the boolean mask index
- PR #875 Handle unnamed indexes in to/from arrow functions
- PR #877 Fix ingest of 1 row arrow tables in from arrow function
- PR #876 Added missing `<type_traits>` include
- PR #889 Deleted test_rmm.py which has now moved to RMM repo
- PR #866 Merge v0.5.1 numpy ABI hotfix into 0.6
- PR #917 value_counts return int type on empty columns
- PR #611 Renamed `gdf_reduce_optimal_output_size()` -> `gdf_reduction_get_intermediate_output_size()`
- PR #923 fix index for negative slicing for cudf dataframe and series
- PR #927 CSV Reader: Fix category GDF_CATEGORY hashes not being computed properly
- PR #921 CSV Reader: Fix parsing errors with delim_whitespace, quotations in the header row, unnamed columns
- PR #933 Fix handling objects of all nulls in series creation
- PR #940 CSV Reader: Fix an issue where the last data row is missing when using byte_range
- PR #945 CSV Reader: Fix incorrect datetime64 when milliseconds or space separator are used
- PR #959 Groupby: Problem with column name lookup
- PR #950 Converting dataframe/recarry with non-contiguous arrays
- PR #963 CSV Reader: Fix another issue with missing data rows when using byte_range
- PR #999 Fix 0 sized kernel launches and empty sort_index exception
- PR #993 Fix dtype in selecting 0 rows from objects
- PR #1009 Fix performance regression in `to_pandas` method on DataFrame
- PR #1008 Remove custom dask communication approach
- PR #1001 CSV Reader: Fix a memory access error when reading a large (>2GB) file with date columns
- PR #1019 Binary Ops: Fix error when one input column has null mask but other doesn't
- PR #1014 CSV Reader: Fix false positives in bool value detection
- PR #1034 CSV Reader: Fix parsing floating point precision and leading zero exponents
- PR #1044 CSV Reader: Fix a segfault when byte range aligns with a page
- PR #1058 Added support for `DataFrame.loc[scalar]`
- PR #1060 Fix column creation with all valid nan values
- PR #1073 CSV Reader: Fix an issue where a column name includes the return character
- PR #1090 Updating Doxygen Comments
- PR #1080 Fix dtypes returned from loc / iloc because of lists
- PR #1102 CSV Reader: Minor fixes and memory usage improvements
- PR #1174: Fix release script typo
- PR #1137 Add prebuild script for CI
- PR #1118 Enhanced the `DataFrame.from_records()` feature
- PR #1129 Fix join performance with index parameter from using numpy array
- PR #1145 Issue with .agg call on multi-column dataframes
- PR #908 Some testing code cleanup
- PR #1167 Fix issue with null_count not being set after inplace fillna()
- PR #1184 Fix iloc performance regression
- PR #1185 Support left_on/right_on and also on=str in merge
- PR #1200 Fix allocating bitmasks with numba instead of rmm in allocate_mask function
- PR #1213 Fix bug with csv reader requesting subset of columns using wrong datatype
- PR #1223 gpuCI: Fix label on rapidsai channel on gpu build scripts
- PR #1242 Add explicit Thrust exec policy to fix NVCATEGORY_TEST segfault on some platforms
- PR #1246 Fix categorical tests that failed due to bad implicit type conversion
- PR #1255 Fix overwriting conda package main label uploads
- PR #1259 Add dlpack includes to pip build


# cuDF 0.5.1 (05 Feb 2019)

## Bug Fixes

- PR #842 Avoid using numpy via cimport to prevent ABI issues in Cython compilation


# cuDF 0.5.0 (28 Jan 2019)

## New Features

- PR #722 Add bzip2 decompression support to `read_csv()`
- PR #693 add ZLIB-based GZIP/ZIP support to `read_csv_strings()`
- PR #411 added null support to gdf_order_by (new API) and cudf_table::sort
- PR #525 Added GitHub Issue templates for bugs, documentation, new features, and questions
- PR #501 CSV Reader: Add support for user-specified decimal point and thousands separator to read_csv_strings()
- PR #455 CSV Reader: Add support for user-specified decimal point and thousands separator to read_csv()
- PR #439 add `DataFrame.drop` method similar to pandas
- PR #356 add `DataFrame.transpose` method and `DataFrame.T` property similar to pandas
- PR #505 CSV Reader: Add support for user-specified boolean values
- PR #350 Implemented Series replace function
- PR #490 Added print_env.sh script to gather relevant environment details when reporting cuDF issues
- PR #474 add ZLIB-based GZIP/ZIP support to `read_csv()`
- PR #547 Added melt similar to `pandas.melt()`
- PR #491 Add CI test script to check for updates to CHANGELOG.md in PRs
- PR #550 Add CI test script to check for style issues in PRs
- PR #558 Add CI scripts for cpu-based conda and gpu-based test builds
- PR #524 Add Boolean Indexing
- PR #564 Update python `sort_values` method to use updated libcudf `gdf_order_by` API
- PR #509 CSV Reader: Input CSV file can now be passed in as a text or a binary buffer
- PR #607 Add `__iter__` and iteritems to DataFrame class
- PR #643 added a new api gdf_replace_nulls that allows a user to replace nulls in a column

## Improvements

- PR #426 Removed sort-based groupby and refactored existing groupby APIs. Also improves C++/CUDA compile time.
- PR #461 Add `CUDF_HOME` variable in README.md to replace relative pathing.
- PR #472 RMM: Created centralized rmm::device_vector alias and rmm::exec_policy
- PR #500 Improved the concurrent hash map class to support partitioned (multi-pass) hash table building.
- PR #454 Improve CSV reader docs and examples
- PR #465 Added templated C++ API for RMM to avoid explicit cast to `void**`
- PR #513 `.gitignore` tweaks
- PR #521 Add `assert_eq` function for testing
- PR #502 Simplify Dockerfile for local dev, eliminate old conda/pip envs
- PR #549 Adds `-rdynamic` compiler flag to nvcc for Debug builds
- PR #472 RMM: Created centralized rmm::device_vector alias and rmm::exec_policy
- PR #577 Added external C++ API for scatter/gather functions
- PR #500 Improved the concurrent hash map class to support partitioned (multi-pass) hash table building
- PR #583 Updated `gdf_size_type` to `int`
- PR #500 Improved the concurrent hash map class to support partitioned (multi-pass) hash table building
- PR #617 Added .dockerignore file. Prevents adding stale cmake cache files to the docker container
- PR #658 Reduced `JOIN_TEST` time by isolating overflow test of hash table size computation
- PR #664 Added Debuging instructions to README
- PR #651 Remove noqa marks in `__init__.py` files
- PR #671 CSV Reader: uncompressed buffer input can be parsed without explicitly specifying compression as None
- PR #684 Make RMM a submodule
- PR #718 Ensure sum, product, min, max methods pandas compatibility on empty datasets
- PR #720 Refactored Index classes to make them more Pandas-like, added CategoricalIndex
- PR #749 Improve to_arrow and from_arrow Pandas compatibility
- PR #766 Remove TravisCI references, remove unused variables from CMake, fix ARROW_VERSION in Cmake
- PR #773 Add build-args back to Dockerfile and handle dependencies based on environment yml file
- PR #781 Move thirdparty submodules to root and symlink in /cpp
- PR #843 Fix broken cudf/python API examples, add new methods to the API index

## Bug Fixes

- PR #569 CSV Reader: Fix days being off-by-one when parsing some dates
- PR #531 CSV Reader: Fix incorrect parsing of quoted numbers
- PR #465 Added templated C++ API for RMM to avoid explicit cast to `void**`
- PR #473 Added missing <random> include
- PR #478 CSV Reader: Add api support for auto column detection, header, mangle_dupe_cols, usecols
- PR #495 Updated README to correct where cffi pytest should be executed
- PR #501 Fix the intermittent segfault caused by the `thousands` and `compression` parameters in the csv reader
- PR #502 Simplify Dockerfile for local dev, eliminate old conda/pip envs
- PR #512 fix bug for `on` parameter in `DataFrame.merge` to allow for None or single column name
- PR #511 Updated python/cudf/bindings/join.pyx to fix cudf merge printing out dtypes
- PR #513 `.gitignore` tweaks
- PR #521 Add `assert_eq` function for testing
- PR #537 Fix CMAKE_CUDA_STANDARD_REQURIED typo in CMakeLists.txt
- PR #447 Fix silent failure in initializing DataFrame from generator
- PR #545 Temporarily disable csv reader thousands test to prevent segfault (test re-enabled in PR #501)
- PR #559 Fix Assertion error while using `applymap` to change the output dtype
- PR #575 Update `print_env.sh` script to better handle missing commands
- PR #612 Prevent an exception from occuring with true division on integer series.
- PR #630 Fix deprecation warning for `pd.core.common.is_categorical_dtype`
- PR #622 Fix Series.append() behaviour when appending values with different numeric dtype
- PR #603 Fix error while creating an empty column using None.
- PR #673 Fix array of strings not being caught in from_pandas
- PR #644 Fix return type and column support of dataframe.quantile()
- PR #634 Fix create `DataFrame.from_pandas()` with numeric column names
- PR #654 Add resolution check for GDF_TIMESTAMP in Join
- PR #648 Enforce one-to-one copy required when using `numba>=0.42.0`
- PR #645 Fix cmake build type handling not setting debug options when CMAKE_BUILD_TYPE=="Debug"
- PR #669 Fix GIL deadlock when launching multiple python threads that make Cython calls
- PR #665 Reworked the hash map to add a way to report the destination partition for a key
- PR #670 CMAKE: Fix env include path taking precedence over libcudf source headers
- PR #674 Check for gdf supported column types
- PR #677 Fix 'gdf_csv_test_Dates' gtest failure due to missing nrows parameter
- PR #604 Fix the parsing errors while reading a csv file using `sep` instead of `delimiter`.
- PR #686 Fix converting nulls to NaT values when converting Series to Pandas/Numpy
- PR #689 CSV Reader: Fix behavior with skiprows+header to match pandas implementation
- PR #691 Fixes Join on empty input DFs
- PR #706 CSV Reader: Fix broken dtype inference when whitespace is in data
- PR #717 CSV reader: fix behavior when parsing a csv file with no data rows
- PR #724 CSV Reader: fix build issue due to parameter type mismatch in a std::max call
- PR #734 Prevents reading undefined memory in gpu_expand_mask_bits numba kernel
- PR #747 CSV Reader: fix an issue where CUDA allocations fail with some large input files
- PR #750 Fix race condition for handling NVStrings in CMake
- PR #719 Fix merge column ordering
- PR #770 Fix issue where RMM submodule pointed to wrong branch and pin other to correct branches
- PR #778 Fix hard coded ABI off setting
- PR #784 Update RMM submodule commit-ish and pip paths
- PR #794 Update `rmm::exec_policy` usage to fix segmentation faults when used as temprory allocator.
- PR #800 Point git submodules to branches of forks instead of exact commits


# cuDF 0.4.0 (05 Dec 2018)

## New Features

- PR #398 add pandas-compatible `DataFrame.shape()` and `Series.shape()`
- PR #394 New documentation feature "10 Minutes to cuDF"
- PR #361 CSV Reader: Add support for strings with delimiters

## Improvements

 - PR #436 Improvements for type_dispatcher and wrapper structs
 - PR #429 Add CHANGELOG.md (this file)
 - PR #266 use faster CUDA-accelerated DataFrame column/Series concatenation.
 - PR #379 new C++ `type_dispatcher` reduces code complexity in supporting many data types.
 - PR #349 Improve performance for creating columns from memoryview objects
 - PR #445 Update reductions to use type_dispatcher. Adds integer types support to sum_of_squares.
 - PR #448 Improve installation instructions in README.md
 - PR #456 Change default CMake build to Release, and added option for disabling compilation of tests

## Bug Fixes

 - PR #444 Fix csv_test CUDA too many resources requested fail.
 - PR #396 added missing output buffer in validity tests for groupbys.
 - PR #408 Dockerfile updates for source reorganization
 - PR #437 Add cffi to Dockerfile conda env, fixes "cannot import name 'librmm'"
 - PR #417 Fix `map_test` failure with CUDA 10
 - PR #414 Fix CMake installation include file paths
 - PR #418 Properly cast string dtypes to programmatic dtypes when instantiating columns
 - PR #427 Fix and tests for Concatenation illegal memory access with nulls


# cuDF 0.3.0 (23 Nov 2018)

## New Features

 - PR #336 CSV Reader string support

## Improvements

 - PR #354 source code refactored for better organization. CMake build system overhaul. Beginning of transition to Cython bindings.
 - PR #290 Add support for typecasting to/from datetime dtype
 - PR #323 Add handling pyarrow boolean arrays in input/out, add tests
 - PR #325 GDF_VALIDITY_UNSUPPORTED now returned for algorithms that don't support non-empty valid bitmasks
 - PR #381 Faster InputTooLarge Join test completes in ms rather than minutes.
 - PR #373 .gitignore improvements
 - PR #367 Doc cleanup & examples for DataFrame methods
 - PR #333 Add Rapids Memory Manager documentation
 - PR #321 Rapids Memory Manager adds file/line location logging and convenience macros
 - PR #334 Implement DataFrame `__copy__` and `__deepcopy__`
 - PR #271 Add NVTX ranges to pygdf
 - PR #311 Document system requirements for conda install

## Bug Fixes

 - PR #337 Retain index on `scale()` function
 - PR #344 Fix test failure due to PyArrow 0.11 Boolean handling
 - PR #364 Remove noexcept from managed_allocator;  CMakeLists fix for NVstrings
 - PR #357 Fix bug that made all series be considered booleans for indexing
 - PR #351 replace conda env configuration for developers
 - PRs #346 #360 Fix CSV reading of negative numbers
 - PR #342 Fix CMake to use conda-installed nvstrings
 - PR #341 Preserve categorical dtype after groupby aggregations
 - PR #315 ReadTheDocs build update to fix missing libcuda.so
 - PR #320 FIX out-of-bounds access error in reductions.cu
 - PR #319 Fix out-of-bounds memory access in libcudf count_valid_bits
 - PR #303 Fix printing empty dataframe


# cuDF 0.2.0 and cuDF 0.1.0

These were initial releases of cuDF based on previously separate pyGDF and libGDF libraries.<|MERGE_RESOLUTION|>--- conflicted
+++ resolved
@@ -77,12 +77,8 @@
 - PR #3268 Adding null ordering per column feature when sorting
 - PR #3239 Adding floating point specialization to comparators for NaNs
 - PR #3270 Move predicates files to legacy
-<<<<<<< HEAD
+- PR #3282 Add `num_bitmask_words`
 - PR #3214 Port unary to libcudf++
-=======
-- PR #3282 Add `num_bitmask_words`
-
->>>>>>> 0c395cc7
 
 ## Bug Fixes
 
