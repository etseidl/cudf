--- conflicted
+++ resolved
@@ -73,11 +73,7 @@
 # built documents.
 #
 # The short X.Y version.
-<<<<<<< HEAD
-version = '0.15'
-=======
 version = '0.16'
->>>>>>> 2cda39b3
 # The full version, including alpha/beta/rc tags.
 release = "0.15.0"
 
