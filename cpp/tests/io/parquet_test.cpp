/*
 * Copyright (c) 2019-2023, NVIDIA CORPORATION.
 *
 * Licensed under the Apache License, Version 2.0 (the "License");
 * you may not use this file except in compliance with the License.
 * You may obtain a copy of the License at
 *
 *     http://www.apache.org/licenses/LICENSE-2.0
 *
 * Unless required by applicable law or agreed to in writing, software
 * distributed under the License is distributed on an "AS IS" BASIS,
 * WITHOUT WARRANTIES OR CONDITIONS OF ANY KIND, either express or implied.
 * See the License for the specific language governing permissions and
 * limitations under the License.
 */

#include <cudf_test/base_fixture.hpp>
#include <cudf_test/column_utilities.hpp>
#include <cudf_test/column_wrapper.hpp>
#include <cudf_test/cudf_gtest.hpp>
#include <cudf_test/io_metadata_utilities.hpp>
#include <cudf_test/iterator_utilities.hpp>
#include <cudf_test/table_utilities.hpp>
#include <cudf_test/type_lists.hpp>

#include <cudf/concatenate.hpp>
#include <cudf/copying.hpp>
#include <cudf/detail/iterator.cuh>
#include <cudf/fixed_point/fixed_point.hpp>
#include <cudf/io/data_sink.hpp>
#include <cudf/io/datasource.hpp>
#include <cudf/io/parquet.hpp>
#include <cudf/io/parquet_metadata.hpp>
#include <cudf/stream_compaction.hpp>
#include <cudf/strings/strings_column_view.hpp>
#include <cudf/table/table.hpp>
#include <cudf/table/table_view.hpp>
#include <cudf/transform.hpp>
#include <cudf/unary.hpp>
#include <cudf/utilities/span.hpp>
#include <cudf/wrappers/timestamps.hpp>

#include <src/io/parquet/compact_protocol_reader.hpp>
#include <src/io/parquet/parquet.hpp>
#include <src/io/parquet/parquet_gpu.hpp>

#include <rmm/cuda_stream_view.hpp>

#include <thrust/iterator/counting_iterator.h>

#include <fstream>
#include <random>
#include <type_traits>

template <typename T, typename SourceElementT = T>
using column_wrapper =
  typename std::conditional<std::is_same_v<T, cudf::string_view>,
                            cudf::test::strings_column_wrapper,
                            cudf::test::fixed_width_column_wrapper<T, SourceElementT>>::type;
using column     = cudf::column;
using table      = cudf::table;
using table_view = cudf::table_view;

// Global environment for temporary files
auto const temp_env = static_cast<cudf::test::TempDirTestEnvironment*>(
  ::testing::AddGlobalTestEnvironment(new cudf::test::TempDirTestEnvironment));

template <typename T, typename Elements>
std::unique_ptr<cudf::table> create_fixed_table(cudf::size_type num_columns,
                                                cudf::size_type num_rows,
                                                bool include_validity,
                                                Elements elements)
{
  auto valids =
    cudf::detail::make_counting_transform_iterator(0, [](auto i) { return i % 2 == 0; });
  std::vector<cudf::test::fixed_width_column_wrapper<T>> src_cols(num_columns);
  for (int idx = 0; idx < num_columns; idx++) {
    if (include_validity) {
      src_cols[idx] =
        cudf::test::fixed_width_column_wrapper<T>(elements, elements + num_rows, valids);
    } else {
      src_cols[idx] = cudf::test::fixed_width_column_wrapper<T>(elements, elements + num_rows);
    }
  }
  std::vector<std::unique_ptr<cudf::column>> columns(num_columns);
  std::transform(src_cols.begin(),
                 src_cols.end(),
                 columns.begin(),
                 [](cudf::test::fixed_width_column_wrapper<T>& in) {
                   auto ret = in.release();
                   // pre-cache the null count
                   [[maybe_unused]] auto const nulls = ret->has_nulls();
                   return ret;
                 });
  return std::make_unique<cudf::table>(std::move(columns));
}

template <typename T>
std::unique_ptr<cudf::table> create_random_fixed_table(cudf::size_type num_columns,
                                                       cudf::size_type num_rows,
                                                       bool include_validity)
{
  auto rand_elements =
    cudf::detail::make_counting_transform_iterator(0, [](T i) { return rand(); });
  return create_fixed_table<T>(num_columns, num_rows, include_validity, rand_elements);
}

template <typename T>
std::unique_ptr<cudf::table> create_compressible_fixed_table(cudf::size_type num_columns,
                                                             cudf::size_type num_rows,
                                                             cudf::size_type period,
                                                             bool include_validity)
{
  auto compressible_elements =
    cudf::detail::make_counting_transform_iterator(0, [period](T i) { return i / period; });
  return create_fixed_table<T>(num_columns, num_rows, include_validity, compressible_elements);
}

// this function replicates the "list_gen" function in
// python/cudf/cudf/tests/test_parquet.py
template <typename T>
std::unique_ptr<cudf::column> make_parquet_list_list_col(
  int skip_rows, int num_rows, int lists_per_row, int list_size, bool include_validity)
{
  auto valids =
    cudf::detail::make_counting_transform_iterator(0, [](auto i) { return i % 2 == 0 ? 1 : 0; });

  // root list
  std::vector<int> row_offsets(num_rows + 1);
  int row_offset_count = 0;
  {
    int offset = 0;
    for (int idx = 0; idx < (num_rows) + 1; idx++) {
      row_offsets[row_offset_count] = offset;
      if (!include_validity || valids[idx]) { offset += lists_per_row; }
      row_offset_count++;
    }
  }
  cudf::test::fixed_width_column_wrapper<int> offsets(row_offsets.begin(),
                                                      row_offsets.begin() + row_offset_count);

  // child list
  std::vector<int> child_row_offsets((num_rows * lists_per_row) + 1);
  int child_row_offset_count = 0;
  {
    int offset = 0;
    for (int idx = 0; idx < (num_rows * lists_per_row); idx++) {
      int row_index = idx / lists_per_row;
      if (include_validity && !valids[row_index]) { continue; }

      child_row_offsets[child_row_offset_count] = offset;
      offset += list_size;
      child_row_offset_count++;
    }
    child_row_offsets[child_row_offset_count++] = offset;
  }
  cudf::test::fixed_width_column_wrapper<int> child_offsets(
    child_row_offsets.begin(), child_row_offsets.begin() + child_row_offset_count);

  // child values
  std::vector<T> child_values(num_rows * lists_per_row * list_size);
  T first_child_value_index = skip_rows * lists_per_row * list_size;
  int child_value_count     = 0;
  {
    for (int idx = 0; idx < (num_rows * lists_per_row * list_size); idx++) {
      int row_index = idx / (lists_per_row * list_size);

      int val = first_child_value_index;
      first_child_value_index++;

      if (include_validity && !valids[row_index]) { continue; }

      child_values[child_value_count] = val;
      child_value_count++;
    }
  }
  // validity by value instead of index
  auto valids2 = cudf::detail::make_counting_transform_iterator(
    0, [list_size](auto i) { return (i % list_size) % 2 == 0 ? 1 : 0; });
  auto child_data = include_validity
                      ? cudf::test::fixed_width_column_wrapper<T>(
                          child_values.begin(), child_values.begin() + child_value_count, valids2)
                      : cudf::test::fixed_width_column_wrapper<T>(
                          child_values.begin(), child_values.begin() + child_value_count);

  int child_offsets_size = static_cast<cudf::column_view>(child_offsets).size() - 1;
  auto child             = cudf::make_lists_column(
    child_offsets_size, child_offsets.release(), child_data.release(), 0, rmm::device_buffer{});

  int offsets_size             = static_cast<cudf::column_view>(offsets).size() - 1;
  auto [null_mask, null_count] = cudf::test::detail::make_null_mask(valids, valids + offsets_size);
  return include_validity
           ? cudf::make_lists_column(
               offsets_size, offsets.release(), std::move(child), null_count, std::move(null_mask))
           : cudf::make_lists_column(
               offsets_size, offsets.release(), std::move(child), 0, rmm::device_buffer{});
}

// given a datasource pointing to a parquet file, read the footer
// of the file to populate the FileMetaData pointed to by file_meta_data.
// throws cudf::logic_error if the file or metadata is invalid.
void read_footer(std::unique_ptr<cudf::io::datasource> const& source,
                 cudf::io::parquet::detail::FileMetaData* file_meta_data)
{
  constexpr auto header_len = sizeof(cudf::io::parquet::detail::file_header_s);
  constexpr auto ender_len  = sizeof(cudf::io::parquet::detail::file_ender_s);

  auto const len           = source->size();
  auto const header_buffer = source->host_read(0, header_len);
  auto const header =
    reinterpret_cast<cudf::io::parquet::detail::file_header_s const*>(header_buffer->data());
  auto const ender_buffer = source->host_read(len - ender_len, ender_len);
  auto const ender =
    reinterpret_cast<cudf::io::parquet::detail::file_ender_s const*>(ender_buffer->data());

  // checks for valid header, footer, and file length
  ASSERT_GT(len, header_len + ender_len);
  ASSERT_TRUE(header->magic == cudf::io::parquet::detail::parquet_magic &&
              ender->magic == cudf::io::parquet::detail::parquet_magic);
  ASSERT_TRUE(ender->footer_len != 0 && ender->footer_len <= (len - header_len - ender_len));

  // parquet files end with 4-byte footer_length and 4-byte magic == "PAR1"
  // seek backwards from the end of the file (footer_length + 8 bytes of ender)
  auto const footer_buffer =
    source->host_read(len - ender->footer_len - ender_len, ender->footer_len);
  cudf::io::parquet::detail::CompactProtocolReader cp(footer_buffer->data(), ender->footer_len);

  cp.read(file_meta_data);
}

// returns the number of bits used for dictionary encoding data at the given page location.
// this assumes the data is uncompressed.
// throws cudf::logic_error if the page_loc data is invalid.
int read_dict_bits(std::unique_ptr<cudf::io::datasource> const& source,
                   cudf::io::parquet::detail::PageLocation const& page_loc)
{
  CUDF_EXPECTS(page_loc.offset > 0, "Cannot find page header");
  CUDF_EXPECTS(page_loc.compressed_page_size > 0, "Invalid page header length");

  cudf::io::parquet::detail::PageHeader page_hdr;
  auto const page_buf = source->host_read(page_loc.offset, page_loc.compressed_page_size);
  cudf::io::parquet::detail::CompactProtocolReader cp(page_buf->data(), page_buf->size());
  cp.read(&page_hdr);

  // cp should be pointing at the start of page data now. the first byte
  // should be the encoding bit size
  return cp.getb();
}

// read column index from datasource at location indicated by chunk,
// parse and return as a ColumnIndex struct.
// throws cudf::logic_error if the chunk data is invalid.
cudf::io::parquet::detail::ColumnIndex read_column_index(
  std::unique_ptr<cudf::io::datasource> const& source,
  cudf::io::parquet::detail::ColumnChunk const& chunk)
{
  CUDF_EXPECTS(chunk.column_index_offset > 0, "Cannot find column index");
  CUDF_EXPECTS(chunk.column_index_length > 0, "Invalid column index length");

  cudf::io::parquet::detail::ColumnIndex colidx;
  auto const ci_buf = source->host_read(chunk.column_index_offset, chunk.column_index_length);
  cudf::io::parquet::detail::CompactProtocolReader cp(ci_buf->data(), ci_buf->size());
  cp.read(&colidx);
  return colidx;
}

// read offset index from datasource at location indicated by chunk,
// parse and return as an OffsetIndex struct.
// throws cudf::logic_error if the chunk data is invalid.
cudf::io::parquet::detail::OffsetIndex read_offset_index(
  std::unique_ptr<cudf::io::datasource> const& source,
  cudf::io::parquet::detail::ColumnChunk const& chunk)
{
  CUDF_EXPECTS(chunk.offset_index_offset > 0, "Cannot find offset index");
  CUDF_EXPECTS(chunk.offset_index_length > 0, "Invalid offset index length");

  cudf::io::parquet::detail::OffsetIndex offidx;
  auto const oi_buf = source->host_read(chunk.offset_index_offset, chunk.offset_index_length);
  cudf::io::parquet::detail::CompactProtocolReader cp(oi_buf->data(), oi_buf->size());
  cp.read(&offidx);
  return offidx;
}

// Return as a Statistics from the column chunk
cudf::io::parquet::detail::Statistics const& get_statistics(
  cudf::io::parquet::detail::ColumnChunk const& chunk)
{
  return chunk.meta_data.statistics;
}

// read page header from datasource at location indicated by page_loc,
// parse and return as a PageHeader struct.
// throws cudf::logic_error if the page_loc data is invalid.
cudf::io::parquet::detail::PageHeader read_page_header(
  std::unique_ptr<cudf::io::datasource> const& source,
  cudf::io::parquet::detail::PageLocation const& page_loc)
{
  CUDF_EXPECTS(page_loc.offset > 0, "Cannot find page header");
  CUDF_EXPECTS(page_loc.compressed_page_size > 0, "Invalid page header length");

  cudf::io::parquet::detail::PageHeader page_hdr;
  auto const page_buf = source->host_read(page_loc.offset, page_loc.compressed_page_size);
  cudf::io::parquet::detail::CompactProtocolReader cp(page_buf->data(), page_buf->size());
  cp.read(&page_hdr);
  return page_hdr;
}

// Base test fixture for tests
struct ParquetWriterTest : public cudf::test::BaseFixture {};

// Base test fixture for tests
struct ParquetReaderTest : public cudf::test::BaseFixture {};

// Base test fixture for "stress" tests
struct ParquetWriterStressTest : public cudf::test::BaseFixture {};

// Typed test fixture for numeric type tests
template <typename T>
struct ParquetWriterNumericTypeTest : public ParquetWriterTest {
  auto type() { return cudf::data_type{cudf::type_to_id<T>()}; }
};

// Typed test fixture for comparable type tests
template <typename T>
struct ParquetWriterComparableTypeTest : public ParquetWriterTest {
  auto type() { return cudf::data_type{cudf::type_to_id<T>()}; }
};

// Typed test fixture for timestamp type tests
template <typename T>
struct ParquetWriterChronoTypeTest : public ParquetWriterTest {
  auto type() { return cudf::data_type{cudf::type_to_id<T>()}; }
};

// Typed test fixture for timestamp type tests
template <typename T>
struct ParquetWriterTimestampTypeTest : public ParquetWriterTest {
  auto type() { return cudf::data_type{cudf::type_to_id<T>()}; }
};

// Typed test fixture for all types
template <typename T>
struct ParquetWriterSchemaTest : public ParquetWriterTest {
  auto type() { return cudf::data_type{cudf::type_to_id<T>()}; }
};

template <typename T>
struct ParquetReaderSourceTest : public ParquetReaderTest {};

template <typename T>
struct ParquetWriterDeltaTest : public ParquetWriterTest {};

// Declare typed test cases
// TODO: Replace with `NumericTypes` when unsigned support is added. Issue #5352
using SupportedTypes = cudf::test::Types<int8_t, int16_t, int32_t, int64_t, bool, float, double>;
TYPED_TEST_SUITE(ParquetWriterNumericTypeTest, SupportedTypes);
using ComparableAndFixedTypes =
  cudf::test::Concat<cudf::test::ComparableTypes, cudf::test::FixedPointTypes>;
TYPED_TEST_SUITE(ParquetWriterComparableTypeTest, ComparableAndFixedTypes);
TYPED_TEST_SUITE(ParquetWriterChronoTypeTest, cudf::test::ChronoTypes);
using SupportedTimestampTypes =
  cudf::test::Types<cudf::timestamp_ms, cudf::timestamp_us, cudf::timestamp_ns>;
TYPED_TEST_SUITE(ParquetWriterTimestampTypeTest, SupportedTimestampTypes);
TYPED_TEST_SUITE(ParquetWriterSchemaTest, cudf::test::AllTypes);
using ByteLikeTypes = cudf::test::Types<int8_t, char, uint8_t, unsigned char, std::byte>;
TYPED_TEST_SUITE(ParquetReaderSourceTest, ByteLikeTypes);

// Base test fixture for chunked writer tests
struct ParquetChunkedWriterTest : public cudf::test::BaseFixture {};

// Typed test fixture for numeric type tests
template <typename T>
struct ParquetChunkedWriterNumericTypeTest : public ParquetChunkedWriterTest {
  auto type() { return cudf::data_type{cudf::type_to_id<T>()}; }
};

// Declare typed test cases
TYPED_TEST_SUITE(ParquetChunkedWriterNumericTypeTest, SupportedTypes);

// Base test fixture for size-parameterized tests
class ParquetSizedTest : public ::cudf::test::BaseFixtureWithParam<int> {};

// test the allowed bit widths for dictionary encoding
INSTANTIATE_TEST_SUITE_P(ParquetDictionaryTest,
                         ParquetSizedTest,
                         testing::Range(1, 25),
                         testing::PrintToStringParamName());

// Base test fixture for V2 header tests
class ParquetV2Test : public ::cudf::test::BaseFixtureWithParam<bool> {};
INSTANTIATE_TEST_SUITE_P(ParquetV2ReadWriteTest,
                         ParquetV2Test,
                         testing::Bool(),
                         testing::PrintToStringParamName());

namespace {
// Generates a vector of uniform random values of type T
template <typename T>
inline auto random_values(size_t size)
{
  std::vector<T> values(size);

  using T1 = T;
  using uniform_distribution =
    typename std::conditional_t<std::is_same_v<T1, bool>,
                                std::bernoulli_distribution,
                                std::conditional_t<std::is_floating_point_v<T1>,
                                                   std::uniform_real_distribution<T1>,
                                                   std::uniform_int_distribution<T1>>>;

  static constexpr auto seed = 0xf00d;
  static std::mt19937 engine{seed};
  static uniform_distribution dist{};
  std::generate_n(values.begin(), size, [&]() { return T{dist(engine)}; });

  return values;
}

}  // namespace

TYPED_TEST(ParquetWriterNumericTypeTest, SingleColumn)
{
  auto sequence =
    cudf::detail::make_counting_transform_iterator(0, [](auto i) { return TypeParam(i % 400); });
  auto validity = cudf::detail::make_counting_transform_iterator(0, [](auto i) { return true; });

  constexpr auto num_rows = 800;
  column_wrapper<TypeParam> col(sequence, sequence + num_rows, validity);

  auto expected = table_view{{col}};

  auto filepath = temp_env->get_temp_filepath("SingleColumn.parquet");
  cudf::io::parquet_writer_options out_opts =
    cudf::io::parquet_writer_options::builder(cudf::io::sink_info{filepath}, expected);
  cudf::io::write_parquet(out_opts);

  cudf::io::parquet_reader_options in_opts =
    cudf::io::parquet_reader_options::builder(cudf::io::source_info{filepath});
  auto result = cudf::io::read_parquet(in_opts);

  CUDF_TEST_EXPECT_TABLES_EQUAL(expected, result.tbl->view());
}

TYPED_TEST(ParquetWriterNumericTypeTest, SingleColumnWithNulls)
{
  auto sequence =
    cudf::detail::make_counting_transform_iterator(0, [](auto i) { return TypeParam(i); });
  auto validity = cudf::detail::make_counting_transform_iterator(0, [](auto i) { return (i % 2); });

  constexpr auto num_rows = 100;
  column_wrapper<TypeParam> col(sequence, sequence + num_rows, validity);

  auto expected = table_view{{col}};

  auto filepath = temp_env->get_temp_filepath("SingleColumnWithNulls.parquet");
  cudf::io::parquet_writer_options out_opts =
    cudf::io::parquet_writer_options::builder(cudf::io::sink_info{filepath}, expected);
  cudf::io::write_parquet(out_opts);

  cudf::io::parquet_reader_options in_opts =
    cudf::io::parquet_reader_options::builder(cudf::io::source_info{filepath});
  auto result = cudf::io::read_parquet(in_opts);

  CUDF_TEST_EXPECT_TABLES_EQUAL(expected, result.tbl->view());
}

template <typename mask_op_t>
void test_durations(mask_op_t mask_op)
{
  std::default_random_engine generator;
  std::uniform_int_distribution<int> distribution_d(0, 30);
  auto sequence_d = cudf::detail::make_counting_transform_iterator(
    0, [&](auto i) { return distribution_d(generator); });

  std::uniform_int_distribution<int> distribution_s(0, 86400);
  auto sequence_s = cudf::detail::make_counting_transform_iterator(
    0, [&](auto i) { return distribution_s(generator); });

  std::uniform_int_distribution<int> distribution(0, 86400 * 1000);
  auto sequence = cudf::detail::make_counting_transform_iterator(
    0, [&](auto i) { return distribution(generator); });

  auto mask = cudf::detail::make_counting_transform_iterator(0, mask_op);

  constexpr auto num_rows = 100;
  // Durations longer than a day are not exactly valid, but cudf should be able to round trip
  auto durations_d = cudf::test::fixed_width_column_wrapper<cudf::duration_D, int64_t>(
    sequence_d, sequence_d + num_rows, mask);
  auto durations_s = cudf::test::fixed_width_column_wrapper<cudf::duration_s, int64_t>(
    sequence_s, sequence_s + num_rows, mask);
  auto durations_ms = cudf::test::fixed_width_column_wrapper<cudf::duration_ms, int64_t>(
    sequence, sequence + num_rows, mask);
  auto durations_us = cudf::test::fixed_width_column_wrapper<cudf::duration_us, int64_t>(
    sequence, sequence + num_rows, mask);
  auto durations_ns = cudf::test::fixed_width_column_wrapper<cudf::duration_ns, int64_t>(
    sequence, sequence + num_rows, mask);

  auto expected = table_view{{durations_d, durations_s, durations_ms, durations_us, durations_ns}};

  auto filepath = temp_env->get_temp_filepath("Durations.parquet");
  cudf::io::parquet_writer_options out_opts =
    cudf::io::parquet_writer_options::builder(cudf::io::sink_info{filepath}, expected);
  cudf::io::write_parquet(out_opts);

  cudf::io::parquet_reader_options in_opts =
    cudf::io::parquet_reader_options::builder(cudf::io::source_info{filepath});
  auto result = cudf::io::read_parquet(in_opts);

  auto durations_d_got =
    cudf::cast(result.tbl->view().column(0), cudf::data_type{cudf::type_id::DURATION_DAYS});
  CUDF_TEST_EXPECT_COLUMNS_EQUAL(durations_d, durations_d_got->view());

  auto durations_s_got =
    cudf::cast(result.tbl->view().column(1), cudf::data_type{cudf::type_id::DURATION_SECONDS});
  CUDF_TEST_EXPECT_COLUMNS_EQUAL(durations_s, durations_s_got->view());

  CUDF_TEST_EXPECT_COLUMNS_EQUAL(durations_ms, result.tbl->view().column(2));
  CUDF_TEST_EXPECT_COLUMNS_EQUAL(durations_us, result.tbl->view().column(3));
  CUDF_TEST_EXPECT_COLUMNS_EQUAL(durations_ns, result.tbl->view().column(4));
}

TEST_F(ParquetWriterTest, Durations)
{
  test_durations([](auto i) { return true; });
  test_durations([](auto i) { return (i % 2) != 0; });
  test_durations([](auto i) { return (i % 3) != 0; });
  test_durations([](auto i) { return false; });
}

TYPED_TEST(ParquetWriterTimestampTypeTest, Timestamps)
{
  auto sequence = cudf::detail::make_counting_transform_iterator(
    0, [](auto i) { return ((std::rand() / 10000) * 1000); });
  auto validity = cudf::detail::make_counting_transform_iterator(0, [](auto i) { return true; });

  constexpr auto num_rows = 100;
  column_wrapper<TypeParam, typename decltype(sequence)::value_type> col(
    sequence, sequence + num_rows, validity);

  auto expected = table_view{{col}};

  auto filepath = temp_env->get_temp_filepath("Timestamps.parquet");
  cudf::io::parquet_writer_options out_opts =
    cudf::io::parquet_writer_options::builder(cudf::io::sink_info{filepath}, expected);
  cudf::io::write_parquet(out_opts);

  cudf::io::parquet_reader_options in_opts =
    cudf::io::parquet_reader_options::builder(cudf::io::source_info{filepath})
      .timestamp_type(this->type());
  auto result = cudf::io::read_parquet(in_opts);

  CUDF_TEST_EXPECT_TABLES_EQUAL(expected, result.tbl->view());
}

TYPED_TEST(ParquetWriterTimestampTypeTest, TimestampsWithNulls)
{
  auto sequence = cudf::detail::make_counting_transform_iterator(
    0, [](auto i) { return ((std::rand() / 10000) * 1000); });
  auto validity =
    cudf::detail::make_counting_transform_iterator(0, [](auto i) { return (i > 30) && (i < 60); });

  constexpr auto num_rows = 100;
  column_wrapper<TypeParam, typename decltype(sequence)::value_type> col(
    sequence, sequence + num_rows, validity);

  auto expected = table_view{{col}};

  auto filepath = temp_env->get_temp_filepath("TimestampsWithNulls.parquet");
  cudf::io::parquet_writer_options out_opts =
    cudf::io::parquet_writer_options::builder(cudf::io::sink_info{filepath}, expected);
  cudf::io::write_parquet(out_opts);

  cudf::io::parquet_reader_options in_opts =
    cudf::io::parquet_reader_options::builder(cudf::io::source_info{filepath})
      .timestamp_type(this->type());
  auto result = cudf::io::read_parquet(in_opts);

  CUDF_TEST_EXPECT_TABLES_EQUAL(expected, result.tbl->view());
}

TYPED_TEST(ParquetWriterTimestampTypeTest, TimestampOverflow)
{
  constexpr int64_t max = std::numeric_limits<int64_t>::max();
  auto sequence = cudf::detail::make_counting_transform_iterator(0, [](auto i) { return max - i; });
  auto validity = cudf::detail::make_counting_transform_iterator(0, [](auto i) { return true; });

  constexpr auto num_rows = 100;
  column_wrapper<TypeParam, typename decltype(sequence)::value_type> col(
    sequence, sequence + num_rows, validity);
  table_view expected({col});

  auto filepath = temp_env->get_temp_filepath("ParquetTimestampOverflow.parquet");
  cudf::io::parquet_writer_options out_opts =
    cudf::io::parquet_writer_options::builder(cudf::io::sink_info{filepath}, expected);
  cudf::io::write_parquet(out_opts);

  cudf::io::parquet_reader_options in_opts =
    cudf::io::parquet_reader_options::builder(cudf::io::source_info{filepath})
      .timestamp_type(this->type());
  auto result = cudf::io::read_parquet(in_opts);

  CUDF_TEST_EXPECT_TABLES_EQUAL(expected, result.tbl->view());
}

TEST_P(ParquetV2Test, MultiColumn)
{
  constexpr auto num_rows = 100000;
  auto const is_v2        = GetParam();

  // auto col0_data = random_values<bool>(num_rows);
  auto col1_data = random_values<int8_t>(num_rows);
  auto col2_data = random_values<int16_t>(num_rows);
  auto col3_data = random_values<int32_t>(num_rows);
  auto col4_data = random_values<float>(num_rows);
  auto col5_data = random_values<double>(num_rows);
  auto col6_vals = random_values<int16_t>(num_rows);
  auto col7_vals = random_values<int32_t>(num_rows);
  auto col8_vals = random_values<int64_t>(num_rows);
  auto col6_data = cudf::detail::make_counting_transform_iterator(0, [col6_vals](auto i) {
    return numeric::decimal32{col6_vals[i], numeric::scale_type{5}};
  });
  auto col7_data = cudf::detail::make_counting_transform_iterator(0, [col7_vals](auto i) {
    return numeric::decimal64{col7_vals[i], numeric::scale_type{-5}};
  });
  auto col8_data = cudf::detail::make_counting_transform_iterator(0, [col8_vals](auto i) {
    return numeric::decimal128{col8_vals[i], numeric::scale_type{-6}};
  });
  auto validity  = cudf::detail::make_counting_transform_iterator(0, [](auto i) { return true; });

  // column_wrapper<bool> col0{
  //    col0_data.begin(), col0_data.end(), validity};
  column_wrapper<int8_t> col1{col1_data.begin(), col1_data.end(), validity};
  column_wrapper<int16_t> col2{col2_data.begin(), col2_data.end(), validity};
  column_wrapper<int32_t> col3{col3_data.begin(), col3_data.end(), validity};
  column_wrapper<float> col4{col4_data.begin(), col4_data.end(), validity};
  column_wrapper<double> col5{col5_data.begin(), col5_data.end(), validity};
  column_wrapper<numeric::decimal32> col6{col6_data, col6_data + num_rows, validity};
  column_wrapper<numeric::decimal64> col7{col7_data, col7_data + num_rows, validity};
  column_wrapper<numeric::decimal128> col8{col8_data, col8_data + num_rows, validity};

  auto expected = table_view{{col1, col2, col3, col4, col5, col6, col7, col8}};

  cudf::io::table_input_metadata expected_metadata(expected);
  // expected_metadata.column_metadata[0].set_name( "bools");
  expected_metadata.column_metadata[0].set_name("int8s");
  expected_metadata.column_metadata[1].set_name("int16s");
  expected_metadata.column_metadata[2].set_name("int32s");
  expected_metadata.column_metadata[3].set_name("floats");
  expected_metadata.column_metadata[4].set_name("doubles");
  expected_metadata.column_metadata[5].set_name("decimal32s").set_decimal_precision(10);
  expected_metadata.column_metadata[6].set_name("decimal64s").set_decimal_precision(20);
  expected_metadata.column_metadata[7].set_name("decimal128s").set_decimal_precision(40);

  auto filepath = temp_env->get_temp_filepath("MultiColumn.parquet");
  cudf::io::parquet_writer_options out_opts =
    cudf::io::parquet_writer_options::builder(cudf::io::sink_info{filepath}, expected)
      .write_v2_headers(is_v2)
      .metadata(expected_metadata);
  cudf::io::write_parquet(out_opts);

  cudf::io::parquet_reader_options in_opts =
    cudf::io::parquet_reader_options::builder(cudf::io::source_info{filepath});
  auto result = cudf::io::read_parquet(in_opts);

  CUDF_TEST_EXPECT_TABLES_EQUAL(expected, result.tbl->view());
  cudf::test::expect_metadata_equal(expected_metadata, result.metadata);
}

TEST_P(ParquetV2Test, MultiColumnWithNulls)
{
  constexpr auto num_rows = 100;
  auto const is_v2        = GetParam();

  // auto col0_data = random_values<bool>(num_rows);
  auto col1_data = random_values<int8_t>(num_rows);
  auto col2_data = random_values<int16_t>(num_rows);
  auto col3_data = random_values<int32_t>(num_rows);
  auto col4_data = random_values<float>(num_rows);
  auto col5_data = random_values<double>(num_rows);
  auto col6_vals = random_values<int32_t>(num_rows);
  auto col7_vals = random_values<int64_t>(num_rows);
  auto col6_data = cudf::detail::make_counting_transform_iterator(0, [col6_vals](auto i) {
    return numeric::decimal32{col6_vals[i], numeric::scale_type{-2}};
  });
  auto col7_data = cudf::detail::make_counting_transform_iterator(0, [col7_vals](auto i) {
    return numeric::decimal64{col7_vals[i], numeric::scale_type{-8}};
  });
  // auto col0_mask = cudf::detail::make_counting_transform_iterator(
  //    0, [](auto i) { return (i % 2); });
  auto col1_mask =
    cudf::detail::make_counting_transform_iterator(0, [](auto i) { return (i < 10); });
  auto col2_mask = cudf::detail::make_counting_transform_iterator(0, [](auto i) { return true; });
  auto col3_mask =
    cudf::detail::make_counting_transform_iterator(0, [](auto i) { return (i == (num_rows - 1)); });
  auto col4_mask =
    cudf::detail::make_counting_transform_iterator(0, [](auto i) { return (i >= 40 && i <= 60); });
  auto col5_mask =
    cudf::detail::make_counting_transform_iterator(0, [](auto i) { return (i > 80); });
  auto col6_mask =
    cudf::detail::make_counting_transform_iterator(0, [](auto i) { return (i % 5); });
  auto col7_mask =
    cudf::detail::make_counting_transform_iterator(0, [](auto i) { return (i != 55); });

  // column_wrapper<bool> col0{
  //    col0_data.begin(), col0_data.end(), col0_mask};
  column_wrapper<int8_t> col1{col1_data.begin(), col1_data.end(), col1_mask};
  column_wrapper<int16_t> col2{col2_data.begin(), col2_data.end(), col2_mask};
  column_wrapper<int32_t> col3{col3_data.begin(), col3_data.end(), col3_mask};
  column_wrapper<float> col4{col4_data.begin(), col4_data.end(), col4_mask};
  column_wrapper<double> col5{col5_data.begin(), col5_data.end(), col5_mask};
  column_wrapper<numeric::decimal32> col6{col6_data, col6_data + num_rows, col6_mask};
  column_wrapper<numeric::decimal64> col7{col7_data, col7_data + num_rows, col7_mask};

  auto expected = table_view{{/*col0, */ col1, col2, col3, col4, col5, col6, col7}};

  cudf::io::table_input_metadata expected_metadata(expected);
  // expected_metadata.column_names.emplace_back("bools");
  expected_metadata.column_metadata[0].set_name("int8s");
  expected_metadata.column_metadata[1].set_name("int16s");
  expected_metadata.column_metadata[2].set_name("int32s");
  expected_metadata.column_metadata[3].set_name("floats");
  expected_metadata.column_metadata[4].set_name("doubles");
  expected_metadata.column_metadata[5].set_name("decimal32s").set_decimal_precision(9);
  expected_metadata.column_metadata[6].set_name("decimal64s").set_decimal_precision(20);

  auto filepath = temp_env->get_temp_filepath("MultiColumnWithNulls.parquet");
  cudf::io::parquet_writer_options out_opts =
    cudf::io::parquet_writer_options::builder(cudf::io::sink_info{filepath}, expected)
      .write_v2_headers(is_v2)
      .metadata(expected_metadata);

  cudf::io::write_parquet(out_opts);

  cudf::io::parquet_reader_options in_opts =
    cudf::io::parquet_reader_options::builder(cudf::io::source_info{filepath});
  auto result = cudf::io::read_parquet(in_opts);

  CUDF_TEST_EXPECT_TABLES_EQUAL(expected, result.tbl->view());
  // TODO: Need to be able to return metadata in tree form from reader so they can be compared.
  // Unfortunately the closest thing to a hierarchical schema is column_name_info which does not
  // have any tests for it c++ or python.
  cudf::test::expect_metadata_equal(expected_metadata, result.metadata);
}

TEST_P(ParquetV2Test, Strings)
{
  auto const is_v2 = GetParam();

  std::vector<char const*> strings{
    "Monday", "Wȅdnȅsday", "Friday", "Monday", "Friday", "Friday", "Friday", "Funday"};
  auto const num_rows = strings.size();

  auto seq_col0 = random_values<int>(num_rows);
  auto seq_col2 = random_values<float>(num_rows);
  auto validity = cudf::detail::make_counting_transform_iterator(0, [](auto i) { return true; });

  column_wrapper<int> col0{seq_col0.begin(), seq_col0.end(), validity};
  column_wrapper<cudf::string_view> col1{strings.begin(), strings.end()};
  column_wrapper<float> col2{seq_col2.begin(), seq_col2.end(), validity};

  auto expected = table_view{{col0, col1, col2}};

  cudf::io::table_input_metadata expected_metadata(expected);
  expected_metadata.column_metadata[0].set_name("col_other");
  expected_metadata.column_metadata[1].set_name("col_string");
  expected_metadata.column_metadata[2].set_name("col_another");

  auto filepath = temp_env->get_temp_filepath("Strings.parquet");
  cudf::io::parquet_writer_options out_opts =
    cudf::io::parquet_writer_options::builder(cudf::io::sink_info{filepath}, expected)
      .write_v2_headers(is_v2)
      .metadata(expected_metadata);
  cudf::io::write_parquet(out_opts);

  cudf::io::parquet_reader_options in_opts =
    cudf::io::parquet_reader_options::builder(cudf::io::source_info{filepath});
  auto result = cudf::io::read_parquet(in_opts);

  CUDF_TEST_EXPECT_TABLES_EQUAL(expected, result.tbl->view());
  cudf::test::expect_metadata_equal(expected_metadata, result.metadata);
}

TEST_P(ParquetV2Test, StringsAsBinary)
{
  auto const is_v2 = GetParam();
  std::vector<char const*> unicode_strings{
    "Monday", "Wȅdnȅsday", "Friday", "Monday", "Friday", "Friday", "Friday", "Funday"};
  std::vector<char const*> ascii_strings{
    "Monday", "Wednesday", "Friday", "Monday", "Friday", "Friday", "Friday", "Funday"};

  column_wrapper<cudf::string_view> col0{ascii_strings.begin(), ascii_strings.end()};
  column_wrapper<cudf::string_view> col1{unicode_strings.begin(), unicode_strings.end()};
  column_wrapper<cudf::string_view> col2{ascii_strings.begin(), ascii_strings.end()};
  cudf::test::lists_column_wrapper<uint8_t> col3{{'M', 'o', 'n', 'd', 'a', 'y'},
                                                 {'W', 'e', 'd', 'n', 'e', 's', 'd', 'a', 'y'},
                                                 {'F', 'r', 'i', 'd', 'a', 'y'},
                                                 {'M', 'o', 'n', 'd', 'a', 'y'},
                                                 {'F', 'r', 'i', 'd', 'a', 'y'},
                                                 {'F', 'r', 'i', 'd', 'a', 'y'},
                                                 {'F', 'r', 'i', 'd', 'a', 'y'},
                                                 {'F', 'u', 'n', 'd', 'a', 'y'}};
  cudf::test::lists_column_wrapper<uint8_t> col4{
    {'M', 'o', 'n', 'd', 'a', 'y'},
    {'W', 200, 133, 'd', 'n', 200, 133, 's', 'd', 'a', 'y'},
    {'F', 'r', 'i', 'd', 'a', 'y'},
    {'M', 'o', 'n', 'd', 'a', 'y'},
    {'F', 'r', 'i', 'd', 'a', 'y'},
    {'F', 'r', 'i', 'd', 'a', 'y'},
    {'F', 'r', 'i', 'd', 'a', 'y'},
    {'F', 'u', 'n', 'd', 'a', 'y'}};

  auto write_tbl = table_view{{col0, col1, col2, col3, col4}};

  cudf::io::table_input_metadata expected_metadata(write_tbl);
  expected_metadata.column_metadata[0].set_name("col_single").set_output_as_binary(true);
  expected_metadata.column_metadata[1].set_name("col_string").set_output_as_binary(true);
  expected_metadata.column_metadata[2].set_name("col_another").set_output_as_binary(true);
  expected_metadata.column_metadata[3].set_name("col_binary");
  expected_metadata.column_metadata[4].set_name("col_binary2");

  auto filepath = temp_env->get_temp_filepath("BinaryStrings.parquet");
  cudf::io::parquet_writer_options out_opts =
    cudf::io::parquet_writer_options::builder(cudf::io::sink_info{filepath}, write_tbl)
      .write_v2_headers(is_v2)
      .dictionary_policy(cudf::io::dictionary_policy::NEVER)
      .metadata(expected_metadata);
  cudf::io::write_parquet(out_opts);

  cudf::io::parquet_reader_options in_opts =
    cudf::io::parquet_reader_options::builder(cudf::io::source_info{filepath})
      .set_column_schema(
        {cudf::io::reader_column_schema().set_convert_binary_to_strings(false),
         cudf::io::reader_column_schema().set_convert_binary_to_strings(false),
         cudf::io::reader_column_schema().set_convert_binary_to_strings(false),
         cudf::io::reader_column_schema().add_child(cudf::io::reader_column_schema()),
         cudf::io::reader_column_schema().add_child(cudf::io::reader_column_schema())});
  auto result   = cudf::io::read_parquet(in_opts);
  auto expected = table_view{{col3, col4, col3, col3, col4}};

  CUDF_TEST_EXPECT_TABLES_EQUAL(expected, result.tbl->view());
  cudf::test::expect_metadata_equal(expected_metadata, result.metadata);
}

TEST_P(ParquetV2Test, SlicedTable)
{
  // This test checks for writing zero copy, offsetted views into existing cudf tables

  std::vector<char const*> strings{
    "Monday", "Wȅdnȅsday", "Friday", "Monday", "Friday", "Friday", "Friday", "Funday"};
  auto const num_rows = strings.size();
  auto const is_v2    = GetParam();

  auto seq_col0 = random_values<int>(num_rows);
  auto seq_col2 = random_values<float>(num_rows);
  auto validity =
    cudf::detail::make_counting_transform_iterator(0, [](auto i) { return i % 3 != 0; });

  column_wrapper<int> col0{seq_col0.begin(), seq_col0.end(), validity};
  column_wrapper<cudf::string_view> col1{strings.begin(), strings.end()};
  column_wrapper<float> col2{seq_col2.begin(), seq_col2.end(), validity};

  using lcw = cudf::test::lists_column_wrapper<uint64_t>;
  lcw col3{{9, 8}, {7, 6, 5}, {}, {4}, {3, 2, 1, 0}, {20, 21, 22, 23, 24}, {}, {66, 666}};

  // [[[NULL,2,NULL,4]], [[NULL,6,NULL], [8,9]]]
  // [NULL, [[13],[14,15,16]],  NULL]
  // [NULL, [], NULL, [[]]]
  // NULL
  // [[[NULL,2,NULL,4]], [[NULL,6,NULL], [8,9]]]
  // [NULL, [[13],[14,15,16]],  NULL]
  // [[[]]]
  // [NULL, [], NULL, [[]]]
  auto valids  = cudf::detail::make_counting_transform_iterator(0, [](auto i) { return i % 2; });
  auto valids2 = cudf::detail::make_counting_transform_iterator(0, [](auto i) { return i != 3; });
  lcw col4{{
             {{{{1, 2, 3, 4}, valids}}, {{{5, 6, 7}, valids}, {8, 9}}},
             {{{{10, 11}, {12}}, {{13}, {14, 15, 16}}, {{17, 18}}}, valids},
             {{lcw{lcw{}}, lcw{}, lcw{}, lcw{lcw{}}}, valids},
             lcw{lcw{lcw{}}},
             {{{{1, 2, 3, 4}, valids}}, {{{5, 6, 7}, valids}, {8, 9}}},
             {{{{10, 11}, {12}}, {{13}, {14, 15, 16}}, {{17, 18}}}, valids},
             lcw{lcw{lcw{}}},
             {{lcw{lcw{}}, lcw{}, lcw{}, lcw{lcw{}}}, valids},
           },
           valids2};

  // Struct column
  auto ages_col = cudf::test::fixed_width_column_wrapper<int32_t>{
    {48, 27, 25, 31, 351, 351, 29, 15}, {1, 1, 1, 1, 1, 0, 1, 1}};

  auto col5 = cudf::test::structs_column_wrapper{{ages_col}, {1, 1, 1, 1, 0, 1, 1, 1}};

  // Struct/List mixed column

  // []
  // [NULL, 2, NULL]
  // [4, 5]
  // NULL
  // []
  // [7, 8, 9]
  // [10]
  // [11, 12]
  lcw land{{{}, {{1, 2, 3}, valids}, {4, 5}, {}, {}, {7, 8, 9}, {10}, {11, 12}}, valids2};

  // []
  // [[1, 2, 3], [], [4, 5], [], [0, 6, 0]]
  // [[7, 8], []]
  // [[]]
  // [[]]
  // [[], [], []]
  // [[10]]
  // [[13, 14], [15]]
  lcw flats{lcw{},
            {{1, 2, 3}, {}, {4, 5}, {}, {0, 6, 0}},
            {{7, 8}, {}},
            lcw{lcw{}},
            lcw{lcw{}},
            lcw{lcw{}, lcw{}, lcw{}},
            {lcw{10}},
            {{13, 14}, {15}}};

  auto struct_1 = cudf::test::structs_column_wrapper{land, flats};
  auto is_human = cudf::test::fixed_width_column_wrapper<bool>{
    {true, true, false, false, true, false, true, false}};
  auto col6 = cudf::test::structs_column_wrapper{{is_human, struct_1}};

  auto expected = table_view({col0, col1, col2, col3, col4, col5, col6});

  // auto expected_slice = expected;
  auto expected_slice = cudf::slice(expected, {2, static_cast<cudf::size_type>(num_rows) - 1});

  cudf::io::table_input_metadata expected_metadata(expected_slice);
  expected_metadata.column_metadata[0].set_name("col_other");
  expected_metadata.column_metadata[1].set_name("col_string");
  expected_metadata.column_metadata[2].set_name("col_another");
  expected_metadata.column_metadata[3].set_name("col_list");
  expected_metadata.column_metadata[4].set_name("col_multi_level_list");
  expected_metadata.column_metadata[5].set_name("col_struct");
  expected_metadata.column_metadata[5].set_name("col_struct_list");
  expected_metadata.column_metadata[6].child(0).set_name("human?");
  expected_metadata.column_metadata[6].child(1).set_name("particulars");
  expected_metadata.column_metadata[6].child(1).child(0).set_name("land");
  expected_metadata.column_metadata[6].child(1).child(1).set_name("flats");

  auto filepath = temp_env->get_temp_filepath("SlicedTable.parquet");
  cudf::io::parquet_writer_options out_opts =
    cudf::io::parquet_writer_options::builder(cudf::io::sink_info{filepath}, expected_slice)
      .write_v2_headers(is_v2)
      .metadata(expected_metadata);
  cudf::io::write_parquet(out_opts);

  cudf::io::parquet_reader_options in_opts =
    cudf::io::parquet_reader_options::builder(cudf::io::source_info{filepath});
  auto result = cudf::io::read_parquet(in_opts);

  CUDF_TEST_EXPECT_TABLES_EQUIVALENT(expected_slice, result.tbl->view());
  cudf::test::expect_metadata_equal(expected_metadata, result.metadata);
}

TEST_P(ParquetV2Test, ListColumn)
{
  auto const is_v2 = GetParam();

  auto valids  = cudf::detail::make_counting_transform_iterator(0, [](auto i) { return i % 2; });
  auto valids2 = cudf::detail::make_counting_transform_iterator(0, [](auto i) { return i != 3; });

  using lcw = cudf::test::lists_column_wrapper<int32_t>;

  // [NULL, 2, NULL]
  // []
  // [4, 5]
  // NULL
  lcw col0{{{{1, 2, 3}, valids}, {}, {4, 5}, {}}, valids2};

  // [[1, 2, 3], [], [4, 5], [], [0, 6, 0]]
  // [[7, 8]]
  // []
  // [[]]
  lcw col1{{{1, 2, 3}, {}, {4, 5}, {}, {0, 6, 0}}, {{7, 8}}, lcw{}, lcw{lcw{}}};

  // [[1, 2, 3], [], [4, 5], NULL, [0, 6, 0]]
  // [[7, 8]]
  // []
  // [[]]
  lcw col2{{{{1, 2, 3}, {}, {4, 5}, {}, {0, 6, 0}}, valids2}, {{7, 8}}, lcw{}, lcw{lcw{}}};

  // [[1, 2, 3], [], [4, 5], NULL, [NULL, 6, NULL]]
  // [[7, 8]]
  // []
  // [[]]
  using dlcw = cudf::test::lists_column_wrapper<double>;
  dlcw col3{{{{1., 2., 3.}, {}, {4., 5.}, {}, {{0., 6., 0.}, valids}}, valids2},
            {{7., 8.}},
            dlcw{},
            dlcw{dlcw{}}};

  // TODO: uint16_t lists are not read properly in parquet reader
  // [[1, 2, 3], [], [4, 5], NULL, [0, 6, 0]]
  // [[7, 8]]
  // []
  // NULL
  // using ui16lcw = cudf::test::lists_column_wrapper<uint16_t>;
  // cudf::test::lists_column_wrapper<uint16_t> col4{
  //   {{{{1, 2, 3}, {}, {4, 5}, {}, {0, 6, 0}}, valids2}, {{7, 8}}, ui16lcw{}, ui16lcw{ui16lcw{}}},
  //   valids2};

  // [[1, 2, 3], [], [4, 5], NULL, [NULL, 6, NULL]]
  // [[7, 8]]
  // []
  // NULL
  lcw col5{
    {{{{1, 2, 3}, {}, {4, 5}, {}, {{0, 6, 0}, valids}}, valids2}, {{7, 8}}, lcw{}, lcw{lcw{}}},
    valids2};

  using strlcw = cudf::test::lists_column_wrapper<cudf::string_view>;
  cudf::test::lists_column_wrapper<cudf::string_view> col6{
    {{"Monday", "Monday", "Friday"}, {}, {"Monday", "Friday"}, {}, {"Sunday", "Funday"}},
    {{"bee", "sting"}},
    strlcw{},
    strlcw{strlcw{}}};

  // [[[NULL,2,NULL,4]], [[NULL,6,NULL], [8,9]]]
  // [NULL, [[13],[14,15,16]],  NULL]
  // [NULL, [], NULL, [[]]]
  // NULL
  lcw col7{{
             {{{{1, 2, 3, 4}, valids}}, {{{5, 6, 7}, valids}, {8, 9}}},
             {{{{10, 11}, {12}}, {{13}, {14, 15, 16}}, {{17, 18}}}, valids},
             {{lcw{lcw{}}, lcw{}, lcw{}, lcw{lcw{}}}, valids},
             lcw{lcw{lcw{}}},
           },
           valids2};

  table_view expected({col0, col1, col2, col3, /* col4, */ col5, col6, col7});

  cudf::io::table_input_metadata expected_metadata(expected);
  expected_metadata.column_metadata[0].set_name("col_list_int_0");
  expected_metadata.column_metadata[1].set_name("col_list_list_int_1");
  expected_metadata.column_metadata[2].set_name("col_list_list_int_nullable_2");
  expected_metadata.column_metadata[3].set_name("col_list_list_nullable_double_nullable_3");
  // expected_metadata.column_metadata[0].set_name("col_list_list_uint16_4");
  expected_metadata.column_metadata[4].set_name("col_list_nullable_list_nullable_int_nullable_5");
  expected_metadata.column_metadata[5].set_name("col_list_list_string_6");
  expected_metadata.column_metadata[6].set_name("col_list_list_list_7");

  auto filepath = temp_env->get_temp_filepath("ListColumn.parquet");
  auto out_opts = cudf::io::parquet_writer_options::builder(cudf::io::sink_info{filepath}, expected)
                    .write_v2_headers(is_v2)
                    .metadata(expected_metadata)
                    .compression(cudf::io::compression_type::NONE);

  cudf::io::write_parquet(out_opts);

  auto in_opts = cudf::io::parquet_reader_options::builder(cudf::io::source_info{filepath});
  auto result  = cudf::io::read_parquet(in_opts);

  CUDF_TEST_EXPECT_TABLES_EQUAL(expected, result.tbl->view());
  cudf::test::expect_metadata_equal(expected_metadata, result.metadata);
}

TEST_F(ParquetWriterTest, MultiIndex)
{
  constexpr auto num_rows = 100;

  auto col0_data = random_values<int8_t>(num_rows);
  auto col1_data = random_values<int16_t>(num_rows);
  auto col2_data = random_values<int32_t>(num_rows);
  auto col3_data = random_values<float>(num_rows);
  auto col4_data = random_values<double>(num_rows);
  auto validity  = cudf::detail::make_counting_transform_iterator(0, [](auto i) { return true; });

  column_wrapper<int8_t> col0{col0_data.begin(), col0_data.end(), validity};
  column_wrapper<int16_t> col1{col1_data.begin(), col1_data.end(), validity};
  column_wrapper<int32_t> col2{col2_data.begin(), col2_data.end(), validity};
  column_wrapper<float> col3{col3_data.begin(), col3_data.end(), validity};
  column_wrapper<double> col4{col4_data.begin(), col4_data.end(), validity};

  auto expected = table_view{{col0, col1, col2, col3, col4}};

  cudf::io::table_input_metadata expected_metadata(expected);
  expected_metadata.column_metadata[0].set_name("int8s");
  expected_metadata.column_metadata[1].set_name("int16s");
  expected_metadata.column_metadata[2].set_name("int32s");
  expected_metadata.column_metadata[3].set_name("floats");
  expected_metadata.column_metadata[4].set_name("doubles");

  auto filepath = temp_env->get_temp_filepath("MultiIndex.parquet");
  cudf::io::parquet_writer_options out_opts =
    cudf::io::parquet_writer_options::builder(cudf::io::sink_info{filepath}, expected)
      .metadata(expected_metadata)
      .key_value_metadata(
        {{{"pandas", "\"index_columns\": [\"int8s\", \"int16s\"], \"column1\": [\"int32s\"]"}}});
  cudf::io::write_parquet(out_opts);

  cudf::io::parquet_reader_options in_opts =
    cudf::io::parquet_reader_options::builder(cudf::io::source_info{filepath})
      .use_pandas_metadata(true)
      .columns({"int32s", "floats", "doubles"});
  auto result = cudf::io::read_parquet(in_opts);

  CUDF_TEST_EXPECT_TABLES_EQUAL(expected, result.tbl->view());
  cudf::test::expect_metadata_equal(expected_metadata, result.metadata);
}

TEST_F(ParquetWriterTest, BufferSource)
{
  constexpr auto num_rows = 100 << 10;
  auto const seq_col      = random_values<int>(num_rows);
  auto const validity =
    cudf::detail::make_counting_transform_iterator(0, [](auto i) { return true; });
  column_wrapper<int> col{seq_col.begin(), seq_col.end(), validity};

  auto const expected = table_view{{col}};

  cudf::io::table_input_metadata expected_metadata(expected);
  expected_metadata.column_metadata[0].set_name("col_other");

  std::vector<char> out_buffer;
  cudf::io::parquet_writer_options out_opts =
    cudf::io::parquet_writer_options::builder(cudf::io::sink_info(&out_buffer), expected)
      .metadata(expected_metadata);
  cudf::io::write_parquet(out_opts);

  // host buffer
  {
    cudf::io::parquet_reader_options in_opts = cudf::io::parquet_reader_options::builder(
      cudf::io::source_info(out_buffer.data(), out_buffer.size()));
    auto const result = cudf::io::read_parquet(in_opts);

    CUDF_TEST_EXPECT_TABLES_EQUAL(expected, result.tbl->view());
    cudf::test::expect_metadata_equal(expected_metadata, result.metadata);
  }

  // device buffer
  {
    auto const d_input = cudf::detail::make_device_uvector_sync(
      cudf::host_span<uint8_t const>{reinterpret_cast<uint8_t const*>(out_buffer.data()),
                                     out_buffer.size()},
      cudf::get_default_stream(),
      rmm::mr::get_current_device_resource());
    auto const d_buffer = cudf::device_span<std::byte const>(
      reinterpret_cast<std::byte const*>(d_input.data()), d_input.size());
    cudf::io::parquet_reader_options in_opts =
      cudf::io::parquet_reader_options::builder(cudf::io::source_info(d_buffer));
    auto const result = cudf::io::read_parquet(in_opts);

    CUDF_TEST_EXPECT_TABLES_EQUAL(expected, result.tbl->view());
    cudf::test::expect_metadata_equal(expected_metadata, result.metadata);
  }
}

TEST_F(ParquetWriterTest, ManyFragments)
{
  srand(31337);
  auto const expected = create_random_fixed_table<int>(10, 6'000'000, false);

  auto const filepath = temp_env->get_temp_filepath("ManyFragments.parquet");
  cudf::io::parquet_writer_options const args =
    cudf::io::parquet_writer_options::builder(cudf::io::sink_info{filepath}, *expected)
      .max_page_size_bytes(8 * 1024);
  cudf::io::write_parquet(args);

  cudf::io::parquet_reader_options const read_opts =
    cudf::io::parquet_reader_options::builder(cudf::io::source_info{filepath});
  auto const result = cudf::io::read_parquet(read_opts);

  CUDF_TEST_EXPECT_TABLES_EQUAL(*result.tbl, *expected);
}

TEST_F(ParquetWriterTest, NonNullable)
{
  srand(31337);
  auto expected = create_random_fixed_table<int>(9, 9, false);

  auto filepath = temp_env->get_temp_filepath("NonNullable.parquet");
  cudf::io::parquet_writer_options args =
    cudf::io::parquet_writer_options::builder(cudf::io::sink_info{filepath}, *expected);
  cudf::io::write_parquet(args);

  cudf::io::parquet_reader_options read_opts =
    cudf::io::parquet_reader_options::builder(cudf::io::source_info{filepath});
  auto result = cudf::io::read_parquet(read_opts);

  CUDF_TEST_EXPECT_TABLES_EQUAL(*result.tbl, *expected);
}

TEST_F(ParquetWriterTest, Struct)
{
  // Struct<is_human:bool, Struct<names:string, ages:int>>

  auto names = {"Samuel Vimes",
                "Carrot Ironfoundersson",
                "Angua von Uberwald",
                "Cheery Littlebottom",
                "Detritus",
                "Mr Slant"};

  // `Name` column has all valid values.
  auto names_col = cudf::test::strings_column_wrapper{names.begin(), names.end()};

  auto ages_col =
    cudf::test::fixed_width_column_wrapper<int32_t>{{48, 27, 25, 31, 351, 351}, {1, 1, 1, 1, 1, 0}};

  auto struct_1 = cudf::test::structs_column_wrapper{{names_col, ages_col}, {1, 1, 1, 1, 0, 1}};

  auto is_human_col = cudf::test::fixed_width_column_wrapper<bool>{
    {true, true, false, false, false, false}, {1, 1, 0, 1, 1, 0}};

  auto struct_2 =
    cudf::test::structs_column_wrapper{{is_human_col, struct_1}, {0, 1, 1, 1, 1, 1}}.release();

  auto expected = table_view({*struct_2});

  auto filepath = temp_env->get_temp_filepath("Struct.parquet");
  cudf::io::parquet_writer_options args =
    cudf::io::parquet_writer_options::builder(cudf::io::sink_info{filepath}, expected);
  cudf::io::write_parquet(args);

  cudf::io::parquet_reader_options read_args =
    cudf::io::parquet_reader_options::builder(cudf::io::source_info(filepath));
  cudf::io::read_parquet(read_args);
}

TEST_P(ParquetV2Test, StructOfList)
{
  auto const is_v2 = GetParam();

  // Struct<is_human:bool,
  //        Struct<weight:float,
  //               ages:int,
  //               land_unit:List<int>>,
  //               flats:List<List<int>>
  //              >
  //       >

  auto weights_col = cudf::test::fixed_width_column_wrapper<float>{1.1, 2.4, 5.3, 8.0, 9.6, 6.9};

  auto ages_col =
    cudf::test::fixed_width_column_wrapper<int32_t>{{48, 27, 25, 31, 351, 351}, {1, 1, 1, 1, 1, 0}};

  auto valids  = cudf::detail::make_counting_transform_iterator(0, [](auto i) { return i % 2; });
  auto valids2 = cudf::detail::make_counting_transform_iterator(0, [](auto i) { return i != 3; });

  using lcw = cudf::test::lists_column_wrapper<int32_t>;

  // []
  // [NULL, 2, NULL]
  // [4, 5]
  // NULL
  // []
  // [7, 8, 9]
  lcw land_unit{{{}, {{1, 2, 3}, valids}, {4, 5}, {}, {}, {7, 8, 9}}, valids2};

  // []
  // [[1, 2, 3], [], [4, 5], [], [0, 6, 0]]
  // [[7, 8], []]
  // [[]]
  // [[]]
  // [[], [], []]
  lcw flats{lcw{},
            {{1, 2, 3}, {}, {4, 5}, {}, {0, 6, 0}},
            {{7, 8}, {}},
            lcw{lcw{}},
            lcw{lcw{}},
            lcw{lcw{}, lcw{}, lcw{}}};

  auto struct_1 = cudf::test::structs_column_wrapper{{weights_col, ages_col, land_unit, flats},
                                                     {1, 1, 1, 1, 0, 1}};

  auto is_human_col = cudf::test::fixed_width_column_wrapper<bool>{
    {true, true, false, false, false, false}, {1, 1, 0, 1, 1, 0}};

  auto struct_2 =
    cudf::test::structs_column_wrapper{{is_human_col, struct_1}, {0, 1, 1, 1, 1, 1}}.release();

  auto expected = table_view({*struct_2});

  cudf::io::table_input_metadata expected_metadata(expected);
  expected_metadata.column_metadata[0].set_name("being");
  expected_metadata.column_metadata[0].child(0).set_name("human?");
  expected_metadata.column_metadata[0].child(1).set_name("particulars");
  expected_metadata.column_metadata[0].child(1).child(0).set_name("weight");
  expected_metadata.column_metadata[0].child(1).child(1).set_name("age");
  expected_metadata.column_metadata[0].child(1).child(2).set_name("land_unit");
  expected_metadata.column_metadata[0].child(1).child(3).set_name("flats");

  auto filepath = temp_env->get_temp_filepath("StructOfList.parquet");
  cudf::io::parquet_writer_options args =
    cudf::io::parquet_writer_options::builder(cudf::io::sink_info{filepath}, expected)
      .write_v2_headers(is_v2)
      .metadata(expected_metadata);
  cudf::io::write_parquet(args);

  cudf::io::parquet_reader_options read_args =
    cudf::io::parquet_reader_options::builder(cudf::io::source_info(filepath));
  auto const result = cudf::io::read_parquet(read_args);

  CUDF_TEST_EXPECT_TABLES_EQUAL(expected, result.tbl->view());
  cudf::test::expect_metadata_equal(expected_metadata, result.metadata);
}

TEST_P(ParquetV2Test, ListOfStruct)
{
  auto const is_v2 = GetParam();

  // List<Struct<is_human:bool,
  //             Struct<weight:float,
  //                    ages:int,
  //                   >
  //            >
  //     >

  auto weight_col = cudf::test::fixed_width_column_wrapper<float>{1.1, 2.4, 5.3, 8.0, 9.6, 6.9};

  auto ages_col =
    cudf::test::fixed_width_column_wrapper<int32_t>{{48, 27, 25, 31, 351, 351}, {1, 1, 1, 1, 1, 0}};

  auto struct_1 = cudf::test::structs_column_wrapper{{weight_col, ages_col}, {1, 1, 1, 1, 0, 1}};

  auto is_human_col = cudf::test::fixed_width_column_wrapper<bool>{
    {true, true, false, false, false, false}, {1, 1, 0, 1, 1, 0}};

  auto struct_2 =
    cudf::test::structs_column_wrapper{{is_human_col, struct_1}, {0, 1, 1, 1, 1, 1}}.release();

  auto list_offsets_column =
    cudf::test::fixed_width_column_wrapper<cudf::size_type>{0, 2, 5, 5, 6}.release();
  auto num_list_rows = list_offsets_column->size() - 1;

  auto list_col = cudf::make_lists_column(
    num_list_rows, std::move(list_offsets_column), std::move(struct_2), 0, {});

  auto expected = table_view({*list_col});

  cudf::io::table_input_metadata expected_metadata(expected);
  expected_metadata.column_metadata[0].set_name("family");
  expected_metadata.column_metadata[0].child(1).child(0).set_name("human?");
  expected_metadata.column_metadata[0].child(1).child(1).set_name("particulars");
  expected_metadata.column_metadata[0].child(1).child(1).child(0).set_name("weight");
  expected_metadata.column_metadata[0].child(1).child(1).child(1).set_name("age");

  auto filepath = temp_env->get_temp_filepath("ListOfStruct.parquet");
  cudf::io::parquet_writer_options args =
    cudf::io::parquet_writer_options::builder(cudf::io::sink_info{filepath}, expected)
      .write_v2_headers(is_v2)
      .metadata(expected_metadata);
  cudf::io::write_parquet(args);

  cudf::io::parquet_reader_options read_args =
    cudf::io::parquet_reader_options::builder(cudf::io::source_info(filepath));
  auto const result = cudf::io::read_parquet(read_args);

  CUDF_TEST_EXPECT_TABLES_EQUAL(expected, result.tbl->view());
  cudf::test::expect_metadata_equal(expected_metadata, result.metadata);
}

// custom data sink that supports device writes. uses plain file io.
class custom_test_data_sink : public cudf::io::data_sink {
 public:
  explicit custom_test_data_sink(std::string const& filepath)
  {
    outfile_.open(filepath, std::ios::out | std::ios::binary | std::ios::trunc);
    CUDF_EXPECTS(outfile_.is_open(), "Cannot open output file");
  }

  virtual ~custom_test_data_sink() { flush(); }

  void host_write(void const* data, size_t size) override
  {
    outfile_.write(static_cast<char const*>(data), size);
  }

  [[nodiscard]] bool supports_device_write() const override { return true; }

  void device_write(void const* gpu_data, size_t size, rmm::cuda_stream_view stream) override
  {
    this->device_write_async(gpu_data, size, stream).get();
  }

  std::future<void> device_write_async(void const* gpu_data,
                                       size_t size,
                                       rmm::cuda_stream_view stream) override
  {
    return std::async(std::launch::deferred, [=] {
      char* ptr = nullptr;
      CUDF_CUDA_TRY(cudaMallocHost(&ptr, size));
      CUDF_CUDA_TRY(cudaMemcpyAsync(ptr, gpu_data, size, cudaMemcpyDefault, stream.value()));
      stream.synchronize();
      outfile_.write(ptr, size);
      CUDF_CUDA_TRY(cudaFreeHost(ptr));
    });
  }

  void flush() override { outfile_.flush(); }

  size_t bytes_written() override { return outfile_.tellp(); }

 private:
  std::ofstream outfile_;
};

TEST_F(ParquetWriterTest, CustomDataSink)
{
  auto filepath = temp_env->get_temp_filepath("CustomDataSink.parquet");
  custom_test_data_sink custom_sink(filepath);

  srand(31337);
  auto expected = create_random_fixed_table<int>(5, 10, false);

  // write out using the custom sink
  {
    cudf::io::parquet_writer_options args =
      cudf::io::parquet_writer_options::builder(cudf::io::sink_info{&custom_sink}, *expected);
    cudf::io::write_parquet(args);
  }

  // write out using a memmapped sink
  std::vector<char> buf_sink;
  {
    cudf::io::parquet_writer_options args =
      cudf::io::parquet_writer_options::builder(cudf::io::sink_info{&buf_sink}, *expected);
    cudf::io::write_parquet(args);
  }

  // read them back in and make sure everything matches

  cudf::io::parquet_reader_options custom_args =
    cudf::io::parquet_reader_options::builder(cudf::io::source_info{filepath});
  auto custom_tbl = cudf::io::read_parquet(custom_args);
  CUDF_TEST_EXPECT_TABLES_EQUAL(custom_tbl.tbl->view(), expected->view());

  cudf::io::parquet_reader_options buf_args = cudf::io::parquet_reader_options::builder(
    cudf::io::source_info{buf_sink.data(), buf_sink.size()});
  auto buf_tbl = cudf::io::read_parquet(buf_args);
  CUDF_TEST_EXPECT_TABLES_EQUAL(buf_tbl.tbl->view(), expected->view());
}

TEST_F(ParquetWriterTest, DeviceWriteLargeishFile)
{
  auto filepath = temp_env->get_temp_filepath("DeviceWriteLargeishFile.parquet");
  custom_test_data_sink custom_sink(filepath);

  // exercises multiple rowgroups
  srand(31337);
  auto expected = create_random_fixed_table<int>(4, 4 * 1024 * 1024, false);

  // write out using the custom sink (which uses device writes)
  cudf::io::parquet_writer_options args =
    cudf::io::parquet_writer_options::builder(cudf::io::sink_info{&custom_sink}, *expected);
  cudf::io::write_parquet(args);

  cudf::io::parquet_reader_options custom_args =
    cudf::io::parquet_reader_options::builder(cudf::io::source_info{filepath});
  auto custom_tbl = cudf::io::read_parquet(custom_args);
  CUDF_TEST_EXPECT_TABLES_EQUAL(custom_tbl.tbl->view(), expected->view());
}

TEST_F(ParquetWriterTest, PartitionedWrite)
{
  auto source = create_compressible_fixed_table<int>(16, 4 * 1024 * 1024, 1000, false);

  auto filepath1 = temp_env->get_temp_filepath("PartitionedWrite1.parquet");
  auto filepath2 = temp_env->get_temp_filepath("PartitionedWrite2.parquet");

  auto partition1 = cudf::io::partition_info{10, 1024 * 1024};
  auto partition2 = cudf::io::partition_info{20 * 1024 + 7, 3 * 1024 * 1024};

  auto expected1 =
    cudf::slice(*source, {partition1.start_row, partition1.start_row + partition1.num_rows});
  auto expected2 =
    cudf::slice(*source, {partition2.start_row, partition2.start_row + partition2.num_rows});

  cudf::io::parquet_writer_options args =
    cudf::io::parquet_writer_options::builder(
      cudf::io::sink_info(std::vector<std::string>{filepath1, filepath2}), *source)
      .partitions({partition1, partition2})
      .compression(cudf::io::compression_type::NONE);
  cudf::io::write_parquet(args);

  auto result1 = cudf::io::read_parquet(
    cudf::io::parquet_reader_options::builder(cudf::io::source_info(filepath1)));
  CUDF_TEST_EXPECT_TABLES_EQUAL(expected1, result1.tbl->view());

  auto result2 = cudf::io::read_parquet(
    cudf::io::parquet_reader_options::builder(cudf::io::source_info(filepath2)));
  CUDF_TEST_EXPECT_TABLES_EQUAL(expected2, result2.tbl->view());
}

TEST_P(ParquetV2Test, PartitionedWriteEmptyPartitions)
{
  auto const is_v2 = GetParam();

  auto source = create_random_fixed_table<int>(4, 4, false);

  auto filepath1 = temp_env->get_temp_filepath("PartitionedWrite1.parquet");
  auto filepath2 = temp_env->get_temp_filepath("PartitionedWrite2.parquet");

  auto partition1 = cudf::io::partition_info{1, 0};
  auto partition2 = cudf::io::partition_info{1, 0};

  auto expected1 =
    cudf::slice(*source, {partition1.start_row, partition1.start_row + partition1.num_rows});
  auto expected2 =
    cudf::slice(*source, {partition2.start_row, partition2.start_row + partition2.num_rows});

  cudf::io::parquet_writer_options args =
    cudf::io::parquet_writer_options::builder(
      cudf::io::sink_info(std::vector<std::string>{filepath1, filepath2}), *source)
      .partitions({partition1, partition2})
      .write_v2_headers(is_v2)
      .compression(cudf::io::compression_type::NONE);
  cudf::io::write_parquet(args);

  auto result1 = cudf::io::read_parquet(
    cudf::io::parquet_reader_options::builder(cudf::io::source_info(filepath1)));
  CUDF_TEST_EXPECT_TABLES_EQUAL(expected1, result1.tbl->view());

  auto result2 = cudf::io::read_parquet(
    cudf::io::parquet_reader_options::builder(cudf::io::source_info(filepath2)));
  CUDF_TEST_EXPECT_TABLES_EQUAL(expected2, result2.tbl->view());
}

TEST_P(ParquetV2Test, PartitionedWriteEmptyColumns)
{
  auto const is_v2 = GetParam();

  auto source = create_random_fixed_table<int>(0, 4, false);

  auto filepath1 = temp_env->get_temp_filepath("PartitionedWrite1.parquet");
  auto filepath2 = temp_env->get_temp_filepath("PartitionedWrite2.parquet");

  auto partition1 = cudf::io::partition_info{1, 0};
  auto partition2 = cudf::io::partition_info{1, 0};

  auto expected1 =
    cudf::slice(*source, {partition1.start_row, partition1.start_row + partition1.num_rows});
  auto expected2 =
    cudf::slice(*source, {partition2.start_row, partition2.start_row + partition2.num_rows});

  cudf::io::parquet_writer_options args =
    cudf::io::parquet_writer_options::builder(
      cudf::io::sink_info(std::vector<std::string>{filepath1, filepath2}), *source)
      .partitions({partition1, partition2})
      .write_v2_headers(is_v2)
      .compression(cudf::io::compression_type::NONE);
  cudf::io::write_parquet(args);

  auto result1 = cudf::io::read_parquet(
    cudf::io::parquet_reader_options::builder(cudf::io::source_info(filepath1)));
  CUDF_TEST_EXPECT_TABLES_EQUAL(expected1, result1.tbl->view());

  auto result2 = cudf::io::read_parquet(
    cudf::io::parquet_reader_options::builder(cudf::io::source_info(filepath2)));
  CUDF_TEST_EXPECT_TABLES_EQUAL(expected2, result2.tbl->view());
}

template <typename T>
std::string create_parquet_file(int num_cols)
{
  srand(31337);
  auto const table = create_random_fixed_table<T>(num_cols, 10, true);
  auto const filepath =
    temp_env->get_temp_filepath(typeid(T).name() + std::to_string(num_cols) + ".parquet");
  cudf::io::parquet_writer_options const out_opts =
    cudf::io::parquet_writer_options::builder(cudf::io::sink_info{filepath}, table->view());
  cudf::io::write_parquet(out_opts);
  return filepath;
}

TEST_F(ParquetWriterTest, MultipleMismatchedSources)
{
  auto const int5file = create_parquet_file<int>(5);
  {
    auto const float5file = create_parquet_file<float>(5);
    std::vector<std::string> files{int5file, float5file};
    cudf::io::parquet_reader_options const read_opts =
      cudf::io::parquet_reader_options::builder(cudf::io::source_info{files});
    EXPECT_THROW(cudf::io::read_parquet(read_opts), cudf::logic_error);
  }
  {
    auto const int10file = create_parquet_file<int>(10);
    std::vector<std::string> files{int5file, int10file};
    cudf::io::parquet_reader_options const read_opts =
      cudf::io::parquet_reader_options::builder(cudf::io::source_info{files});
    EXPECT_THROW(cudf::io::read_parquet(read_opts), cudf::logic_error);
  }
}

TEST_F(ParquetWriterTest, Slice)
{
  auto col =
    cudf::test::fixed_width_column_wrapper<int>{{1, 2, 3, 4, 5}, {true, true, true, false, true}};
  std::vector<cudf::size_type> indices{2, 5};
  std::vector<cudf::column_view> result = cudf::slice(col, indices);
  cudf::table_view tbl{result};

  auto filepath = temp_env->get_temp_filepath("Slice.parquet");
  cudf::io::parquet_writer_options out_opts =
    cudf::io::parquet_writer_options::builder(cudf::io::sink_info{filepath}, tbl);
  cudf::io::write_parquet(out_opts);

  cudf::io::parquet_reader_options in_opts =
    cudf::io::parquet_reader_options::builder(cudf::io::source_info{filepath});
  auto read_table = cudf::io::read_parquet(in_opts);

  CUDF_TEST_EXPECT_TABLES_EQUIVALENT(read_table.tbl->view(), tbl);
}

TEST_F(ParquetChunkedWriterTest, SingleTable)
{
  srand(31337);
  auto table1 = create_random_fixed_table<int>(5, 5, true);

  auto filepath = temp_env->get_temp_filepath("ChunkedSingle.parquet");
  cudf::io::chunked_parquet_writer_options args =
    cudf::io::chunked_parquet_writer_options::builder(cudf::io::sink_info{filepath});
  cudf::io::parquet_chunked_writer(args).write(*table1);

  cudf::io::parquet_reader_options read_opts =
    cudf::io::parquet_reader_options::builder(cudf::io::source_info{filepath});
  auto result = cudf::io::read_parquet(read_opts);

  CUDF_TEST_EXPECT_TABLES_EQUAL(*result.tbl, *table1);
}

TEST_F(ParquetChunkedWriterTest, SimpleTable)
{
  srand(31337);
  auto table1 = create_random_fixed_table<int>(5, 5, true);
  auto table2 = create_random_fixed_table<int>(5, 5, true);

  auto full_table = cudf::concatenate(std::vector<table_view>({*table1, *table2}));

  auto filepath = temp_env->get_temp_filepath("ChunkedSimple.parquet");
  cudf::io::chunked_parquet_writer_options args =
    cudf::io::chunked_parquet_writer_options::builder(cudf::io::sink_info{filepath});
  cudf::io::parquet_chunked_writer(args).write(*table1).write(*table2);

  cudf::io::parquet_reader_options read_opts =
    cudf::io::parquet_reader_options::builder(cudf::io::source_info{filepath});
  auto result = cudf::io::read_parquet(read_opts);

  CUDF_TEST_EXPECT_TABLES_EQUAL(*result.tbl, *full_table);
}

TEST_F(ParquetChunkedWriterTest, LargeTables)
{
  srand(31337);
  auto table1 = create_random_fixed_table<int>(512, 4096, true);
  auto table2 = create_random_fixed_table<int>(512, 8192, true);

  auto full_table = cudf::concatenate(std::vector<table_view>({*table1, *table2}));

  auto filepath = temp_env->get_temp_filepath("ChunkedLarge.parquet");
  cudf::io::chunked_parquet_writer_options args =
    cudf::io::chunked_parquet_writer_options::builder(cudf::io::sink_info{filepath});
  auto md = cudf::io::parquet_chunked_writer(args).write(*table1).write(*table2).close();
  ASSERT_EQ(md, nullptr);

  cudf::io::parquet_reader_options read_opts =
    cudf::io::parquet_reader_options::builder(cudf::io::source_info{filepath});
  auto result = cudf::io::read_parquet(read_opts);

  CUDF_TEST_EXPECT_TABLES_EQUAL(*result.tbl, *full_table);
}

TEST_F(ParquetChunkedWriterTest, ManyTables)
{
  srand(31337);
  std::vector<std::unique_ptr<table>> tables;
  std::vector<table_view> table_views;
  constexpr int num_tables = 96;
  for (int idx = 0; idx < num_tables; idx++) {
    auto tbl = create_random_fixed_table<int>(16, 64, true);
    table_views.push_back(*tbl);
    tables.push_back(std::move(tbl));
  }

  auto expected = cudf::concatenate(table_views);

  auto filepath = temp_env->get_temp_filepath("ChunkedManyTables.parquet");
  cudf::io::chunked_parquet_writer_options args =
    cudf::io::chunked_parquet_writer_options::builder(cudf::io::sink_info{filepath});
  cudf::io::parquet_chunked_writer writer(args);
  std::for_each(table_views.begin(), table_views.end(), [&writer](table_view const& tbl) {
    writer.write(tbl);
  });
  auto md = writer.close({"dummy/path"});
  ASSERT_NE(md, nullptr);

  cudf::io::parquet_reader_options read_opts =
    cudf::io::parquet_reader_options::builder(cudf::io::source_info{filepath});
  auto result = cudf::io::read_parquet(read_opts);

  CUDF_TEST_EXPECT_TABLES_EQUAL(*result.tbl, *expected);
}

TEST_F(ParquetChunkedWriterTest, Strings)
{
  std::vector<std::unique_ptr<cudf::column>> cols;

  bool mask1[] = {true, true, false, true, true, true, true};
  std::vector<char const*> h_strings1{"four", "score", "and", "seven", "years", "ago", "abcdefgh"};
  cudf::test::strings_column_wrapper strings1(h_strings1.begin(), h_strings1.end(), mask1);
  cols.push_back(strings1.release());
  cudf::table tbl1(std::move(cols));

  bool mask2[] = {false, true, true, true, true, true, true};
  std::vector<char const*> h_strings2{"ooooo", "ppppppp", "fff", "j", "cccc", "bbb", "zzzzzzzzzzz"};
  cudf::test::strings_column_wrapper strings2(h_strings2.begin(), h_strings2.end(), mask2);
  cols.push_back(strings2.release());
  cudf::table tbl2(std::move(cols));

  auto expected = cudf::concatenate(std::vector<table_view>({tbl1, tbl2}));

  auto filepath = temp_env->get_temp_filepath("ChunkedStrings.parquet");
  cudf::io::chunked_parquet_writer_options args =
    cudf::io::chunked_parquet_writer_options::builder(cudf::io::sink_info{filepath});
  cudf::io::parquet_chunked_writer(args).write(tbl1).write(tbl2);

  cudf::io::parquet_reader_options read_opts =
    cudf::io::parquet_reader_options::builder(cudf::io::source_info{filepath});
  auto result = cudf::io::read_parquet(read_opts);

  CUDF_TEST_EXPECT_TABLES_EQUAL(*result.tbl, *expected);
}

TEST_F(ParquetChunkedWriterTest, ListColumn)
{
  auto valids  = cudf::detail::make_counting_transform_iterator(0, [](auto i) { return i % 2; });
  auto valids2 = cudf::detail::make_counting_transform_iterator(0, [](auto i) { return i != 3; });

  using lcw = cudf::test::lists_column_wrapper<int32_t>;

  // COL0 (Same nullability) ====================
  // [NULL, 2, NULL]
  // []
  // [4, 5]
  // NULL
  lcw col0_tbl0{{{{1, 2, 3}, valids}, {}, {4, 5}, {}}, valids2};

  // [7, 8, 9]
  // []
  // [NULL, 11]
  // NULL
  lcw col0_tbl1{{{7, 8, 9}, {}, {{10, 11}, valids}, {}}, valids2};

  // COL1 (Nullability different in different chunks, test of merging nullability in writer)
  // [NULL, 2, NULL]
  // []
  // [4, 5]
  // []
  lcw col1_tbl0{{{1, 2, 3}, valids}, {}, {4, 5}, {}};

  // [7, 8, 9]
  // []
  // [10, 11]
  // NULL
  lcw col1_tbl1{{{7, 8, 9}, {}, {10, 11}, {}}, valids2};

  // COL2 (non-nested columns to test proper schema construction)
  size_t num_rows_tbl0 = static_cast<cudf::column_view>(col0_tbl0).size();
  size_t num_rows_tbl1 = static_cast<cudf::column_view>(col0_tbl1).size();
  auto seq_col0        = random_values<int>(num_rows_tbl0);
  auto seq_col1        = random_values<int>(num_rows_tbl1);

  column_wrapper<int> col2_tbl0{seq_col0.begin(), seq_col0.end(), valids};
  column_wrapper<int> col2_tbl1{seq_col1.begin(), seq_col1.end(), valids2};

  auto tbl0 = table_view({col0_tbl0, col1_tbl0, col2_tbl0});
  auto tbl1 = table_view({col0_tbl1, col1_tbl1, col2_tbl1});

  auto expected = cudf::concatenate(std::vector<table_view>({tbl0, tbl1}));

  auto filepath = temp_env->get_temp_filepath("ChunkedLists.parquet");
  cudf::io::chunked_parquet_writer_options args =
    cudf::io::chunked_parquet_writer_options::builder(cudf::io::sink_info{filepath});
  cudf::io::parquet_chunked_writer(args).write(tbl0).write(tbl1);

  cudf::io::parquet_reader_options read_opts =
    cudf::io::parquet_reader_options::builder(cudf::io::source_info{filepath});
  auto result = cudf::io::read_parquet(read_opts);

  CUDF_TEST_EXPECT_TABLES_EQUAL(*result.tbl, *expected);
}

TEST_F(ParquetChunkedWriterTest, ListOfStruct)
{
  // Table 1
  auto weight_1   = cudf::test::fixed_width_column_wrapper<float>{{57.5, 51.1, 15.3}};
  auto ages_1     = cudf::test::fixed_width_column_wrapper<int32_t>{{30, 27, 5}};
  auto struct_1_1 = cudf::test::structs_column_wrapper{weight_1, ages_1};
  auto is_human_1 = cudf::test::fixed_width_column_wrapper<bool>{{true, true, false}};
  auto struct_2_1 = cudf::test::structs_column_wrapper{{is_human_1, struct_1_1}};

  auto list_offsets_column_1 =
    cudf::test::fixed_width_column_wrapper<cudf::size_type>{0, 2, 3, 3}.release();
  auto num_list_rows_1 = list_offsets_column_1->size() - 1;

  auto list_col_1 = cudf::make_lists_column(
    num_list_rows_1, std::move(list_offsets_column_1), struct_2_1.release(), 0, {});

  auto table_1 = table_view({*list_col_1});

  // Table 2
  auto weight_2   = cudf::test::fixed_width_column_wrapper<float>{{1.1, -1.0, -1.0}};
  auto ages_2     = cudf::test::fixed_width_column_wrapper<int32_t>{{31, 351, 351}, {1, 1, 0}};
  auto struct_1_2 = cudf::test::structs_column_wrapper{{weight_2, ages_2}, {1, 0, 1}};
  auto is_human_2 = cudf::test::fixed_width_column_wrapper<bool>{{false, false, false}, {1, 1, 0}};
  auto struct_2_2 = cudf::test::structs_column_wrapper{{is_human_2, struct_1_2}};

  auto list_offsets_column_2 =
    cudf::test::fixed_width_column_wrapper<cudf::size_type>{0, 1, 2, 3}.release();
  auto num_list_rows_2 = list_offsets_column_2->size() - 1;

  auto list_col_2 = cudf::make_lists_column(
    num_list_rows_2, std::move(list_offsets_column_2), struct_2_2.release(), 0, {});

  auto table_2 = table_view({*list_col_2});

  auto full_table = cudf::concatenate(std::vector<table_view>({table_1, table_2}));

  cudf::io::table_input_metadata expected_metadata(table_1);
  expected_metadata.column_metadata[0].set_name("family");
  expected_metadata.column_metadata[0].child(1).set_nullability(false);
  expected_metadata.column_metadata[0].child(1).child(0).set_name("human?");
  expected_metadata.column_metadata[0].child(1).child(1).set_name("particulars");
  expected_metadata.column_metadata[0].child(1).child(1).child(0).set_name("weight");
  expected_metadata.column_metadata[0].child(1).child(1).child(1).set_name("age");

  auto filepath = temp_env->get_temp_filepath("ChunkedListOfStruct.parquet");
  cudf::io::chunked_parquet_writer_options args =
    cudf::io::chunked_parquet_writer_options::builder(cudf::io::sink_info{filepath});
  args.set_metadata(expected_metadata);
  cudf::io::parquet_chunked_writer(args).write(table_1).write(table_2);

  cudf::io::parquet_reader_options read_opts =
    cudf::io::parquet_reader_options::builder(cudf::io::source_info{filepath});
  auto result = cudf::io::read_parquet(read_opts);

  CUDF_TEST_EXPECT_TABLES_EQUIVALENT(*result.tbl, *full_table);
  cudf::test::expect_metadata_equal(expected_metadata, result.metadata);
}

TEST_F(ParquetChunkedWriterTest, ListOfStructOfStructOfListOfList)
{
  auto valids  = cudf::detail::make_counting_transform_iterator(0, [](auto i) { return i % 2; });
  auto valids2 = cudf::detail::make_counting_transform_iterator(0, [](auto i) { return i != 3; });

  using lcw = cudf::test::lists_column_wrapper<int32_t>;

  // Table 1 ===========================

  // []
  // [NULL, 2, NULL]
  // [4, 5]
  // NULL
  lcw land_1{{{}, {{1, 2, 3}, valids}, {4, 5}, {}}, valids2};

  // []
  // [[1, 2, 3], [], [4, 5], [], [0, 6, 0]]
  // [[7, 8], []]
  // [[]]
  lcw flats_1{lcw{}, {{1, 2, 3}, {}, {4, 5}, {}, {0, 6, 0}}, {{7, 8}, {}}, lcw{lcw{}}};

  auto weight_1   = cudf::test::fixed_width_column_wrapper<float>{{57.5, 51.1, 15.3, 1.1}};
  auto ages_1     = cudf::test::fixed_width_column_wrapper<int32_t>{{30, 27, 5, 31}};
  auto struct_1_1 = cudf::test::structs_column_wrapper{weight_1, ages_1, land_1, flats_1};
  auto is_human_1 = cudf::test::fixed_width_column_wrapper<bool>{{true, true, false, false}};
  auto struct_2_1 = cudf::test::structs_column_wrapper{{is_human_1, struct_1_1}};

  auto list_offsets_column_1 =
    cudf::test::fixed_width_column_wrapper<cudf::size_type>{0, 2, 3, 4}.release();
  auto num_list_rows_1 = list_offsets_column_1->size() - 1;

  auto list_col_1 = cudf::make_lists_column(
    num_list_rows_1, std::move(list_offsets_column_1), struct_2_1.release(), 0, {});

  auto table_1 = table_view({*list_col_1});

  // Table 2 ===========================

  // []
  // [7, 8, 9]
  lcw land_2{{}, {7, 8, 9}};

  // [[]]
  // [[], [], []]
  lcw flats_2{lcw{lcw{}}, lcw{lcw{}, lcw{}, lcw{}}};

  auto weight_2   = cudf::test::fixed_width_column_wrapper<float>{{-1.0, -1.0}};
  auto ages_2     = cudf::test::fixed_width_column_wrapper<int32_t>{{351, 351}, {1, 0}};
  auto struct_1_2 = cudf::test::structs_column_wrapper{{weight_2, ages_2, land_2, flats_2}, {0, 1}};
  auto is_human_2 = cudf::test::fixed_width_column_wrapper<bool>{{false, false}, {1, 0}};
  auto struct_2_2 = cudf::test::structs_column_wrapper{{is_human_2, struct_1_2}};

  auto list_offsets_column_2 =
    cudf::test::fixed_width_column_wrapper<cudf::size_type>{0, 1, 2}.release();
  auto num_list_rows_2 = list_offsets_column_2->size() - 1;

  auto list_col_2 = cudf::make_lists_column(
    num_list_rows_2, std::move(list_offsets_column_2), struct_2_2.release(), 0, {});

  auto table_2 = table_view({*list_col_2});

  auto full_table = cudf::concatenate(std::vector<table_view>({table_1, table_2}));

  cudf::io::table_input_metadata expected_metadata(table_1);
  expected_metadata.column_metadata[0].set_name("family");
  expected_metadata.column_metadata[0].child(1).set_nullability(false);
  expected_metadata.column_metadata[0].child(1).child(0).set_name("human?");
  expected_metadata.column_metadata[0].child(1).child(1).set_name("particulars");
  expected_metadata.column_metadata[0].child(1).child(1).child(0).set_name("weight");
  expected_metadata.column_metadata[0].child(1).child(1).child(1).set_name("age");
  expected_metadata.column_metadata[0].child(1).child(1).child(2).set_name("land_unit");
  expected_metadata.column_metadata[0].child(1).child(1).child(3).set_name("flats");

  auto filepath = temp_env->get_temp_filepath("ListOfStructOfStructOfListOfList.parquet");
  cudf::io::chunked_parquet_writer_options args =
    cudf::io::chunked_parquet_writer_options::builder(cudf::io::sink_info{filepath});
  args.set_metadata(expected_metadata);
  cudf::io::parquet_chunked_writer(args).write(table_1).write(table_2);

  cudf::io::parquet_reader_options read_opts =
    cudf::io::parquet_reader_options::builder(cudf::io::source_info{filepath});
  auto result = cudf::io::read_parquet(read_opts);

  CUDF_TEST_EXPECT_TABLES_EQUIVALENT(*result.tbl, *full_table);
  cudf::test::expect_metadata_equal(expected_metadata, result.metadata);

  // We specifically mentioned in input schema that struct_2 is non-nullable across chunked calls.
  auto result_parent_list = result.tbl->get_column(0);
  auto result_struct_2    = result_parent_list.child(cudf::lists_column_view::child_column_index);
  EXPECT_EQ(result_struct_2.nullable(), false);
}

TEST_F(ParquetChunkedWriterTest, MismatchedTypes)
{
  srand(31337);
  auto table1 = create_random_fixed_table<int>(4, 4, true);
  auto table2 = create_random_fixed_table<float>(4, 4, true);

  auto filepath = temp_env->get_temp_filepath("ChunkedMismatchedTypes.parquet");
  cudf::io::chunked_parquet_writer_options args =
    cudf::io::chunked_parquet_writer_options::builder(cudf::io::sink_info{filepath});
  cudf::io::parquet_chunked_writer writer(args);
  writer.write(*table1);
  EXPECT_THROW(writer.write(*table2), cudf::logic_error);
  writer.close();
}

TEST_F(ParquetChunkedWriterTest, ChunkedWriteAfterClosing)
{
  srand(31337);
  auto table = create_random_fixed_table<int>(4, 4, true);

  auto filepath = temp_env->get_temp_filepath("ChunkedWriteAfterClosing.parquet");
  cudf::io::chunked_parquet_writer_options args =
    cudf::io::chunked_parquet_writer_options::builder(cudf::io::sink_info{filepath});
  cudf::io::parquet_chunked_writer writer(args);
  writer.write(*table).close();
  EXPECT_THROW(writer.write(*table), cudf::logic_error);
}

TEST_F(ParquetChunkedWriterTest, ReadingUnclosedFile)
{
  srand(31337);
  auto table = create_random_fixed_table<int>(4, 4, true);

  auto filepath = temp_env->get_temp_filepath("ReadingUnclosedFile.parquet");
  cudf::io::chunked_parquet_writer_options args =
    cudf::io::chunked_parquet_writer_options::builder(cudf::io::sink_info{filepath});
  cudf::io::parquet_chunked_writer writer(args);
  writer.write(*table);

  cudf::io::parquet_reader_options read_opts =
    cudf::io::parquet_reader_options::builder(cudf::io::source_info{filepath});
  EXPECT_THROW(cudf::io::read_parquet(read_opts), cudf::logic_error);
}

TEST_F(ParquetChunkedWriterTest, MismatchedStructure)
{
  srand(31337);
  auto table1 = create_random_fixed_table<int>(4, 4, true);
  auto table2 = create_random_fixed_table<float>(3, 4, true);

  auto filepath = temp_env->get_temp_filepath("ChunkedMismatchedStructure.parquet");
  cudf::io::chunked_parquet_writer_options args =
    cudf::io::chunked_parquet_writer_options::builder(cudf::io::sink_info{filepath});
  cudf::io::parquet_chunked_writer writer(args);
  writer.write(*table1);
  EXPECT_THROW(writer.write(*table2), cudf::logic_error);
  writer.close();
}

TEST_F(ParquetChunkedWriterTest, MismatchedStructureList)
{
  auto valids  = cudf::detail::make_counting_transform_iterator(0, [](auto i) { return i % 2; });
  auto valids2 = cudf::detail::make_counting_transform_iterator(0, [](auto i) { return i != 3; });

  using lcw = cudf::test::lists_column_wrapper<int32_t>;

  // COL0 (mismatched depth) ====================
  // [NULL, 2, NULL]
  // []
  // [4, 5]
  // NULL
  lcw col00{{{{1, 2, 3}, valids}, {}, {4, 5}, {}}, valids2};

  // [[1, 2, 3], [], [4, 5], [], [0, 6, 0]]
  // [[7, 8]]
  // []
  // [[]]
  lcw col01{{{1, 2, 3}, {}, {4, 5}, {}, {0, 6, 0}}, {{7, 8}}, lcw{}, lcw{lcw{}}};

  // COL2 (non-nested columns to test proper schema construction)
  size_t num_rows = static_cast<cudf::column_view>(col00).size();
  auto seq_col0   = random_values<int>(num_rows);
  auto seq_col1   = random_values<int>(num_rows);

  column_wrapper<int> col10{seq_col0.begin(), seq_col0.end(), valids};
  column_wrapper<int> col11{seq_col1.begin(), seq_col1.end(), valids2};

  auto tbl0 = table_view({col00, col10});
  auto tbl1 = table_view({col01, col11});

  auto filepath = temp_env->get_temp_filepath("ChunkedLists.parquet");
  cudf::io::chunked_parquet_writer_options args =
    cudf::io::chunked_parquet_writer_options::builder(cudf::io::sink_info{filepath});
  cudf::io::parquet_chunked_writer writer(args);
  writer.write(tbl0);
  EXPECT_THROW(writer.write(tbl1), cudf::logic_error);
}

TEST_F(ParquetChunkedWriterTest, DifferentNullability)
{
  srand(31337);
  auto table1 = create_random_fixed_table<int>(5, 5, true);
  auto table2 = create_random_fixed_table<int>(5, 5, false);

  auto full_table = cudf::concatenate(std::vector<table_view>({*table1, *table2}));

  auto filepath = temp_env->get_temp_filepath("ChunkedNullable.parquet");
  cudf::io::chunked_parquet_writer_options args =
    cudf::io::chunked_parquet_writer_options::builder(cudf::io::sink_info{filepath});
  cudf::io::parquet_chunked_writer(args).write(*table1).write(*table2);

  cudf::io::parquet_reader_options read_opts =
    cudf::io::parquet_reader_options::builder(cudf::io::source_info{filepath});
  auto result = cudf::io::read_parquet(read_opts);

  CUDF_TEST_EXPECT_TABLES_EQUAL(*result.tbl, *full_table);
}

TEST_F(ParquetChunkedWriterTest, DifferentNullabilityStruct)
{
  // Struct<is_human:bool (non-nullable),
  //        Struct<weight:float>,
  //               age:int
  //              > (nullable)
  //       > (non-nullable)

  // Table 1: is_human and struct_1 are non-nullable but should be nullable when read back.
  auto weight_1   = cudf::test::fixed_width_column_wrapper<float>{{57.5, 51.1, 15.3}};
  auto ages_1     = cudf::test::fixed_width_column_wrapper<int32_t>{{30, 27, 5}};
  auto struct_1_1 = cudf::test::structs_column_wrapper{weight_1, ages_1};
  auto is_human_1 = cudf::test::fixed_width_column_wrapper<bool>{{true, true, false}};
  auto struct_2_1 = cudf::test::structs_column_wrapper{{is_human_1, struct_1_1}};
  auto table_1    = cudf::table_view({struct_2_1});

  // Table 2: struct_1 and is_human are nullable now so if we hadn't assumed worst case (nullable)
  // when writing table_1, we would have wrong pages for it.
  auto weight_2   = cudf::test::fixed_width_column_wrapper<float>{{1.1, -1.0, -1.0}};
  auto ages_2     = cudf::test::fixed_width_column_wrapper<int32_t>{{31, 351, 351}, {1, 1, 0}};
  auto struct_1_2 = cudf::test::structs_column_wrapper{{weight_2, ages_2}, {1, 0, 1}};
  auto is_human_2 = cudf::test::fixed_width_column_wrapper<bool>{{false, false, false}, {1, 1, 0}};
  auto struct_2_2 = cudf::test::structs_column_wrapper{{is_human_2, struct_1_2}};
  auto table_2    = cudf::table_view({struct_2_2});

  auto full_table = cudf::concatenate(std::vector<table_view>({table_1, table_2}));

  cudf::io::table_input_metadata expected_metadata(table_1);
  expected_metadata.column_metadata[0].set_name("being");
  expected_metadata.column_metadata[0].child(0).set_name("human?");
  expected_metadata.column_metadata[0].child(1).set_name("particulars");
  expected_metadata.column_metadata[0].child(1).child(0).set_name("weight");
  expected_metadata.column_metadata[0].child(1).child(1).set_name("age");

  auto filepath = temp_env->get_temp_filepath("ChunkedNullableStruct.parquet");
  cudf::io::chunked_parquet_writer_options args =
    cudf::io::chunked_parquet_writer_options::builder(cudf::io::sink_info{filepath});
  args.set_metadata(expected_metadata);
  cudf::io::parquet_chunked_writer(args).write(table_1).write(table_2);

  cudf::io::parquet_reader_options read_opts =
    cudf::io::parquet_reader_options::builder(cudf::io::source_info{filepath});
  auto result = cudf::io::read_parquet(read_opts);

  CUDF_TEST_EXPECT_TABLES_EQUIVALENT(*result.tbl, *full_table);
  cudf::test::expect_metadata_equal(expected_metadata, result.metadata);
}

TEST_F(ParquetChunkedWriterTest, ForcedNullability)
{
  srand(31337);
  auto table1 = create_random_fixed_table<int>(5, 5, false);
  auto table2 = create_random_fixed_table<int>(5, 5, false);

  auto full_table = cudf::concatenate(std::vector<table_view>({*table1, *table2}));

  auto filepath = temp_env->get_temp_filepath("ChunkedNoNullable.parquet");

  cudf::io::table_input_metadata metadata(*table1);

  // In the absence of prescribed per-column nullability in metadata, the writer assumes the worst
  // and considers all columns nullable. However cudf::concatenate will not force nulls in case no
  // columns are nullable. To get the expected result, we tell the writer the nullability of all
  // columns in advance.
  for (auto& col_meta : metadata.column_metadata) {
    col_meta.set_nullability(false);
  }

  cudf::io::chunked_parquet_writer_options args =
    cudf::io::chunked_parquet_writer_options::builder(cudf::io::sink_info{filepath})
      .metadata(std::move(metadata));
  cudf::io::parquet_chunked_writer(args).write(*table1).write(*table2);

  cudf::io::parquet_reader_options read_opts =
    cudf::io::parquet_reader_options::builder(cudf::io::source_info{filepath});
  auto result = cudf::io::read_parquet(read_opts);

  CUDF_TEST_EXPECT_TABLES_EQUAL(*result.tbl, *full_table);
}

TEST_F(ParquetChunkedWriterTest, ForcedNullabilityList)
{
  srand(31337);

  auto valids  = cudf::detail::make_counting_transform_iterator(0, [](auto i) { return i % 2; });
  auto valids2 = cudf::detail::make_counting_transform_iterator(0, [](auto i) { return i != 3; });

  using lcw = cudf::test::lists_column_wrapper<int32_t>;

  // COL0 ====================
  // [1, 2, 3]
  // []
  // [4, 5]
  // NULL
  lcw col00{{{1, 2, 3}, {}, {4, 5}, {}}, valids2};

  // [7]
  // []
  // [8, 9, 10, 11]
  // NULL
  lcw col01{{{7}, {}, {8, 9, 10, 11}, {}}, valids2};

  // COL1 (non-nested columns to test proper schema construction)
  size_t num_rows = static_cast<cudf::column_view>(col00).size();
  auto seq_col0   = random_values<int>(num_rows);
  auto seq_col1   = random_values<int>(num_rows);

  column_wrapper<int> col10{seq_col0.begin(), seq_col0.end(), valids};
  column_wrapper<int> col11{seq_col1.begin(), seq_col1.end(), valids2};

  auto table1 = table_view({col00, col10});
  auto table2 = table_view({col01, col11});

  auto full_table = cudf::concatenate(std::vector<table_view>({table1, table2}));

  cudf::io::table_input_metadata metadata(table1);
  metadata.column_metadata[0].set_nullability(true);  // List is nullable at first (root) level
  metadata.column_metadata[0].child(1).set_nullability(
    false);  // non-nullable at second (leaf) level
  metadata.column_metadata[1].set_nullability(true);

  auto filepath = temp_env->get_temp_filepath("ChunkedListNullable.parquet");

  cudf::io::chunked_parquet_writer_options args =
    cudf::io::chunked_parquet_writer_options::builder(cudf::io::sink_info{filepath})
      .metadata(std::move(metadata));
  cudf::io::parquet_chunked_writer(args).write(table1).write(table2);

  cudf::io::parquet_reader_options read_opts =
    cudf::io::parquet_reader_options::builder(cudf::io::source_info{filepath});
  auto result = cudf::io::read_parquet(read_opts);

  CUDF_TEST_EXPECT_TABLES_EQUAL(*result.tbl, *full_table);
}

TEST_F(ParquetChunkedWriterTest, ForcedNullabilityStruct)
{
  // Struct<is_human:bool (non-nullable),
  //        Struct<weight:float>,
  //               age:int
  //              > (nullable)
  //       > (non-nullable)

  // Table 1: is_human and struct_2 are non-nullable and should stay that way when read back.
  auto weight_1   = cudf::test::fixed_width_column_wrapper<float>{{57.5, 51.1, 15.3}};
  auto ages_1     = cudf::test::fixed_width_column_wrapper<int32_t>{{30, 27, 5}};
  auto struct_1_1 = cudf::test::structs_column_wrapper{weight_1, ages_1};
  auto is_human_1 = cudf::test::fixed_width_column_wrapper<bool>{{true, true, false}};
  auto struct_2_1 = cudf::test::structs_column_wrapper{{is_human_1, struct_1_1}};
  auto table_1    = cudf::table_view({struct_2_1});

  auto weight_2   = cudf::test::fixed_width_column_wrapper<float>{{1.1, -1.0, -1.0}};
  auto ages_2     = cudf::test::fixed_width_column_wrapper<int32_t>{{31, 351, 351}, {1, 1, 0}};
  auto struct_1_2 = cudf::test::structs_column_wrapper{{weight_2, ages_2}, {1, 0, 1}};
  auto is_human_2 = cudf::test::fixed_width_column_wrapper<bool>{{false, false, false}};
  auto struct_2_2 = cudf::test::structs_column_wrapper{{is_human_2, struct_1_2}};
  auto table_2    = cudf::table_view({struct_2_2});

  auto full_table = cudf::concatenate(std::vector<table_view>({table_1, table_2}));

  cudf::io::table_input_metadata expected_metadata(table_1);
  expected_metadata.column_metadata[0].set_name("being").set_nullability(false);
  expected_metadata.column_metadata[0].child(0).set_name("human?").set_nullability(false);
  expected_metadata.column_metadata[0].child(1).set_name("particulars");
  expected_metadata.column_metadata[0].child(1).child(0).set_name("weight");
  expected_metadata.column_metadata[0].child(1).child(1).set_name("age");

  auto filepath = temp_env->get_temp_filepath("ChunkedNullableStruct.parquet");
  cudf::io::chunked_parquet_writer_options args =
    cudf::io::chunked_parquet_writer_options::builder(cudf::io::sink_info{filepath});
  args.set_metadata(expected_metadata);
  cudf::io::parquet_chunked_writer(args).write(table_1).write(table_2);

  cudf::io::parquet_reader_options read_opts =
    cudf::io::parquet_reader_options::builder(cudf::io::source_info{filepath});
  auto result = cudf::io::read_parquet(read_opts);

  CUDF_TEST_EXPECT_TABLES_EQUAL(*result.tbl, *full_table);
  cudf::test::expect_metadata_equal(expected_metadata, result.metadata);
}

TEST_F(ParquetChunkedWriterTest, ReadRowGroups)
{
  srand(31337);
  auto table1 = create_random_fixed_table<int>(5, 5, true);
  auto table2 = create_random_fixed_table<int>(5, 5, true);

  auto full_table = cudf::concatenate(std::vector<table_view>({*table2, *table1, *table2}));

  auto filepath = temp_env->get_temp_filepath("ChunkedRowGroups.parquet");
  cudf::io::chunked_parquet_writer_options args =
    cudf::io::chunked_parquet_writer_options::builder(cudf::io::sink_info{filepath});
  {
    cudf::io::parquet_chunked_writer(args).write(*table1).write(*table2);
  }

  cudf::io::parquet_reader_options read_opts =
    cudf::io::parquet_reader_options::builder(cudf::io::source_info{filepath})
      .row_groups({{1, 0, 1}});
  auto result = cudf::io::read_parquet(read_opts);

  CUDF_TEST_EXPECT_TABLES_EQUAL(*result.tbl, *full_table);
}

TEST_F(ParquetChunkedWriterTest, ReadRowGroupsError)
{
  srand(31337);
  auto table1 = create_random_fixed_table<int>(5, 5, true);

  auto filepath = temp_env->get_temp_filepath("ChunkedRowGroupsError.parquet");
  cudf::io::chunked_parquet_writer_options args =
    cudf::io::chunked_parquet_writer_options::builder(cudf::io::sink_info{filepath});
  cudf::io::parquet_chunked_writer(args).write(*table1);

  cudf::io::parquet_reader_options read_opts =
    cudf::io::parquet_reader_options::builder(cudf::io::source_info{filepath}).row_groups({{0, 1}});
  EXPECT_THROW(cudf::io::read_parquet(read_opts), cudf::logic_error);
  read_opts.set_row_groups({{-1}});
  EXPECT_THROW(cudf::io::read_parquet(read_opts), cudf::logic_error);
  read_opts.set_row_groups({{0}, {0}});
  EXPECT_THROW(cudf::io::read_parquet(read_opts), cudf::logic_error);
}

TEST_F(ParquetWriterTest, DecimalWrite)
{
  constexpr cudf::size_type num_rows = 500;
  auto seq_col0                      = random_values<int32_t>(num_rows);
  auto seq_col1                      = random_values<int64_t>(num_rows);

  auto valids =
    cudf::detail::make_counting_transform_iterator(0, [](auto i) { return i % 2 == 0; });

  auto col0 = cudf::test::fixed_point_column_wrapper<int32_t>{
    seq_col0.begin(), seq_col0.end(), valids, numeric::scale_type{5}};
  auto col1 = cudf::test::fixed_point_column_wrapper<int64_t>{
    seq_col1.begin(), seq_col1.end(), valids, numeric::scale_type{-9}};

  auto table = table_view({col0, col1});

  auto filepath = temp_env->get_temp_filepath("DecimalWrite.parquet");
  cudf::io::parquet_writer_options args =
    cudf::io::parquet_writer_options::builder(cudf::io::sink_info{filepath}, table);

  cudf::io::table_input_metadata expected_metadata(table);

  // verify failure if too small a precision is given
  expected_metadata.column_metadata[0].set_decimal_precision(7);
  expected_metadata.column_metadata[1].set_decimal_precision(1);
  args.set_metadata(expected_metadata);
  EXPECT_THROW(cudf::io::write_parquet(args), cudf::logic_error);

  // verify success if equal precision is given
  expected_metadata.column_metadata[0].set_decimal_precision(7);
  expected_metadata.column_metadata[1].set_decimal_precision(9);
  args.set_metadata(std::move(expected_metadata));
  cudf::io::write_parquet(args);

  cudf::io::parquet_reader_options read_opts =
    cudf::io::parquet_reader_options::builder(cudf::io::source_info{filepath});
  auto result = cudf::io::read_parquet(read_opts);

  CUDF_TEST_EXPECT_TABLES_EQUAL(*result.tbl, table);
}

TYPED_TEST(ParquetChunkedWriterNumericTypeTest, UnalignedSize)
{
  // write out two 31 row tables and make sure they get
  // read back with all their validity bits in the right place

  using T = TypeParam;

  int num_els = 31;
  std::vector<std::unique_ptr<cudf::column>> cols;

  bool mask[] = {false, true, true, true, true, true, true, true, true, true, true,
                 true,  true, true, true, true, true, true, true, true, true, true,

                 true,  true, true, true, true, true, true, true, true};
  T c1a[num_els];
  std::fill(c1a, c1a + num_els, static_cast<T>(5));
  T c1b[num_els];
  std::fill(c1b, c1b + num_els, static_cast<T>(6));
  column_wrapper<T> c1a_w(c1a, c1a + num_els, mask);
  column_wrapper<T> c1b_w(c1b, c1b + num_els, mask);
  cols.push_back(c1a_w.release());
  cols.push_back(c1b_w.release());
  cudf::table tbl1(std::move(cols));

  T c2a[num_els];
  std::fill(c2a, c2a + num_els, static_cast<T>(8));
  T c2b[num_els];
  std::fill(c2b, c2b + num_els, static_cast<T>(9));
  column_wrapper<T> c2a_w(c2a, c2a + num_els, mask);
  column_wrapper<T> c2b_w(c2b, c2b + num_els, mask);
  cols.push_back(c2a_w.release());
  cols.push_back(c2b_w.release());
  cudf::table tbl2(std::move(cols));

  auto expected = cudf::concatenate(std::vector<table_view>({tbl1, tbl2}));

  auto filepath = temp_env->get_temp_filepath("ChunkedUnalignedSize.parquet");
  cudf::io::chunked_parquet_writer_options args =
    cudf::io::chunked_parquet_writer_options::builder(cudf::io::sink_info{filepath});
  cudf::io::parquet_chunked_writer(args).write(tbl1).write(tbl2);

  cudf::io::parquet_reader_options read_opts =
    cudf::io::parquet_reader_options::builder(cudf::io::source_info{filepath});
  auto result = cudf::io::read_parquet(read_opts);

  CUDF_TEST_EXPECT_TABLES_EQUAL(*result.tbl, *expected);
}

TYPED_TEST(ParquetChunkedWriterNumericTypeTest, UnalignedSize2)
{
  // write out two 33 row tables and make sure they get
  // read back with all their validity bits in the right place

  using T = TypeParam;

  int num_els = 33;
  std::vector<std::unique_ptr<cudf::column>> cols;

  bool mask[] = {false, true, true, true, true, true, true, true, true, true, true,
                 true,  true, true, true, true, true, true, true, true, true, true,
                 true,  true, true, true, true, true, true, true, true, true, true};

  T c1a[num_els];
  std::fill(c1a, c1a + num_els, static_cast<T>(5));
  T c1b[num_els];
  std::fill(c1b, c1b + num_els, static_cast<T>(6));
  column_wrapper<T> c1a_w(c1a, c1a + num_els, mask);
  column_wrapper<T> c1b_w(c1b, c1b + num_els, mask);
  cols.push_back(c1a_w.release());
  cols.push_back(c1b_w.release());
  cudf::table tbl1(std::move(cols));

  T c2a[num_els];
  std::fill(c2a, c2a + num_els, static_cast<T>(8));
  T c2b[num_els];
  std::fill(c2b, c2b + num_els, static_cast<T>(9));
  column_wrapper<T> c2a_w(c2a, c2a + num_els, mask);
  column_wrapper<T> c2b_w(c2b, c2b + num_els, mask);
  cols.push_back(c2a_w.release());
  cols.push_back(c2b_w.release());
  cudf::table tbl2(std::move(cols));

  auto expected = cudf::concatenate(std::vector<table_view>({tbl1, tbl2}));

  auto filepath = temp_env->get_temp_filepath("ChunkedUnalignedSize2.parquet");
  cudf::io::chunked_parquet_writer_options args =
    cudf::io::chunked_parquet_writer_options::builder(cudf::io::sink_info{filepath});
  cudf::io::parquet_chunked_writer(args).write(tbl1).write(tbl2);

  cudf::io::parquet_reader_options read_opts =
    cudf::io::parquet_reader_options::builder(cudf::io::source_info{filepath});
  auto result = cudf::io::read_parquet(read_opts);

  CUDF_TEST_EXPECT_TABLES_EQUAL(*result.tbl, *expected);
}

// custom mem mapped data sink that supports device writes
template <bool supports_device_writes>
class custom_test_memmap_sink : public cudf::io::data_sink {
 public:
  explicit custom_test_memmap_sink(std::vector<char>* mm_writer_buf)
  {
    mm_writer = cudf::io::data_sink::create(mm_writer_buf);
  }

  virtual ~custom_test_memmap_sink() { mm_writer->flush(); }

  void host_write(void const* data, size_t size) override { mm_writer->host_write(data, size); }

  [[nodiscard]] bool supports_device_write() const override { return supports_device_writes; }

  void device_write(void const* gpu_data, size_t size, rmm::cuda_stream_view stream) override
  {
    this->device_write_async(gpu_data, size, stream).get();
  }

  std::future<void> device_write_async(void const* gpu_data,
                                       size_t size,
                                       rmm::cuda_stream_view stream) override
  {
    return std::async(std::launch::deferred, [=] {
      char* ptr = nullptr;
      CUDF_CUDA_TRY(cudaMallocHost(&ptr, size));
      CUDF_CUDA_TRY(cudaMemcpyAsync(ptr, gpu_data, size, cudaMemcpyDefault, stream.value()));
      stream.synchronize();
      mm_writer->host_write(ptr, size);
      CUDF_CUDA_TRY(cudaFreeHost(ptr));
    });
  }

  void flush() override { mm_writer->flush(); }

  size_t bytes_written() override { return mm_writer->bytes_written(); }

 private:
  std::unique_ptr<data_sink> mm_writer;
};

TEST_F(ParquetWriterStressTest, LargeTableWeakCompression)
{
  std::vector<char> mm_buf;
  mm_buf.reserve(4 * 1024 * 1024 * 16);
  custom_test_memmap_sink<false> custom_sink(&mm_buf);

  // exercises multiple rowgroups
  srand(31337);
  auto expected = create_random_fixed_table<int>(16, 4 * 1024 * 1024, false);

  // write out using the custom sink (which uses device writes)
  cudf::io::parquet_writer_options args =
    cudf::io::parquet_writer_options::builder(cudf::io::sink_info{&custom_sink}, *expected);
  cudf::io::write_parquet(args);

  cudf::io::parquet_reader_options custom_args =
    cudf::io::parquet_reader_options::builder(cudf::io::source_info{mm_buf.data(), mm_buf.size()});
  auto custom_tbl = cudf::io::read_parquet(custom_args);
  CUDF_TEST_EXPECT_TABLES_EQUAL(custom_tbl.tbl->view(), expected->view());
}

TEST_F(ParquetWriterStressTest, LargeTableGoodCompression)
{
  std::vector<char> mm_buf;
  mm_buf.reserve(4 * 1024 * 1024 * 16);
  custom_test_memmap_sink<false> custom_sink(&mm_buf);

  // exercises multiple rowgroups
  srand(31337);
  auto expected = create_compressible_fixed_table<int>(16, 4 * 1024 * 1024, 128 * 1024, false);

  // write out using the custom sink (which uses device writes)
  cudf::io::parquet_writer_options args =
    cudf::io::parquet_writer_options::builder(cudf::io::sink_info{&custom_sink}, *expected);
  cudf::io::write_parquet(args);

  cudf::io::parquet_reader_options custom_args =
    cudf::io::parquet_reader_options::builder(cudf::io::source_info{mm_buf.data(), mm_buf.size()});
  auto custom_tbl = cudf::io::read_parquet(custom_args);
  CUDF_TEST_EXPECT_TABLES_EQUAL(custom_tbl.tbl->view(), expected->view());
}

TEST_F(ParquetWriterStressTest, LargeTableWithValids)
{
  std::vector<char> mm_buf;
  mm_buf.reserve(4 * 1024 * 1024 * 16);
  custom_test_memmap_sink<false> custom_sink(&mm_buf);

  // exercises multiple rowgroups
  srand(31337);
  auto expected = create_compressible_fixed_table<int>(16, 4 * 1024 * 1024, 6, true);

  // write out using the custom sink (which uses device writes)
  cudf::io::parquet_writer_options args =
    cudf::io::parquet_writer_options::builder(cudf::io::sink_info{&custom_sink}, *expected);
  cudf::io::write_parquet(args);

  cudf::io::parquet_reader_options custom_args =
    cudf::io::parquet_reader_options::builder(cudf::io::source_info{mm_buf.data(), mm_buf.size()});
  auto custom_tbl = cudf::io::read_parquet(custom_args);
  CUDF_TEST_EXPECT_TABLES_EQUAL(custom_tbl.tbl->view(), expected->view());
}

TEST_F(ParquetWriterStressTest, DeviceWriteLargeTableWeakCompression)
{
  std::vector<char> mm_buf;
  mm_buf.reserve(4 * 1024 * 1024 * 16);
  custom_test_memmap_sink<true> custom_sink(&mm_buf);

  // exercises multiple rowgroups
  srand(31337);
  auto expected = create_random_fixed_table<int>(16, 4 * 1024 * 1024, false);

  // write out using the custom sink (which uses device writes)
  cudf::io::parquet_writer_options args =
    cudf::io::parquet_writer_options::builder(cudf::io::sink_info{&custom_sink}, *expected);
  cudf::io::write_parquet(args);

  cudf::io::parquet_reader_options custom_args =
    cudf::io::parquet_reader_options::builder(cudf::io::source_info{mm_buf.data(), mm_buf.size()});
  auto custom_tbl = cudf::io::read_parquet(custom_args);
  CUDF_TEST_EXPECT_TABLES_EQUAL(custom_tbl.tbl->view(), expected->view());
}

TEST_F(ParquetWriterStressTest, DeviceWriteLargeTableGoodCompression)
{
  std::vector<char> mm_buf;
  mm_buf.reserve(4 * 1024 * 1024 * 16);
  custom_test_memmap_sink<true> custom_sink(&mm_buf);

  // exercises multiple rowgroups
  srand(31337);
  auto expected = create_compressible_fixed_table<int>(16, 4 * 1024 * 1024, 128 * 1024, false);

  // write out using the custom sink (which uses device writes)
  cudf::io::parquet_writer_options args =
    cudf::io::parquet_writer_options::builder(cudf::io::sink_info{&custom_sink}, *expected);
  cudf::io::write_parquet(args);

  cudf::io::parquet_reader_options custom_args =
    cudf::io::parquet_reader_options::builder(cudf::io::source_info{mm_buf.data(), mm_buf.size()});
  auto custom_tbl = cudf::io::read_parquet(custom_args);
  CUDF_TEST_EXPECT_TABLES_EQUAL(custom_tbl.tbl->view(), expected->view());
}

TEST_F(ParquetWriterStressTest, DeviceWriteLargeTableWithValids)
{
  std::vector<char> mm_buf;
  mm_buf.reserve(4 * 1024 * 1024 * 16);
  custom_test_memmap_sink<true> custom_sink(&mm_buf);

  // exercises multiple rowgroups
  srand(31337);
  auto expected = create_compressible_fixed_table<int>(16, 4 * 1024 * 1024, 6, true);

  // write out using the custom sink (which uses device writes)
  cudf::io::parquet_writer_options args =
    cudf::io::parquet_writer_options::builder(cudf::io::sink_info{&custom_sink}, *expected);
  cudf::io::write_parquet(args);

  cudf::io::parquet_reader_options custom_args =
    cudf::io::parquet_reader_options::builder(cudf::io::source_info{mm_buf.data(), mm_buf.size()});
  auto custom_tbl = cudf::io::read_parquet(custom_args);
  CUDF_TEST_EXPECT_TABLES_EQUAL(custom_tbl.tbl->view(), expected->view());
}

TEST_F(ParquetReaderTest, UserBounds)
{
  // trying to read more rows than there are should result in
  // receiving the properly capped # of rows
  {
    srand(31337);
    auto expected = create_random_fixed_table<int>(4, 4, false);

    auto filepath = temp_env->get_temp_filepath("TooManyRows.parquet");
    cudf::io::parquet_writer_options args =
      cudf::io::parquet_writer_options::builder(cudf::io::sink_info{filepath}, *expected);
    cudf::io::write_parquet(args);

    // attempt to read more rows than there actually are
    cudf::io::parquet_reader_options read_opts =
      cudf::io::parquet_reader_options::builder(cudf::io::source_info{filepath}).num_rows(16);
    auto result = cudf::io::read_parquet(read_opts);

    // we should only get back 4 rows
    EXPECT_EQ(result.tbl->view().column(0).size(), 4);
  }

  // trying to read past the end of the # of actual rows should result
  // in empty columns.
  {
    srand(31337);
    auto expected = create_random_fixed_table<int>(4, 4, false);

    auto filepath = temp_env->get_temp_filepath("PastBounds.parquet");
    cudf::io::parquet_writer_options args =
      cudf::io::parquet_writer_options::builder(cudf::io::sink_info{filepath}, *expected);
    cudf::io::write_parquet(args);

    // attempt to read more rows than there actually are
    cudf::io::parquet_reader_options read_opts =
      cudf::io::parquet_reader_options::builder(cudf::io::source_info{filepath}).skip_rows(4);
    auto result = cudf::io::read_parquet(read_opts);

    // we should get empty columns back
    EXPECT_EQ(result.tbl->view().num_columns(), 4);
    EXPECT_EQ(result.tbl->view().column(0).size(), 0);
  }

  // trying to read 0 rows should result in empty columns
  {
    srand(31337);
    auto expected = create_random_fixed_table<int>(4, 4, false);

    auto filepath = temp_env->get_temp_filepath("ZeroRows.parquet");
    cudf::io::parquet_writer_options args =
      cudf::io::parquet_writer_options::builder(cudf::io::sink_info{filepath}, *expected);
    cudf::io::write_parquet(args);

    // attempt to read more rows than there actually are
    cudf::io::parquet_reader_options read_opts =
      cudf::io::parquet_reader_options::builder(cudf::io::source_info{filepath}).num_rows(0);
    auto result = cudf::io::read_parquet(read_opts);

    EXPECT_EQ(result.tbl->view().num_columns(), 4);
    EXPECT_EQ(result.tbl->view().column(0).size(), 0);
  }

  // trying to read 0 rows past the end of the # of actual rows should result
  // in empty columns.
  {
    srand(31337);
    auto expected = create_random_fixed_table<int>(4, 4, false);

    auto filepath = temp_env->get_temp_filepath("ZeroRowsPastBounds.parquet");
    cudf::io::parquet_writer_options args =
      cudf::io::parquet_writer_options::builder(cudf::io::sink_info{filepath}, *expected);
    cudf::io::write_parquet(args);

    // attempt to read more rows than there actually are
    cudf::io::parquet_reader_options read_opts =
      cudf::io::parquet_reader_options::builder(cudf::io::source_info{filepath})
        .skip_rows(4)
        .num_rows(0);
    auto result = cudf::io::read_parquet(read_opts);

    // we should get empty columns back
    EXPECT_EQ(result.tbl->view().num_columns(), 4);
    EXPECT_EQ(result.tbl->view().column(0).size(), 0);
  }
}

TEST_F(ParquetReaderTest, UserBoundsWithNulls)
{
  // clang-format off
  cudf::test::fixed_width_column_wrapper<float> col{{1,1,1,1,1,1,1,1, 2,2,2,2,2,2,2,2, 3,3,3,3,3,3,3,3, 4,4,4,4,4,4,4,4,  5,5,5,5,5,5,5,5, 6,6,6,6,6,6,6,6, 7,7,7,7,7,7,7,7, 8,8,8,8,8,8,8,8}
                                                   ,{1,1,1,0,0,0,1,1, 1,1,1,1,1,1,1,1, 0,0,0,0,0,0,0,0, 1,1,1,1,1,1,0,0,  1,0,1,1,1,1,1,1, 1,1,1,1,1,1,1,1, 1,1,1,1,1,1,1,1, 1,1,1,1,1,1,1,0}};
  // clang-format on
  cudf::table_view tbl({col});
  auto filepath = temp_env->get_temp_filepath("UserBoundsWithNulls.parquet");
  cudf::io::parquet_writer_options out_args =
    cudf::io::parquet_writer_options::builder(cudf::io::sink_info{filepath}, tbl);
  cudf::io::write_parquet(out_args);

  // skip_rows / num_rows
  // clang-format off
  std::vector<std::pair<int, int>> params{ {-1, -1}, {1, 3}, {3, -1},
                                           {31, -1}, {32, -1}, {33, -1},
                                           {31, 5}, {32, 5}, {33, 5},
                                           {-1, 7}, {-1, 31}, {-1, 32}, {-1, 33},
                                           {62, -1}, {63, -1},
                                           {62, 2}, {63, 1}};
  // clang-format on
  for (auto p : params) {
    cudf::io::parquet_reader_options read_args =
      cudf::io::parquet_reader_options::builder(cudf::io::source_info{filepath});
    if (p.first >= 0) { read_args.set_skip_rows(p.first); }
    if (p.second >= 0) { read_args.set_num_rows(p.second); }
    auto result = cudf::io::read_parquet(read_args);

    p.first  = p.first < 0 ? 0 : p.first;
    p.second = p.second < 0 ? static_cast<cudf::column_view>(col).size() - p.first : p.second;
    std::vector<cudf::size_type> slice_indices{p.first, p.first + p.second};
    auto expected = cudf::slice(col, slice_indices);

    CUDF_TEST_EXPECT_COLUMNS_EQUAL(result.tbl->get_column(0), expected[0]);
  }
}

TEST_F(ParquetReaderTest, UserBoundsWithNullsMixedTypes)
{
  constexpr int num_rows = 32 * 1024;

  std::mt19937 gen(6542);
  std::bernoulli_distribution bn(0.7f);
  auto valids =
    cudf::detail::make_counting_transform_iterator(0, [&](int index) { return bn(gen); });
  auto values = thrust::make_counting_iterator(0);

  // int64
  cudf::test::fixed_width_column_wrapper<int64_t> c0(values, values + num_rows, valids);

  // list<float>
  constexpr int floats_per_row = 4;
  auto c1_offset_iter          = cudf::detail::make_counting_transform_iterator(
    0, [floats_per_row](cudf::size_type idx) { return idx * floats_per_row; });
  cudf::test::fixed_width_column_wrapper<cudf::size_type> c1_offsets(c1_offset_iter,
                                                                     c1_offset_iter + num_rows + 1);
  cudf::test::fixed_width_column_wrapper<float> c1_floats(
    values, values + (num_rows * floats_per_row), valids);
  auto [null_mask, null_count] = cudf::test::detail::make_null_mask(valids, valids + num_rows);

  auto _c1 = cudf::make_lists_column(
    num_rows, c1_offsets.release(), c1_floats.release(), null_count, std::move(null_mask));
  auto c1 = cudf::purge_nonempty_nulls(*_c1);

  // list<list<int>>
  auto c2 = make_parquet_list_list_col<int>(0, num_rows, 5, 8, true);

  // struct<list<string>, int, float>
  std::vector<std::string> strings{
    "abc", "x", "bananas", "gpu", "minty", "backspace", "", "cayenne", "turbine", "soft"};
  std::uniform_int_distribution<int> uni(0, strings.size() - 1);
  auto string_iter = cudf::detail::make_counting_transform_iterator(
    0, [&](cudf::size_type idx) { return strings[uni(gen)]; });
  constexpr int string_per_row  = 3;
  constexpr int num_string_rows = num_rows * string_per_row;
  cudf::test::strings_column_wrapper string_col{string_iter, string_iter + num_string_rows};
  auto offset_iter = cudf::detail::make_counting_transform_iterator(
    0, [string_per_row](cudf::size_type idx) { return idx * string_per_row; });
  cudf::test::fixed_width_column_wrapper<cudf::size_type> offsets(offset_iter,
                                                                  offset_iter + num_rows + 1);

  auto _c3_valids =
    cudf::detail::make_counting_transform_iterator(0, [&](int index) { return index % 200; });
  std::vector<bool> c3_valids(num_rows);
  std::copy(_c3_valids, _c3_valids + num_rows, c3_valids.begin());
  std::tie(null_mask, null_count) = cudf::test::detail::make_null_mask(valids, valids + num_rows);
  auto _c3_list                   = cudf::make_lists_column(
    num_rows, offsets.release(), string_col.release(), null_count, std::move(null_mask));
  auto c3_list = cudf::purge_nonempty_nulls(*_c3_list);
  cudf::test::fixed_width_column_wrapper<int> c3_ints(values, values + num_rows, valids);
  cudf::test::fixed_width_column_wrapper<float> c3_floats(values, values + num_rows, valids);
  std::vector<std::unique_ptr<cudf::column>> c3_children;
  c3_children.push_back(std::move(c3_list));
  c3_children.push_back(c3_ints.release());
  c3_children.push_back(c3_floats.release());
  cudf::test::structs_column_wrapper _c3(std::move(c3_children), c3_valids);
  auto c3 = cudf::purge_nonempty_nulls(_c3);

  // write it out
  cudf::table_view tbl({c0, *c1, *c2, *c3});
  auto filepath = temp_env->get_temp_filepath("UserBoundsWithNullsMixedTypes.parquet");
  cudf::io::parquet_writer_options out_args =
    cudf::io::parquet_writer_options::builder(cudf::io::sink_info{filepath}, tbl);
  cudf::io::write_parquet(out_args);

  // read it back
  std::vector<std::pair<int, int>> params{
    {-1, -1}, {0, num_rows}, {1, num_rows - 1}, {num_rows - 1, 1}, {517, 22000}};
  for (auto p : params) {
    cudf::io::parquet_reader_options read_args =
      cudf::io::parquet_reader_options::builder(cudf::io::source_info{filepath});
    if (p.first >= 0) { read_args.set_skip_rows(p.first); }
    if (p.second >= 0) { read_args.set_num_rows(p.second); }
    auto result = cudf::io::read_parquet(read_args);

    p.first  = p.first < 0 ? 0 : p.first;
    p.second = p.second < 0 ? num_rows - p.first : p.second;
    std::vector<cudf::size_type> slice_indices{p.first, p.first + p.second};
    auto expected = cudf::slice(tbl, slice_indices);

    CUDF_TEST_EXPECT_TABLES_EQUAL(*result.tbl, expected[0]);
  }
}

TEST_F(ParquetReaderTest, UserBoundsWithNullsLarge)
{
  constexpr int num_rows = 30 * 1000000;

  std::mt19937 gen(6747);
  std::bernoulli_distribution bn(0.7f);
  auto valids =
    cudf::detail::make_counting_transform_iterator(0, [&](int index) { return bn(gen); });
  auto values = thrust::make_counting_iterator(0);

  cudf::test::fixed_width_column_wrapper<int> col(values, values + num_rows, valids);

  // this file will have row groups of 1,000,000 each
  cudf::table_view tbl({col});
  auto filepath = temp_env->get_temp_filepath("UserBoundsWithNullsLarge.parquet");
  cudf::io::parquet_writer_options out_args =
    cudf::io::parquet_writer_options::builder(cudf::io::sink_info{filepath}, tbl);
  cudf::io::write_parquet(out_args);

  // skip_rows / num_rows
  // clang-format off
  std::vector<std::pair<int, int>> params{ {-1, -1}, {31, -1}, {32, -1}, {33, -1}, {1613470, -1}, {1999999, -1},
                                           {31, 1}, {32, 1}, {33, 1},
                                           // deliberately span some row group boundaries
                                           {999000, 1001}, {999000, 2000}, {2999999, 2}, {13999997, -1},
                                           {16785678, 3}, {22996176, 31},
                                           {24001231, 17}, {29000001, 989999}, {29999999, 1} };
  // clang-format on
  for (auto p : params) {
    cudf::io::parquet_reader_options read_args =
      cudf::io::parquet_reader_options::builder(cudf::io::source_info{filepath});
    if (p.first >= 0) { read_args.set_skip_rows(p.first); }
    if (p.second >= 0) { read_args.set_num_rows(p.second); }
    auto result = cudf::io::read_parquet(read_args);

    p.first  = p.first < 0 ? 0 : p.first;
    p.second = p.second < 0 ? static_cast<cudf::column_view>(col).size() - p.first : p.second;
    std::vector<cudf::size_type> slice_indices{p.first, p.first + p.second};
    auto expected = cudf::slice(col, slice_indices);

    CUDF_TEST_EXPECT_COLUMNS_EQUAL(result.tbl->get_column(0), expected[0]);
  }
}

TEST_F(ParquetReaderTest, ListUserBoundsWithNullsLarge)
{
  constexpr int num_rows = 5 * 1000000;
  auto colp              = make_parquet_list_list_col<int>(0, num_rows, 5, 8, true);
  cudf::column_view col  = *colp;

  // this file will have row groups of 1,000,000 each
  cudf::table_view tbl({col});
  auto filepath = temp_env->get_temp_filepath("ListUserBoundsWithNullsLarge.parquet");
  cudf::io::parquet_writer_options out_args =
    cudf::io::parquet_writer_options::builder(cudf::io::sink_info{filepath}, tbl);
  cudf::io::write_parquet(out_args);

  // skip_rows / num_rows
  // clang-format off
  std::vector<std::pair<int, int>> params{ {-1, -1}, {31, -1}, {32, -1}, {33, -1}, {161470, -1}, {4499997, -1},
                                           {31, 1}, {32, 1}, {33, 1},
                                           // deliberately span some row group boundaries
                                           {999000, 1001}, {999000, 2000}, {2999999, 2},
                                           {1678567, 3}, {4299676, 31},
                                           {4001231, 17}, {1900000, 989999}, {4999999, 1} };
  // clang-format on
  for (auto p : params) {
    cudf::io::parquet_reader_options read_args =
      cudf::io::parquet_reader_options::builder(cudf::io::source_info{filepath});
    if (p.first >= 0) { read_args.set_skip_rows(p.first); }
    if (p.second >= 0) { read_args.set_num_rows(p.second); }
    auto result = cudf::io::read_parquet(read_args);

    p.first  = p.first < 0 ? 0 : p.first;
    p.second = p.second < 0 ? static_cast<cudf::column_view>(col).size() - p.first : p.second;
    std::vector<cudf::size_type> slice_indices{p.first, p.first + p.second};
    auto expected = cudf::slice(col, slice_indices);

    CUDF_TEST_EXPECT_COLUMNS_EQUAL(result.tbl->get_column(0), expected[0]);
  }
}

TEST_F(ParquetReaderTest, ReorderedColumns)
{
  {
    auto a = cudf::test::strings_column_wrapper{{"a", "", "c"}, {true, false, true}};
    auto b = cudf::test::fixed_width_column_wrapper<int>{1, 2, 3};

    cudf::table_view tbl{{a, b}};
    auto filepath = temp_env->get_temp_filepath("ReorderedColumns.parquet");
    cudf::io::table_input_metadata md(tbl);
    md.column_metadata[0].set_name("a");
    md.column_metadata[1].set_name("b");
    cudf::io::parquet_writer_options opts =
      cudf::io::parquet_writer_options::builder(cudf::io::sink_info{filepath}, tbl).metadata(md);
    cudf::io::write_parquet(opts);

    // read them out of order
    cudf::io::parquet_reader_options read_opts =
      cudf::io::parquet_reader_options::builder(cudf::io::source_info{filepath})
        .columns({"b", "a"});
    auto result = cudf::io::read_parquet(read_opts);

    CUDF_TEST_EXPECT_COLUMNS_EQUAL(result.tbl->view().column(0), b);
    CUDF_TEST_EXPECT_COLUMNS_EQUAL(result.tbl->view().column(1), a);
  }

  {
    auto a = cudf::test::fixed_width_column_wrapper<int>{1, 2, 3};
    auto b = cudf::test::strings_column_wrapper{{"a", "", "c"}, {true, false, true}};

    cudf::table_view tbl{{a, b}};
    auto filepath = temp_env->get_temp_filepath("ReorderedColumns2.parquet");
    cudf::io::table_input_metadata md(tbl);
    md.column_metadata[0].set_name("a");
    md.column_metadata[1].set_name("b");
    cudf::io::parquet_writer_options opts =
      cudf::io::parquet_writer_options::builder(cudf::io::sink_info{filepath}, tbl).metadata(md);
    cudf::io::write_parquet(opts);

    // read them out of order
    cudf::io::parquet_reader_options read_opts =
      cudf::io::parquet_reader_options::builder(cudf::io::source_info{filepath})
        .columns({"b", "a"});
    auto result = cudf::io::read_parquet(read_opts);

    CUDF_TEST_EXPECT_COLUMNS_EQUAL(result.tbl->view().column(0), b);
    CUDF_TEST_EXPECT_COLUMNS_EQUAL(result.tbl->view().column(1), a);
  }

  auto a = cudf::test::fixed_width_column_wrapper<int>{1, 2, 3, 10, 20, 30};
  auto b = cudf::test::strings_column_wrapper{{"a", "", "c", "cats", "dogs", "owls"},
                                              {true, false, true, true, false, true}};
  auto c = cudf::test::fixed_width_column_wrapper<int>{{15, 16, 17, 25, 26, 32},
                                                       {false, true, true, true, true, false}};
  auto d = cudf::test::strings_column_wrapper{"ducks", "sheep", "cows", "fish", "birds", "ants"};

  cudf::table_view tbl{{a, b, c, d}};
  auto filepath = temp_env->get_temp_filepath("ReorderedColumns3.parquet");
  cudf::io::table_input_metadata md(tbl);
  md.column_metadata[0].set_name("a");
  md.column_metadata[1].set_name("b");
  md.column_metadata[2].set_name("c");
  md.column_metadata[3].set_name("d");
  cudf::io::parquet_writer_options opts =
    cudf::io::parquet_writer_options::builder(cudf::io::sink_info{filepath}, tbl)
      .metadata(std::move(md));
  cudf::io::write_parquet(opts);

  {
    // read them out of order
    cudf::io::parquet_reader_options read_opts =
      cudf::io::parquet_reader_options::builder(cudf::io::source_info{filepath})
        .columns({"d", "a", "b", "c"});
    auto result = cudf::io::read_parquet(read_opts);

    CUDF_TEST_EXPECT_COLUMNS_EQUAL(result.tbl->view().column(0), d);
    CUDF_TEST_EXPECT_COLUMNS_EQUAL(result.tbl->view().column(1), a);
    CUDF_TEST_EXPECT_COLUMNS_EQUAL(result.tbl->view().column(2), b);
    CUDF_TEST_EXPECT_COLUMNS_EQUAL(result.tbl->view().column(3), c);
  }

  {
    // read them out of order
    cudf::io::parquet_reader_options read_opts =
      cudf::io::parquet_reader_options::builder(cudf::io::source_info{filepath})
        .columns({"c", "d", "a", "b"});
    auto result = cudf::io::read_parquet(read_opts);

    CUDF_TEST_EXPECT_COLUMNS_EQUAL(result.tbl->view().column(0), c);
    CUDF_TEST_EXPECT_COLUMNS_EQUAL(result.tbl->view().column(1), d);
    CUDF_TEST_EXPECT_COLUMNS_EQUAL(result.tbl->view().column(2), a);
    CUDF_TEST_EXPECT_COLUMNS_EQUAL(result.tbl->view().column(3), b);
  }

  {
    // read them out of order
    cudf::io::parquet_reader_options read_opts =
      cudf::io::parquet_reader_options::builder(cudf::io::source_info{filepath})
        .columns({"d", "c", "b", "a"});
    auto result = cudf::io::read_parquet(read_opts);

    CUDF_TEST_EXPECT_COLUMNS_EQUAL(result.tbl->view().column(0), d);
    CUDF_TEST_EXPECT_COLUMNS_EQUAL(result.tbl->view().column(1), c);
    CUDF_TEST_EXPECT_COLUMNS_EQUAL(result.tbl->view().column(2), b);
    CUDF_TEST_EXPECT_COLUMNS_EQUAL(result.tbl->view().column(3), a);
  }
}

TEST_F(ParquetReaderTest, SelectNestedColumn)
{
  // Struct<is_human:bool,
  //        Struct<weight:float,
  //               ages:int,
  //               land_unit:List<int>>,
  //               flats:List<List<int>>
  //              >
  //       >

  auto weights_col = cudf::test::fixed_width_column_wrapper<float>{1.1, 2.4, 5.3, 8.0, 9.6, 6.9};

  auto ages_col =
    cudf::test::fixed_width_column_wrapper<int32_t>{{48, 27, 25, 31, 351, 351}, {1, 1, 1, 1, 1, 0}};

  auto struct_1 = cudf::test::structs_column_wrapper{{weights_col, ages_col}, {1, 1, 1, 1, 0, 1}};

  auto is_human_col = cudf::test::fixed_width_column_wrapper<bool>{
    {true, true, false, false, false, false}, {1, 1, 0, 1, 1, 0}};

  auto struct_2 =
    cudf::test::structs_column_wrapper{{is_human_col, struct_1}, {0, 1, 1, 1, 1, 1}}.release();

  auto input = table_view({*struct_2});

  cudf::io::table_input_metadata input_metadata(input);
  input_metadata.column_metadata[0].set_name("being");
  input_metadata.column_metadata[0].child(0).set_name("human?");
  input_metadata.column_metadata[0].child(1).set_name("particulars");
  input_metadata.column_metadata[0].child(1).child(0).set_name("weight");
  input_metadata.column_metadata[0].child(1).child(1).set_name("age");

  auto filepath = temp_env->get_temp_filepath("SelectNestedColumn.parquet");
  cudf::io::parquet_writer_options args =
    cudf::io::parquet_writer_options::builder(cudf::io::sink_info{filepath}, input)
      .metadata(std::move(input_metadata));
  cudf::io::write_parquet(args);

  {  // Test selecting a single leaf from the table
    cudf::io::parquet_reader_options read_args =
      cudf::io::parquet_reader_options::builder(cudf::io::source_info(filepath))
        .columns({"being.particulars.age"});
    auto const result = cudf::io::read_parquet(read_args);

    auto expect_ages_col = cudf::test::fixed_width_column_wrapper<int32_t>{
      {48, 27, 25, 31, 351, 351}, {1, 1, 1, 1, 1, 0}};
    auto expect_s_1 = cudf::test::structs_column_wrapper{{expect_ages_col}, {1, 1, 1, 1, 0, 1}};
    auto expect_s_2 =
      cudf::test::structs_column_wrapper{{expect_s_1}, {0, 1, 1, 1, 1, 1}}.release();
    auto expected = table_view({*expect_s_2});

    cudf::io::table_input_metadata expected_metadata(expected);
    expected_metadata.column_metadata[0].set_name("being");
    expected_metadata.column_metadata[0].child(0).set_name("particulars");
    expected_metadata.column_metadata[0].child(0).child(0).set_name("age");

    CUDF_TEST_EXPECT_TABLES_EQUAL(expected, result.tbl->view());
    cudf::test::expect_metadata_equal(expected_metadata, result.metadata);
  }

  {  // Test selecting a non-leaf and expecting all hierarchy from that node onwards
    cudf::io::parquet_reader_options read_args =
      cudf::io::parquet_reader_options::builder(cudf::io::source_info(filepath))
        .columns({"being.particulars"});
    auto const result = cudf::io::read_parquet(read_args);

    auto expected_weights_col =
      cudf::test::fixed_width_column_wrapper<float>{1.1, 2.4, 5.3, 8.0, 9.6, 6.9};

    auto expected_ages_col = cudf::test::fixed_width_column_wrapper<int32_t>{
      {48, 27, 25, 31, 351, 351}, {1, 1, 1, 1, 1, 0}};

    auto expected_s_1 = cudf::test::structs_column_wrapper{
      {expected_weights_col, expected_ages_col}, {1, 1, 1, 1, 0, 1}};

    auto expect_s_2 =
      cudf::test::structs_column_wrapper{{expected_s_1}, {0, 1, 1, 1, 1, 1}}.release();
    auto expected = table_view({*expect_s_2});

    cudf::io::table_input_metadata expected_metadata(expected);
    expected_metadata.column_metadata[0].set_name("being");
    expected_metadata.column_metadata[0].child(0).set_name("particulars");
    expected_metadata.column_metadata[0].child(0).child(0).set_name("weight");
    expected_metadata.column_metadata[0].child(0).child(1).set_name("age");

    CUDF_TEST_EXPECT_TABLES_EQUAL(expected, result.tbl->view());
    cudf::test::expect_metadata_equal(expected_metadata, result.metadata);
  }

  {  // Test selecting struct children out of order
    cudf::io::parquet_reader_options read_args =
      cudf::io::parquet_reader_options::builder(cudf::io::source_info(filepath))
        .columns({"being.particulars.age", "being.particulars.weight", "being.human?"});
    auto const result = cudf::io::read_parquet(read_args);

    auto expected_weights_col =
      cudf::test::fixed_width_column_wrapper<float>{1.1, 2.4, 5.3, 8.0, 9.6, 6.9};

    auto expected_ages_col = cudf::test::fixed_width_column_wrapper<int32_t>{
      {48, 27, 25, 31, 351, 351}, {1, 1, 1, 1, 1, 0}};

    auto expected_is_human_col = cudf::test::fixed_width_column_wrapper<bool>{
      {true, true, false, false, false, false}, {1, 1, 0, 1, 1, 0}};

    auto expect_s_1 = cudf::test::structs_column_wrapper{{expected_ages_col, expected_weights_col},
                                                         {1, 1, 1, 1, 0, 1}};

    auto expect_s_2 =
      cudf::test::structs_column_wrapper{{expect_s_1, expected_is_human_col}, {0, 1, 1, 1, 1, 1}}
        .release();

    auto expected = table_view({*expect_s_2});

    cudf::io::table_input_metadata expected_metadata(expected);
    expected_metadata.column_metadata[0].set_name("being");
    expected_metadata.column_metadata[0].child(0).set_name("particulars");
    expected_metadata.column_metadata[0].child(0).child(0).set_name("age");
    expected_metadata.column_metadata[0].child(0).child(1).set_name("weight");
    expected_metadata.column_metadata[0].child(1).set_name("human?");

    CUDF_TEST_EXPECT_TABLES_EQUAL(expected, result.tbl->view());
    cudf::test::expect_metadata_equal(expected_metadata, result.metadata);
  }
}

TEST_F(ParquetReaderTest, DecimalRead)
{
  {
    /* We could add a dataset to include this file, but we don't want tests in cudf to have data.
       This test is a temporary test until python gains the ability to write decimal, so we're
       embedding
       a parquet file directly into the code here to prevent issues with finding the file */
    unsigned char const decimals_parquet[] = {
      0x50, 0x41, 0x52, 0x31, 0x15, 0x00, 0x15, 0xb0, 0x03, 0x15, 0xb8, 0x03, 0x2c, 0x15, 0x6a,
      0x15, 0x00, 0x15, 0x06, 0x15, 0x08, 0x1c, 0x36, 0x02, 0x28, 0x04, 0x7f, 0x96, 0x98, 0x00,
      0x18, 0x04, 0x81, 0x69, 0x67, 0xff, 0x00, 0x00, 0x00, 0xd8, 0x01, 0xf0, 0xd7, 0x04, 0x00,
      0x00, 0x00, 0x64, 0x01, 0x03, 0x06, 0x68, 0x12, 0xdc, 0xff, 0xbd, 0x18, 0xfd, 0xff, 0x64,
      0x13, 0x80, 0x00, 0xb3, 0x5d, 0x62, 0x00, 0x90, 0x35, 0xa9, 0xff, 0xa2, 0xde, 0xe3, 0xff,
      0xe9, 0xbf, 0x96, 0xff, 0x1f, 0x8a, 0x98, 0xff, 0xb1, 0x50, 0x34, 0x00, 0x88, 0x24, 0x59,
      0x00, 0x2a, 0x33, 0xbe, 0xff, 0xd5, 0x16, 0xbc, 0xff, 0x13, 0x50, 0x8d, 0xff, 0xcb, 0x63,
      0x2d, 0x00, 0x80, 0x8f, 0xbe, 0xff, 0x82, 0x40, 0x10, 0x00, 0x84, 0x68, 0x70, 0xff, 0x9b,
      0x69, 0x78, 0x00, 0x14, 0x6c, 0x10, 0x00, 0x50, 0xd9, 0xe1, 0xff, 0xaa, 0xcd, 0x6a, 0x00,
      0xcf, 0xb1, 0x28, 0x00, 0x77, 0x57, 0x8d, 0x00, 0xee, 0x05, 0x79, 0x00, 0xf0, 0x15, 0xeb,
      0xff, 0x02, 0xe2, 0x06, 0x00, 0x87, 0x43, 0x86, 0x00, 0xf8, 0x2d, 0x2e, 0x00, 0xee, 0x2e,
      0x98, 0xff, 0x39, 0xcb, 0x4d, 0x00, 0x1e, 0x6b, 0xea, 0xff, 0x80, 0x8e, 0x6c, 0xff, 0x97,
      0x25, 0x26, 0x00, 0x4d, 0x0d, 0x0a, 0x00, 0xca, 0x64, 0x7f, 0x00, 0xf4, 0xbe, 0xa1, 0xff,
      0xe2, 0x12, 0x6c, 0xff, 0xbd, 0x77, 0xae, 0xff, 0xf9, 0x4b, 0x36, 0x00, 0xb0, 0xe3, 0x79,
      0xff, 0xa2, 0x2a, 0x29, 0x00, 0xcd, 0x06, 0xbc, 0xff, 0x2d, 0xa3, 0x7e, 0x00, 0xa9, 0x08,
      0xa1, 0xff, 0xbf, 0x81, 0xd0, 0xff, 0x4f, 0x03, 0x73, 0x00, 0xb0, 0x99, 0x0c, 0x00, 0xbd,
      0x6f, 0xf8, 0xff, 0x6b, 0x02, 0x05, 0x00, 0xc1, 0xe1, 0xba, 0xff, 0x81, 0x69, 0x67, 0xff,
      0x7f, 0x96, 0x98, 0x00, 0x15, 0x00, 0x15, 0xd0, 0x06, 0x15, 0xda, 0x06, 0x2c, 0x15, 0x6a,
      0x15, 0x00, 0x15, 0x06, 0x15, 0x08, 0x1c, 0x36, 0x02, 0x28, 0x08, 0xff, 0x3f, 0x7a, 0x10,
      0xf3, 0x5a, 0x00, 0x00, 0x18, 0x08, 0x01, 0xc0, 0x85, 0xef, 0x0c, 0xa5, 0xff, 0xff, 0x00,
      0x00, 0x00, 0xa8, 0x03, 0xf4, 0xa7, 0x01, 0x04, 0x00, 0x00, 0x00, 0x64, 0x01, 0x03, 0x06,
      0x55, 0x6f, 0xc5, 0xe4, 0x9f, 0x1a, 0x00, 0x00, 0x47, 0x89, 0x0a, 0xe8, 0x58, 0xf0, 0xff,
      0xff, 0x63, 0xee, 0x21, 0xdd, 0xdd, 0xca, 0xff, 0xff, 0xbe, 0x6f, 0x3b, 0xaa, 0xe9, 0x3d,
      0x00, 0x00, 0xd6, 0x91, 0x2a, 0xb7, 0x08, 0x02, 0x00, 0x00, 0x75, 0x45, 0x2c, 0xd7, 0x76,
      0x0c, 0x00, 0x00, 0x54, 0x49, 0x92, 0x44, 0x9c, 0xbf, 0xff, 0xff, 0x41, 0xa9, 0x6d, 0xec,
      0x7a, 0xd0, 0xff, 0xff, 0x27, 0xa0, 0x23, 0x41, 0x44, 0xc1, 0xff, 0xff, 0x18, 0xd4, 0xe1,
      0x30, 0xd3, 0xe0, 0xff, 0xff, 0x59, 0xac, 0x14, 0xf4, 0xec, 0x58, 0x00, 0x00, 0x2c, 0x17,
      0x29, 0x57, 0x44, 0x13, 0x00, 0x00, 0xa2, 0x0d, 0x4a, 0xcc, 0x63, 0xff, 0xff, 0xff, 0x81,
      0x33, 0xbc, 0xda, 0xd5, 0xda, 0xff, 0xff, 0x4c, 0x05, 0xf4, 0x78, 0x19, 0xea, 0xff, 0xff,
      0x06, 0x71, 0x25, 0xde, 0x5a, 0xaf, 0xff, 0xff, 0x95, 0x32, 0x5f, 0x76, 0x98, 0xb3, 0xff,
      0xff, 0xf1, 0x34, 0x3c, 0xbf, 0xa8, 0xbe, 0xff, 0xff, 0x27, 0x73, 0x40, 0x0c, 0x7d, 0xcd,
      0xff, 0xff, 0x68, 0xa9, 0xc2, 0xe9, 0x2c, 0x03, 0x00, 0x00, 0x3f, 0x79, 0xd9, 0x04, 0x8c,
      0xe5, 0xff, 0xff, 0x91, 0xb4, 0x9b, 0xe3, 0x8f, 0x21, 0x00, 0x00, 0xb8, 0x20, 0xc8, 0xc2,
      0x4d, 0xa6, 0xff, 0xff, 0x47, 0xfa, 0xde, 0x36, 0x4a, 0xf3, 0xff, 0xff, 0x72, 0x80, 0x94,
      0x59, 0xdd, 0x4e, 0x00, 0x00, 0x29, 0xe4, 0xd6, 0x43, 0xb0, 0xf0, 0xff, 0xff, 0x68, 0x36,
      0xbc, 0x2d, 0xd1, 0xa9, 0xff, 0xff, 0xbc, 0xe4, 0xbe, 0xd7, 0xed, 0x1b, 0x00, 0x00, 0x02,
      0x8b, 0xcb, 0xd7, 0xed, 0x47, 0x00, 0x00, 0x3c, 0x06, 0xe4, 0xda, 0xc7, 0x47, 0x00, 0x00,
      0xf3, 0x39, 0x55, 0x28, 0x97, 0xba, 0xff, 0xff, 0x07, 0x79, 0x38, 0x4e, 0xe0, 0x21, 0x00,
      0x00, 0xde, 0xed, 0x1c, 0x23, 0x09, 0x49, 0x00, 0x00, 0x49, 0x46, 0x49, 0x5d, 0x8f, 0x34,
      0x00, 0x00, 0x38, 0x18, 0x50, 0xf6, 0xa1, 0x11, 0x00, 0x00, 0xdf, 0xb8, 0x19, 0x14, 0xd1,
      0xe1, 0xff, 0xff, 0x2c, 0x56, 0x72, 0x93, 0x64, 0x3f, 0x00, 0x00, 0x1c, 0xe0, 0xbe, 0x87,
      0x7d, 0xf9, 0xff, 0xff, 0x73, 0x0e, 0x3c, 0x01, 0x91, 0xf9, 0xff, 0xff, 0xb2, 0x37, 0x85,
      0x81, 0x5f, 0x54, 0x00, 0x00, 0x58, 0x44, 0xb0, 0x1a, 0xac, 0xbb, 0xff, 0xff, 0x36, 0xbf,
      0xbe, 0x5e, 0x22, 0xff, 0xff, 0xff, 0x06, 0x20, 0xa0, 0x23, 0x0d, 0x3b, 0x00, 0x00, 0x19,
      0xc6, 0x49, 0x0a, 0x00, 0xcf, 0xff, 0xff, 0x4f, 0xcd, 0xc6, 0x95, 0x4b, 0xf1, 0xff, 0xff,
      0xa3, 0x59, 0xaf, 0x65, 0xec, 0xe9, 0xff, 0xff, 0x58, 0xef, 0x05, 0x50, 0x63, 0xe4, 0xff,
      0xff, 0xc7, 0x6a, 0x9e, 0xf1, 0x69, 0x20, 0x00, 0x00, 0xd1, 0xb3, 0xc9, 0x14, 0xb2, 0x29,
      0x00, 0x00, 0x1d, 0x48, 0x16, 0x70, 0xf0, 0x40, 0x00, 0x00, 0x01, 0xc0, 0x85, 0xef, 0x0c,
      0xa5, 0xff, 0xff, 0xff, 0x3f, 0x7a, 0x10, 0xf3, 0x5a, 0x00, 0x00, 0x15, 0x00, 0x15, 0x90,
      0x0d, 0x15, 0x9a, 0x0d, 0x2c, 0x15, 0x6a, 0x15, 0x00, 0x15, 0x06, 0x15, 0x08, 0x1c, 0x36,
      0x02, 0x28, 0x10, 0x4b, 0x3b, 0x4c, 0xa8, 0x5a, 0x86, 0xc4, 0x7a, 0x09, 0x8a, 0x22, 0x3f,
      0xff, 0xff, 0xff, 0xff, 0x18, 0x10, 0xb4, 0xc4, 0xb3, 0x57, 0xa5, 0x79, 0x3b, 0x85, 0xf6,
      0x75, 0xdd, 0xc0, 0x00, 0x00, 0x00, 0x01, 0x00, 0x00, 0x00, 0xc8, 0x06, 0xf4, 0x47, 0x03,
      0x04, 0x00, 0x00, 0x00, 0x64, 0x01, 0x03, 0x06, 0x05, 0x49, 0xf7, 0xfc, 0x89, 0x3d, 0x3e,
      0x20, 0x07, 0x72, 0x3e, 0xa1, 0x66, 0x81, 0x67, 0x80, 0x23, 0x78, 0x06, 0x68, 0x0e, 0x78,
      0xf5, 0x08, 0xed, 0x20, 0xcd, 0x0e, 0x7f, 0x9c, 0x70, 0xa0, 0xb9, 0x16, 0x44, 0xb2, 0x41,
      0x62, 0xba, 0x82, 0xad, 0xe1, 0x12, 0x9b, 0xa6, 0x53, 0x8d, 0x20, 0x27, 0xd5, 0x84, 0x63,
      0xb8, 0x07, 0x4b, 0x5b, 0xa4, 0x1c, 0xa4, 0x1c, 0x17, 0xbf, 0x4b, 0x00, 0x24, 0x04, 0x56,
      0xa8, 0x52, 0xaf, 0x33, 0xf7, 0xad, 0x7c, 0xc8, 0x83, 0x25, 0x13, 0xaf, 0x80, 0x25, 0x6f,
      0xbd, 0xd1, 0x15, 0x69, 0x64, 0x20, 0x7b, 0xd7, 0x33, 0xba, 0x66, 0x29, 0x8a, 0x00, 0xda,
      0x42, 0x07, 0x2c, 0x6c, 0x39, 0x76, 0x9f, 0xdc, 0x17, 0xad, 0xb6, 0x58, 0xdf, 0x5f, 0x00,
      0x18, 0x3a, 0xae, 0x1c, 0xd6, 0x5f, 0x9d, 0x78, 0x8d, 0x73, 0xdd, 0x3e, 0xd6, 0x18, 0x33,
      0x40, 0xe4, 0x36, 0xde, 0xb0, 0xb7, 0x33, 0x2a, 0x6b, 0x08, 0x03, 0x6c, 0x6d, 0x8f, 0x13,
      0x93, 0xd0, 0xd7, 0x87, 0x62, 0x63, 0x53, 0xfb, 0xd8, 0xbb, 0xc9, 0x54, 0x90, 0xd6, 0xa9,
      0x8f, 0xc8, 0x60, 0xbd, 0xec, 0x75, 0x23, 0x9a, 0x21, 0xec, 0xe4, 0x86, 0x43, 0xd7, 0xc1,
      0x88, 0xdc, 0x82, 0x00, 0x32, 0x79, 0xc9, 0x2b, 0x70, 0x85, 0xb7, 0x25, 0xa1, 0xcc, 0x7d,
      0x0b, 0x29, 0x03, 0xea, 0x80, 0xff, 0x9b, 0xf3, 0x24, 0x7f, 0xd1, 0xff, 0xf0, 0x22, 0x65,
      0x85, 0x99, 0x17, 0x63, 0xc2, 0xc0, 0xb7, 0x62, 0x05, 0xda, 0x7a, 0xa0, 0xc3, 0x2a, 0x6f,
      0x1f, 0xee, 0x1f, 0x31, 0xa8, 0x42, 0x80, 0xe4, 0xb7, 0x6c, 0xf6, 0xac, 0x47, 0xb0, 0x17,
      0x69, 0xcb, 0xff, 0x66, 0x8a, 0xd6, 0x25, 0x00, 0xf3, 0xcf, 0x0a, 0xaf, 0xf8, 0x92, 0x8a,
      0xa0, 0xdf, 0x71, 0x13, 0x8d, 0x9d, 0xff, 0x7e, 0xe0, 0x0a, 0x52, 0xf1, 0x97, 0x01, 0xa9,
      0x73, 0x27, 0xfd, 0x63, 0x58, 0x00, 0x32, 0xa6, 0xf6, 0x78, 0xb8, 0xe4, 0xfd, 0x20, 0x7c,
      0x90, 0xee, 0xad, 0x8c, 0xc9, 0x71, 0x35, 0x66, 0x71, 0x3c, 0xe0, 0xe4, 0x0b, 0xbb, 0xa0,
      0x50, 0xe9, 0xf2, 0x81, 0x1d, 0x3a, 0x95, 0x94, 0x00, 0xd5, 0x49, 0x00, 0x07, 0xdf, 0x21,
      0x53, 0x36, 0x8d, 0x9e, 0xd9, 0xa5, 0x52, 0x4d, 0x0d, 0x29, 0x74, 0xf0, 0x40, 0xbd, 0xda,
      0x63, 0x4e, 0xdd, 0x91, 0x8e, 0xa6, 0xa7, 0xf6, 0x78, 0x58, 0x3b, 0x0a, 0x5c, 0x60, 0x3c,
      0x15, 0x34, 0xf8, 0x2c, 0x21, 0xe3, 0x56, 0x1b, 0x9e, 0xd9, 0x56, 0xd3, 0x13, 0x2e, 0x80,
      0x2c, 0x36, 0xda, 0x1d, 0xc8, 0xfb, 0x52, 0xee, 0x17, 0xb3, 0x2b, 0xf3, 0xd2, 0xeb, 0x29,
      0xa0, 0x37, 0xa0, 0x12, 0xce, 0x1c, 0x50, 0x6a, 0xf4, 0x11, 0xcd, 0x96, 0x88, 0x3f, 0x43,
      0x78, 0xc0, 0x2c, 0x53, 0x6c, 0xa6, 0xdf, 0xb9, 0x9e, 0x93, 0xd4, 0x1e, 0xa9, 0x7f, 0x67,
      0xa6, 0xc1, 0x80, 0x46, 0x0f, 0x63, 0x7d, 0x15, 0xf2, 0x4c, 0xc5, 0xda, 0x11, 0x9a, 0x20,
      0x67, 0x27, 0xe8, 0x00, 0xec, 0x03, 0x1d, 0x15, 0xa7, 0x92, 0xb3, 0x1f, 0xda, 0x20, 0x92,
      0xd8, 0x00, 0xfb, 0x06, 0x80, 0xeb, 0x4b, 0x0c, 0xc1, 0x1f, 0x49, 0x40, 0x06, 0x8d, 0x8a,
      0xf8, 0x34, 0xb1, 0x0c, 0x1d, 0x20, 0xd0, 0x47, 0xe5, 0xb1, 0x7e, 0xf7, 0xe4, 0xb4, 0x7e,
      0x9c, 0x84, 0x18, 0x61, 0x32, 0x4f, 0xc0, 0xc2, 0xb2, 0xcc, 0x63, 0xf6, 0xe1, 0x16, 0xd6,
      0xd9, 0x4b, 0x74, 0x13, 0x01, 0xa1, 0xe2, 0x00, 0xb7, 0x9e, 0xc1, 0x3a, 0xc5, 0xaf, 0xe8,
      0x54, 0x07, 0x2a, 0x20, 0xfd, 0x2c, 0x6f, 0xb9, 0x80, 0x18, 0x92, 0x87, 0xa0, 0x81, 0x24,
      0x60, 0x47, 0x17, 0x4f, 0xbc, 0xbe, 0xf5, 0x03, 0x69, 0x80, 0xe3, 0x10, 0x54, 0xd6, 0x68,
      0x7d, 0x75, 0xd3, 0x0a, 0x45, 0x38, 0x9e, 0xa9, 0xfd, 0x05, 0x40, 0xd2, 0x1e, 0x6f, 0x5c,
      0x30, 0x10, 0xfe, 0x9b, 0x9f, 0x6d, 0xc0, 0x9d, 0x6c, 0x17, 0x7d, 0x00, 0x09, 0xb6, 0x8a,
      0x31, 0x8e, 0x1b, 0x6b, 0x84, 0x1e, 0x79, 0xce, 0x10, 0x55, 0x59, 0x6a, 0x40, 0x16, 0xdc,
      0x9a, 0xcf, 0x4d, 0xb0, 0x8f, 0xac, 0xe3, 0x8d, 0xee, 0xd2, 0xef, 0x01, 0x8c, 0xe0, 0x2b,
      0x24, 0xe5, 0xb4, 0xe1, 0x86, 0x72, 0x00, 0x30, 0x07, 0xce, 0x02, 0x23, 0x41, 0x33, 0x40,
      0xf0, 0x9b, 0xc2, 0x2d, 0x30, 0xec, 0x3b, 0x17, 0xb2, 0x8f, 0x64, 0x7d, 0xcd, 0x70, 0x9e,
      0x80, 0x22, 0xb5, 0xdf, 0x6d, 0x2a, 0x43, 0xd4, 0x2b, 0x5a, 0xf6, 0x96, 0xa6, 0xea, 0x91,
      0x62, 0x80, 0x39, 0xf2, 0x5a, 0x8e, 0xc0, 0xb9, 0x29, 0x99, 0x17, 0xe7, 0x35, 0x2c, 0xf6,
      0x4d, 0x18, 0x00, 0x48, 0x10, 0x85, 0xb4, 0x3f, 0x89, 0x60, 0x49, 0x6e, 0xf0, 0xcd, 0x9d,
      0x92, 0xeb, 0x96, 0x80, 0xcf, 0xf9, 0xf1, 0x46, 0x1d, 0xc0, 0x49, 0xb3, 0x36, 0x2e, 0x24,
      0xc8, 0xdb, 0x41, 0x72, 0x20, 0xf5, 0xde, 0x5c, 0xf9, 0x4a, 0x6e, 0xa0, 0x0b, 0x13, 0xfc,
      0x2d, 0x17, 0x07, 0x16, 0x5e, 0x00, 0x3c, 0x54, 0x41, 0x0e, 0xa2, 0x0d, 0xf3, 0x48, 0x12,
      0x2e, 0x7c, 0xab, 0x3c, 0x59, 0x1c, 0x40, 0xca, 0xb0, 0x71, 0xc7, 0x29, 0xf0, 0xbb, 0x9f,
      0xf4, 0x3f, 0x25, 0x49, 0xad, 0xc2, 0x8f, 0x80, 0x04, 0x38, 0x6d, 0x35, 0x02, 0xca, 0xe6,
      0x02, 0x83, 0x89, 0x4e, 0x74, 0xdb, 0x08, 0x5a, 0x80, 0x13, 0x99, 0xd4, 0x26, 0xc1, 0x27,
      0xce, 0xb0, 0x98, 0x99, 0xca, 0xf6, 0x3e, 0x50, 0x49, 0xd0, 0xbf, 0xcb, 0x6f, 0xbe, 0x5b,
      0x92, 0x63, 0xde, 0x94, 0xd3, 0x8f, 0x07, 0x06, 0x0f, 0x2b, 0x80, 0x36, 0xf1, 0x77, 0xf6,
      0x29, 0x33, 0x13, 0xa9, 0x4a, 0x55, 0x3d, 0x6c, 0xca, 0xdb, 0x4e, 0x40, 0xc4, 0x95, 0x54,
      0xf4, 0xe2, 0x8c, 0x1b, 0xa0, 0xfe, 0x30, 0x50, 0x9d, 0x62, 0xbc, 0x5c, 0x00, 0xb4, 0xc4,
      0xb3, 0x57, 0xa5, 0x79, 0x3b, 0x85, 0xf6, 0x75, 0xdd, 0xc0, 0x00, 0x00, 0x00, 0x01, 0x4b,
      0x3b, 0x4c, 0xa8, 0x5a, 0x86, 0xc4, 0x7a, 0x09, 0x8a, 0x22, 0x3f, 0xff, 0xff, 0xff, 0xff,
      0x15, 0x02, 0x19, 0x4c, 0x48, 0x0c, 0x73, 0x70, 0x61, 0x72, 0x6b, 0x5f, 0x73, 0x63, 0x68,
      0x65, 0x6d, 0x61, 0x15, 0x06, 0x00, 0x15, 0x02, 0x25, 0x02, 0x18, 0x06, 0x64, 0x65, 0x63,
      0x37, 0x70, 0x34, 0x25, 0x0a, 0x15, 0x08, 0x15, 0x0e, 0x00, 0x15, 0x04, 0x25, 0x02, 0x18,
      0x07, 0x64, 0x65, 0x63, 0x31, 0x34, 0x70, 0x35, 0x25, 0x0a, 0x15, 0x0a, 0x15, 0x1c, 0x00,
      0x15, 0x0e, 0x15, 0x20, 0x15, 0x02, 0x18, 0x08, 0x64, 0x65, 0x63, 0x33, 0x38, 0x70, 0x31,
      0x38, 0x25, 0x0a, 0x15, 0x24, 0x15, 0x4c, 0x00, 0x16, 0x6a, 0x19, 0x1c, 0x19, 0x3c, 0x26,
      0x08, 0x1c, 0x15, 0x02, 0x19, 0x35, 0x06, 0x08, 0x00, 0x19, 0x18, 0x06, 0x64, 0x65, 0x63,
      0x37, 0x70, 0x34, 0x15, 0x02, 0x16, 0x6a, 0x16, 0xf6, 0x03, 0x16, 0xfe, 0x03, 0x26, 0x08,
      0x3c, 0x36, 0x02, 0x28, 0x04, 0x7f, 0x96, 0x98, 0x00, 0x18, 0x04, 0x81, 0x69, 0x67, 0xff,
      0x00, 0x19, 0x1c, 0x15, 0x00, 0x15, 0x00, 0x15, 0x02, 0x00, 0x00, 0x00, 0x26, 0x86, 0x04,
      0x1c, 0x15, 0x04, 0x19, 0x35, 0x06, 0x08, 0x00, 0x19, 0x18, 0x07, 0x64, 0x65, 0x63, 0x31,
      0x34, 0x70, 0x35, 0x15, 0x02, 0x16, 0x6a, 0x16, 0xa6, 0x07, 0x16, 0xb0, 0x07, 0x26, 0x86,
      0x04, 0x3c, 0x36, 0x02, 0x28, 0x08, 0xff, 0x3f, 0x7a, 0x10, 0xf3, 0x5a, 0x00, 0x00, 0x18,
      0x08, 0x01, 0xc0, 0x85, 0xef, 0x0c, 0xa5, 0xff, 0xff, 0x00, 0x19, 0x1c, 0x15, 0x00, 0x15,
      0x00, 0x15, 0x02, 0x00, 0x00, 0x00, 0x26, 0xb6, 0x0b, 0x1c, 0x15, 0x0e, 0x19, 0x35, 0x06,
      0x08, 0x00, 0x19, 0x18, 0x08, 0x64, 0x65, 0x63, 0x33, 0x38, 0x70, 0x31, 0x38, 0x15, 0x02,
      0x16, 0x6a, 0x16, 0x86, 0x0e, 0x16, 0x90, 0x0e, 0x26, 0xb6, 0x0b, 0x3c, 0x36, 0x02, 0x28,
      0x10, 0x4b, 0x3b, 0x4c, 0xa8, 0x5a, 0x86, 0xc4, 0x7a, 0x09, 0x8a, 0x22, 0x3f, 0xff, 0xff,
      0xff, 0xff, 0x18, 0x10, 0xb4, 0xc4, 0xb3, 0x57, 0xa5, 0x79, 0x3b, 0x85, 0xf6, 0x75, 0xdd,
      0xc0, 0x00, 0x00, 0x00, 0x01, 0x00, 0x19, 0x1c, 0x15, 0x00, 0x15, 0x00, 0x15, 0x02, 0x00,
      0x00, 0x00, 0x16, 0xa2, 0x19, 0x16, 0x6a, 0x00, 0x19, 0x2c, 0x18, 0x18, 0x6f, 0x72, 0x67,
      0x2e, 0x61, 0x70, 0x61, 0x63, 0x68, 0x65, 0x2e, 0x73, 0x70, 0x61, 0x72, 0x6b, 0x2e, 0x76,
      0x65, 0x72, 0x73, 0x69, 0x6f, 0x6e, 0x18, 0x05, 0x33, 0x2e, 0x30, 0x2e, 0x31, 0x00, 0x18,
      0x29, 0x6f, 0x72, 0x67, 0x2e, 0x61, 0x70, 0x61, 0x63, 0x68, 0x65, 0x2e, 0x73, 0x70, 0x61,
      0x72, 0x6b, 0x2e, 0x73, 0x71, 0x6c, 0x2e, 0x70, 0x61, 0x72, 0x71, 0x75, 0x65, 0x74, 0x2e,
      0x72, 0x6f, 0x77, 0x2e, 0x6d, 0x65, 0x74, 0x61, 0x64, 0x61, 0x74, 0x61, 0x18, 0xf4, 0x01,
      0x7b, 0x22, 0x74, 0x79, 0x70, 0x65, 0x22, 0x3a, 0x22, 0x73, 0x74, 0x72, 0x75, 0x63, 0x74,
      0x22, 0x2c, 0x22, 0x66, 0x69, 0x65, 0x6c, 0x64, 0x73, 0x22, 0x3a, 0x5b, 0x7b, 0x22, 0x6e,
      0x61, 0x6d, 0x65, 0x22, 0x3a, 0x22, 0x64, 0x65, 0x63, 0x37, 0x70, 0x34, 0x22, 0x2c, 0x22,
      0x74, 0x79, 0x70, 0x65, 0x22, 0x3a, 0x22, 0x64, 0x65, 0x63, 0x69, 0x6d, 0x61, 0x6c, 0x28,
      0x37, 0x2c, 0x34, 0x29, 0x22, 0x2c, 0x22, 0x6e, 0x75, 0x6c, 0x6c, 0x61, 0x62, 0x6c, 0x65,
      0x22, 0x3a, 0x74, 0x72, 0x75, 0x65, 0x2c, 0x22, 0x6d, 0x65, 0x74, 0x61, 0x64, 0x61, 0x74,
      0x61, 0x22, 0x3a, 0x7b, 0x7d, 0x7d, 0x2c, 0x7b, 0x22, 0x6e, 0x61, 0x6d, 0x65, 0x22, 0x3a,
      0x22, 0x64, 0x65, 0x63, 0x31, 0x34, 0x70, 0x35, 0x22, 0x2c, 0x22, 0x74, 0x79, 0x70, 0x65,
      0x22, 0x3a, 0x22, 0x64, 0x65, 0x63, 0x69, 0x6d, 0x61, 0x6c, 0x28, 0x31, 0x34, 0x2c, 0x35,
      0x29, 0x22, 0x2c, 0x22, 0x6e, 0x75, 0x6c, 0x6c, 0x61, 0x62, 0x6c, 0x65, 0x22, 0x3a, 0x74,
      0x72, 0x75, 0x65, 0x2c, 0x22, 0x6d, 0x65, 0x74, 0x61, 0x64, 0x61, 0x74, 0x61, 0x22, 0x3a,
      0x7b, 0x7d, 0x7d, 0x2c, 0x7b, 0x22, 0x6e, 0x61, 0x6d, 0x65, 0x22, 0x3a, 0x22, 0x64, 0x65,
      0x63, 0x33, 0x38, 0x70, 0x31, 0x38, 0x22, 0x2c, 0x22, 0x74, 0x79, 0x70, 0x65, 0x22, 0x3a,
      0x22, 0x64, 0x65, 0x63, 0x69, 0x6d, 0x61, 0x6c, 0x28, 0x33, 0x38, 0x2c, 0x31, 0x38, 0x29,
      0x22, 0x2c, 0x22, 0x6e, 0x75, 0x6c, 0x6c, 0x61, 0x62, 0x6c, 0x65, 0x22, 0x3a, 0x74, 0x72,
      0x75, 0x65, 0x2c, 0x22, 0x6d, 0x65, 0x74, 0x61, 0x64, 0x61, 0x74, 0x61, 0x22, 0x3a, 0x7b,
      0x7d, 0x7d, 0x5d, 0x7d, 0x00, 0x18, 0x4a, 0x70, 0x61, 0x72, 0x71, 0x75, 0x65, 0x74, 0x2d,
      0x6d, 0x72, 0x20, 0x76, 0x65, 0x72, 0x73, 0x69, 0x6f, 0x6e, 0x20, 0x31, 0x2e, 0x31, 0x30,
      0x2e, 0x31, 0x20, 0x28, 0x62, 0x75, 0x69, 0x6c, 0x64, 0x20, 0x61, 0x38, 0x39, 0x64, 0x66,
      0x38, 0x66, 0x39, 0x39, 0x33, 0x32, 0x62, 0x36, 0x65, 0x66, 0x36, 0x36, 0x33, 0x33, 0x64,
      0x30, 0x36, 0x30, 0x36, 0x39, 0x65, 0x35, 0x30, 0x63, 0x39, 0x62, 0x37, 0x39, 0x37, 0x30,
      0x62, 0x65, 0x62, 0x64, 0x31, 0x29, 0x19, 0x3c, 0x1c, 0x00, 0x00, 0x1c, 0x00, 0x00, 0x1c,
      0x00, 0x00, 0x00, 0xd3, 0x02, 0x00, 0x00, 0x50, 0x41, 0x52, 0x31};
    unsigned int decimals_parquet_len = 2366;

    cudf::io::parquet_reader_options read_opts = cudf::io::parquet_reader_options::builder(
      cudf::io::source_info{reinterpret_cast<char const*>(decimals_parquet), decimals_parquet_len});
    auto result = cudf::io::read_parquet(read_opts);

    auto validity =
      cudf::detail::make_counting_transform_iterator(0, [](auto i) { return i != 50; });

    EXPECT_EQ(result.tbl->view().num_columns(), 3);

    int32_t col0_data[] = {
      -2354584, -190275,  8393572,  6446515,  -5687920, -1843550, -6897687, -6780385, 3428529,
      5842056,  -4312278, -4450603, -7516141, 2974667,  -4288640, 1065090,  -9410428, 7891355,
      1076244,  -1975984, 6999466,  2666959,  9262967,  7931374,  -1370640, 451074,   8799111,
      3026424,  -6803730, 5098297,  -1414370, -9662848, 2499991,  658765,   8348874,  -6177036,
      -9694494, -5343299, 3558393,  -8789072, 2697890,  -4454707, 8299309,  -6223703, -3112513,
      7537487,  825776,   -495683,  328299,   -4529727, 0,        -9999999, 9999999};

    EXPECT_EQ(static_cast<std::size_t>(result.tbl->view().column(0).size()),
              sizeof(col0_data) / sizeof(col0_data[0]));
    cudf::test::fixed_point_column_wrapper<int32_t> col0(
      std::begin(col0_data), std::end(col0_data), validity, numeric::scale_type{-4});
    CUDF_TEST_EXPECT_COLUMNS_EQUAL(result.tbl->view().column(0), col0);

    int64_t col1_data[] = {29274040266581,  -17210335917753, -58420730139037,
                           68073792696254,  2236456014294,   13704555677045,
                           -70797090469548, -52248605513407, -68976081919961,
                           -34277313883112, 97774730521689,  21184241014572,
                           -670882460254,   -40862944054399, -24079852370612,
                           -88670167797498, -84007574359403, -71843004533519,
                           -55538016554201, 3491435293032,   -29085437167297,
                           36901882672273,  -98622066122568, -13974902998457,
                           86712597643378,  -16835133643735, -94759096142232,
                           30708340810940,  79086853262082,  78923696440892,
                           -76316597208589, 37247268714759,  80303592631774,
                           57790350050889,  19387319851064,  -33186875066145,
                           69701203023404,  -7157433049060,  -7073790423437,
                           92769171617714,  -75127120182184, -951893180618,
                           64927618310150,  -53875897154023, -16168039035569,
                           -24273449166429, -30359781249192, 35639397345991,
                           45844829680593,  71401416837149,  0,
                           -99999999999999, 99999999999999};

    EXPECT_EQ(static_cast<std::size_t>(result.tbl->view().column(1).size()),
              sizeof(col1_data) / sizeof(col1_data[0]));
    cudf::test::fixed_point_column_wrapper<int64_t> col1(
      std::begin(col1_data), std::end(col1_data), validity, numeric::scale_type{-5});
    CUDF_TEST_EXPECT_COLUMNS_EQUAL(result.tbl->view().column(1), col1);

    cudf::io::parquet_reader_options read_strict_opts = read_opts;
    read_strict_opts.set_columns({"dec7p4", "dec14p5"});
    EXPECT_NO_THROW(cudf::io::read_parquet(read_strict_opts));
  }
  {
    // dec7p3: Decimal(precision=7, scale=3) backed by FIXED_LENGTH_BYTE_ARRAY(length = 4)
    // dec12p11: Decimal(precision=12, scale=11) backed by FIXED_LENGTH_BYTE_ARRAY(length = 6)
    // dec20p1: Decimal(precision=20, scale=1) backed by FIXED_LENGTH_BYTE_ARRAY(length = 9)
    unsigned char const fixed_len_bytes_decimal_parquet[] = {
      0x50, 0x41, 0x52, 0x31, 0x15, 0x00, 0x15, 0xA8, 0x01, 0x15, 0xAE, 0x01, 0x2C, 0x15, 0x28,
      0x15, 0x00, 0x15, 0x06, 0x15, 0x08, 0x1C, 0x36, 0x02, 0x28, 0x04, 0x00, 0x97, 0x45, 0x72,
      0x18, 0x04, 0x00, 0x01, 0x81, 0x3B, 0x00, 0x00, 0x00, 0x54, 0xF0, 0x53, 0x04, 0x00, 0x00,
      0x00, 0x26, 0x01, 0x03, 0x00, 0x00, 0x61, 0x10, 0xCF, 0x00, 0x0A, 0xA9, 0x08, 0x00, 0x77,
      0x58, 0x6F, 0x00, 0x6B, 0xEE, 0xA4, 0x00, 0x92, 0xF8, 0x94, 0x00, 0x2E, 0x18, 0xD4, 0x00,
      0x4F, 0x45, 0x33, 0x00, 0x97, 0x45, 0x72, 0x00, 0x0D, 0xC2, 0x75, 0x00, 0x76, 0xAA, 0xAA,
      0x00, 0x30, 0x9F, 0x86, 0x00, 0x4B, 0x9D, 0xB1, 0x00, 0x4E, 0x4B, 0x3B, 0x00, 0x01, 0x81,
      0x3B, 0x00, 0x22, 0xD4, 0x53, 0x00, 0x72, 0xC4, 0xAF, 0x00, 0x43, 0x9B, 0x72, 0x00, 0x1D,
      0x91, 0xC3, 0x00, 0x45, 0x27, 0x48, 0x15, 0x00, 0x15, 0xF4, 0x01, 0x15, 0xFA, 0x01, 0x2C,
      0x15, 0x28, 0x15, 0x00, 0x15, 0x06, 0x15, 0x08, 0x1C, 0x36, 0x02, 0x28, 0x06, 0x00, 0xD5,
      0xD7, 0x31, 0x99, 0xA6, 0x18, 0x06, 0xFF, 0x17, 0x2B, 0x5A, 0xF0, 0x01, 0x00, 0x00, 0x00,
      0x7A, 0xF0, 0x79, 0x04, 0x00, 0x00, 0x00, 0x24, 0x01, 0x03, 0x02, 0x00, 0x54, 0x23, 0xCF,
      0x13, 0x0A, 0x00, 0x07, 0x22, 0xB1, 0x21, 0x7E, 0x00, 0x64, 0x19, 0xD6, 0xD2, 0xA5, 0x00,
      0x61, 0x7F, 0xF6, 0xB9, 0xB0, 0x00, 0xD0, 0x7F, 0x9C, 0xA9, 0xE9, 0x00, 0x65, 0x58, 0xF0,
      0xAD, 0xFB, 0x00, 0xBC, 0x61, 0xE2, 0x03, 0xDA, 0xFF, 0x17, 0x2B, 0x5A, 0xF0, 0x01, 0x00,
      0x63, 0x4B, 0x4C, 0xFE, 0x45, 0x00, 0x7A, 0xA0, 0xD8, 0xD1, 0xC0, 0x00, 0xC0, 0x63, 0xF7,
      0x9D, 0x0A, 0x00, 0x88, 0x22, 0x0F, 0x1B, 0x25, 0x00, 0x1A, 0x80, 0x56, 0x34, 0xC7, 0x00,
      0x5F, 0x48, 0x61, 0x09, 0x7C, 0x00, 0x61, 0xEF, 0x92, 0x42, 0x2F, 0x00, 0xD5, 0xD7, 0x31,
      0x99, 0xA6, 0xFF, 0x17, 0x2B, 0x5A, 0xF0, 0x01, 0x00, 0x71, 0xDD, 0xE2, 0x22, 0x7B, 0x00,
      0x54, 0xBF, 0xAE, 0xE9, 0x3C, 0x15, 0x00, 0x15, 0xD4, 0x02, 0x15, 0xDC, 0x02, 0x2C, 0x15,
      0x28, 0x15, 0x00, 0x15, 0x06, 0x15, 0x08, 0x1C, 0x36, 0x04, 0x28, 0x09, 0x00, 0x7D, 0xFE,
      0x02, 0xDA, 0xB2, 0x62, 0xA3, 0xFB, 0x18, 0x09, 0x00, 0x03, 0x9C, 0xCD, 0x5A, 0xAC, 0xBB,
      0xF1, 0xE3, 0x00, 0x00, 0x00, 0xAA, 0x01, 0xF0, 0xA9, 0x04, 0x00, 0x00, 0x00, 0x07, 0xBF,
      0xBF, 0x0F, 0x00, 0x7D, 0xFE, 0x02, 0xDA, 0xB2, 0x62, 0xA3, 0xFB, 0x00, 0x7D, 0x9A, 0xCB,
      0xDA, 0x4B, 0x10, 0x8B, 0xAC, 0x00, 0x20, 0xBA, 0x97, 0x87, 0x2E, 0x3B, 0x4E, 0x04, 0x00,
      0x15, 0xBB, 0xC2, 0xDF, 0x2D, 0x25, 0x08, 0xB6, 0x00, 0x5C, 0x67, 0x0E, 0x36, 0x30, 0xF1,
      0xAC, 0xA4, 0x00, 0x44, 0xF1, 0x8E, 0xFB, 0x17, 0x5E, 0xE1, 0x96, 0x00, 0x64, 0x69, 0xF9,
      0x66, 0x3F, 0x11, 0xED, 0xB9, 0x00, 0x45, 0xB5, 0xDA, 0x14, 0x9C, 0xA3, 0xFA, 0x64, 0x00,
      0x26, 0x5F, 0xDE, 0xD7, 0x67, 0x95, 0xEF, 0xB1, 0x00, 0x35, 0xDB, 0x9B, 0x88, 0x46, 0xD0,
      0xA1, 0x0E, 0x00, 0x45, 0xA9, 0x92, 0x8E, 0x89, 0xD1, 0xAC, 0x4C, 0x00, 0x4C, 0xF1, 0xCB,
      0x27, 0x82, 0x3A, 0x7D, 0xB7, 0x00, 0x64, 0xD3, 0xD2, 0x2F, 0x9C, 0x83, 0x16, 0x75, 0x00,
      0x15, 0xDF, 0xC2, 0xA9, 0x63, 0xB8, 0x33, 0x65, 0x00, 0x27, 0x40, 0x28, 0x97, 0x05, 0x8E,
      0xE3, 0x46, 0x00, 0x03, 0x9C, 0xCD, 0x5A, 0xAC, 0xBB, 0xF1, 0xE3, 0x00, 0x22, 0x23, 0xF5,
      0xE8, 0x9D, 0x55, 0xD4, 0x9C, 0x00, 0x25, 0xB9, 0xD8, 0x87, 0x2D, 0xF1, 0xF2, 0x17, 0x15,
      0x02, 0x19, 0x4C, 0x48, 0x0C, 0x73, 0x70, 0x61, 0x72, 0x6B, 0x5F, 0x73, 0x63, 0x68, 0x65,
      0x6D, 0x61, 0x15, 0x06, 0x00, 0x15, 0x0E, 0x15, 0x08, 0x15, 0x02, 0x18, 0x06, 0x64, 0x65,
      0x63, 0x37, 0x70, 0x33, 0x25, 0x0A, 0x15, 0x06, 0x15, 0x0E, 0x00, 0x15, 0x0E, 0x15, 0x0C,
      0x15, 0x02, 0x18, 0x08, 0x64, 0x65, 0x63, 0x31, 0x32, 0x70, 0x31, 0x31, 0x25, 0x0A, 0x15,
      0x16, 0x15, 0x18, 0x00, 0x15, 0x0E, 0x15, 0x12, 0x15, 0x02, 0x18, 0x07, 0x64, 0x65, 0x63,
      0x32, 0x30, 0x70, 0x31, 0x25, 0x0A, 0x15, 0x02, 0x15, 0x28, 0x00, 0x16, 0x28, 0x19, 0x1C,
      0x19, 0x3C, 0x26, 0x08, 0x1C, 0x15, 0x0E, 0x19, 0x35, 0x06, 0x08, 0x00, 0x19, 0x18, 0x06,
      0x64, 0x65, 0x63, 0x37, 0x70, 0x33, 0x15, 0x02, 0x16, 0x28, 0x16, 0xEE, 0x01, 0x16, 0xF4,
      0x01, 0x26, 0x08, 0x3C, 0x36, 0x02, 0x28, 0x04, 0x00, 0x97, 0x45, 0x72, 0x18, 0x04, 0x00,
      0x01, 0x81, 0x3B, 0x00, 0x19, 0x1C, 0x15, 0x00, 0x15, 0x00, 0x15, 0x02, 0x00, 0x00, 0x00,
      0x26, 0xFC, 0x01, 0x1C, 0x15, 0x0E, 0x19, 0x35, 0x06, 0x08, 0x00, 0x19, 0x18, 0x08, 0x64,
      0x65, 0x63, 0x31, 0x32, 0x70, 0x31, 0x31, 0x15, 0x02, 0x16, 0x28, 0x16, 0xC2, 0x02, 0x16,
      0xC8, 0x02, 0x26, 0xFC, 0x01, 0x3C, 0x36, 0x02, 0x28, 0x06, 0x00, 0xD5, 0xD7, 0x31, 0x99,
      0xA6, 0x18, 0x06, 0xFF, 0x17, 0x2B, 0x5A, 0xF0, 0x01, 0x00, 0x19, 0x1C, 0x15, 0x00, 0x15,
      0x00, 0x15, 0x02, 0x00, 0x00, 0x00, 0x26, 0xC4, 0x04, 0x1C, 0x15, 0x0E, 0x19, 0x35, 0x06,
      0x08, 0x00, 0x19, 0x18, 0x07, 0x64, 0x65, 0x63, 0x32, 0x30, 0x70, 0x31, 0x15, 0x02, 0x16,
      0x28, 0x16, 0xAE, 0x03, 0x16, 0xB6, 0x03, 0x26, 0xC4, 0x04, 0x3C, 0x36, 0x04, 0x28, 0x09,
      0x00, 0x7D, 0xFE, 0x02, 0xDA, 0xB2, 0x62, 0xA3, 0xFB, 0x18, 0x09, 0x00, 0x03, 0x9C, 0xCD,
      0x5A, 0xAC, 0xBB, 0xF1, 0xE3, 0x00, 0x19, 0x1C, 0x15, 0x00, 0x15, 0x00, 0x15, 0x02, 0x00,
      0x00, 0x00, 0x16, 0xDE, 0x07, 0x16, 0x28, 0x00, 0x19, 0x2C, 0x18, 0x18, 0x6F, 0x72, 0x67,
      0x2E, 0x61, 0x70, 0x61, 0x63, 0x68, 0x65, 0x2E, 0x73, 0x70, 0x61, 0x72, 0x6B, 0x2E, 0x76,
      0x65, 0x72, 0x73, 0x69, 0x6F, 0x6E, 0x18, 0x05, 0x33, 0x2E, 0x30, 0x2E, 0x31, 0x00, 0x18,
      0x29, 0x6F, 0x72, 0x67, 0x2E, 0x61, 0x70, 0x61, 0x63, 0x68, 0x65, 0x2E, 0x73, 0x70, 0x61,
      0x72, 0x6B, 0x2E, 0x73, 0x71, 0x6C, 0x2E, 0x70, 0x61, 0x72, 0x71, 0x75, 0x65, 0x74, 0x2E,
      0x72, 0x6F, 0x77, 0x2E, 0x6D, 0x65, 0x74, 0x61, 0x64, 0x61, 0x74, 0x61, 0x18, 0xF4, 0x01,
      0x7B, 0x22, 0x74, 0x79, 0x70, 0x65, 0x22, 0x3A, 0x22, 0x73, 0x74, 0x72, 0x75, 0x63, 0x74,
      0x22, 0x2C, 0x22, 0x66, 0x69, 0x65, 0x6C, 0x64, 0x73, 0x22, 0x3A, 0x5B, 0x7B, 0x22, 0x6E,
      0x61, 0x6D, 0x65, 0x22, 0x3A, 0x22, 0x64, 0x65, 0x63, 0x37, 0x70, 0x33, 0x22, 0x2C, 0x22,
      0x74, 0x79, 0x70, 0x65, 0x22, 0x3A, 0x22, 0x64, 0x65, 0x63, 0x69, 0x6D, 0x61, 0x6C, 0x28,
      0x37, 0x2C, 0x33, 0x29, 0x22, 0x2C, 0x22, 0x6E, 0x75, 0x6C, 0x6C, 0x61, 0x62, 0x6C, 0x65,
      0x22, 0x3A, 0x74, 0x72, 0x75, 0x65, 0x2C, 0x22, 0x6D, 0x65, 0x74, 0x61, 0x64, 0x61, 0x74,
      0x61, 0x22, 0x3A, 0x7B, 0x7D, 0x7D, 0x2C, 0x7B, 0x22, 0x6E, 0x61, 0x6D, 0x65, 0x22, 0x3A,
      0x22, 0x64, 0x65, 0x63, 0x31, 0x32, 0x70, 0x31, 0x31, 0x22, 0x2C, 0x22, 0x74, 0x79, 0x70,
      0x65, 0x22, 0x3A, 0x22, 0x64, 0x65, 0x63, 0x69, 0x6D, 0x61, 0x6C, 0x28, 0x31, 0x32, 0x2C,
      0x31, 0x31, 0x29, 0x22, 0x2C, 0x22, 0x6E, 0x75, 0x6C, 0x6C, 0x61, 0x62, 0x6C, 0x65, 0x22,
      0x3A, 0x74, 0x72, 0x75, 0x65, 0x2C, 0x22, 0x6D, 0x65, 0x74, 0x61, 0x64, 0x61, 0x74, 0x61,
      0x22, 0x3A, 0x7B, 0x7D, 0x7D, 0x2C, 0x7B, 0x22, 0x6E, 0x61, 0x6D, 0x65, 0x22, 0x3A, 0x22,
      0x64, 0x65, 0x63, 0x32, 0x30, 0x70, 0x31, 0x22, 0x2C, 0x22, 0x74, 0x79, 0x70, 0x65, 0x22,
      0x3A, 0x22, 0x64, 0x65, 0x63, 0x69, 0x6D, 0x61, 0x6C, 0x28, 0x32, 0x30, 0x2C, 0x31, 0x29,
      0x22, 0x2C, 0x22, 0x6E, 0x75, 0x6C, 0x6C, 0x61, 0x62, 0x6C, 0x65, 0x22, 0x3A, 0x74, 0x72,
      0x75, 0x65, 0x2C, 0x22, 0x6D, 0x65, 0x74, 0x61, 0x64, 0x61, 0x74, 0x61, 0x22, 0x3A, 0x7B,
      0x7D, 0x7D, 0x5D, 0x7D, 0x00, 0x18, 0x4A, 0x70, 0x61, 0x72, 0x71, 0x75, 0x65, 0x74, 0x2D,
      0x6D, 0x72, 0x20, 0x76, 0x65, 0x72, 0x73, 0x69, 0x6F, 0x6E, 0x20, 0x31, 0x2E, 0x31, 0x30,
      0x2E, 0x31, 0x20, 0x28, 0x62, 0x75, 0x69, 0x6C, 0x64, 0x20, 0x61, 0x38, 0x39, 0x64, 0x66,
      0x38, 0x66, 0x39, 0x39, 0x33, 0x32, 0x62, 0x36, 0x65, 0x66, 0x36, 0x36, 0x33, 0x33, 0x64,
      0x30, 0x36, 0x30, 0x36, 0x39, 0x65, 0x35, 0x30, 0x63, 0x39, 0x62, 0x37, 0x39, 0x37, 0x30,
      0x62, 0x65, 0x62, 0x64, 0x31, 0x29, 0x19, 0x3C, 0x1C, 0x00, 0x00, 0x1C, 0x00, 0x00, 0x1C,
      0x00, 0x00, 0x00, 0xC5, 0x02, 0x00, 0x00, 0x50, 0x41, 0x52, 0x31,
    };

    unsigned int parquet_len = 1226;

    cudf::io::parquet_reader_options read_opts =
      cudf::io::parquet_reader_options::builder(cudf::io::source_info{
        reinterpret_cast<char const*>(fixed_len_bytes_decimal_parquet), parquet_len});
    auto result = cudf::io::read_parquet(read_opts);
    EXPECT_EQ(result.tbl->view().num_columns(), 3);

    auto validity_c0    = cudf::test::iterators::nulls_at({19});
    int32_t col0_data[] = {6361295, 698632,  7821423, 7073444, 9631892, 3021012, 5195059,
                           9913714, 901749,  7776938, 3186566, 4955569, 5131067, 98619,
                           2282579, 7521455, 4430706, 1937859, 4532040, 0};

    EXPECT_EQ(static_cast<std::size_t>(result.tbl->view().column(0).size()),
              sizeof(col0_data) / sizeof(col0_data[0]));
    cudf::test::fixed_point_column_wrapper<int32_t> col0(
      std::begin(col0_data), std::end(col0_data), validity_c0, numeric::scale_type{-3});
    CUDF_TEST_EXPECT_COLUMNS_EQUAL(result.tbl->view().column(0), col0);

    auto validity_c1    = cudf::test::iterators::nulls_at({18});
    int64_t col1_data[] = {361378026250,
                           30646804862,
                           429930238629,
                           418758703536,
                           895494171113,
                           435283865083,
                           809096053722,
                           -999999999999,
                           426465099333,
                           526684574144,
                           826310892810,
                           584686967589,
                           113822282951,
                           409236212092,
                           420631167535,
                           918438386086,
                           -999999999999,
                           489053889147,
                           0,
                           363993164092};

    EXPECT_EQ(static_cast<std::size_t>(result.tbl->view().column(1).size()),
              sizeof(col1_data) / sizeof(col1_data[0]));
    cudf::test::fixed_point_column_wrapper<int64_t> col1(
      std::begin(col1_data), std::end(col1_data), validity_c1, numeric::scale_type{-11});
    CUDF_TEST_EXPECT_COLUMNS_EQUAL(result.tbl->view().column(1), col1);

    auto validity_c2       = cudf::test::iterators::nulls_at({6, 14});
    __int128_t col2_data[] = {9078697037144433659,
                              9050770539577117612,
                              2358363961733893636,
                              1566059559232276662,
                              6658306200002735268,
                              4967909073046397334,
                              0,
                              7235588493887532473,
                              5023160741463849572,
                              2765173712965988273,
                              3880866513515749646,
                              5019704400576359500,
                              5544435986818825655,
                              7265381725809874549,
                              0,
                              1576192427381240677,
                              2828305195087094598,
                              260308667809395171,
                              2460080200895288476,
                              2718441925197820439};

    EXPECT_EQ(static_cast<std::size_t>(result.tbl->view().column(2).size()),
              sizeof(col2_data) / sizeof(col2_data[0]));
    cudf::test::fixed_point_column_wrapper<__int128_t> col2(
      std::begin(col2_data), std::end(col2_data), validity_c2, numeric::scale_type{-1});
    CUDF_TEST_EXPECT_COLUMNS_EQUAL(result.tbl->view().column(2), col2);
  }
}

TEST_F(ParquetReaderTest, EmptyOutput)
{
  cudf::test::fixed_width_column_wrapper<int> c0;
  cudf::test::strings_column_wrapper c1;
  cudf::test::fixed_point_column_wrapper<int> c2({}, numeric::scale_type{2});
  cudf::test::lists_column_wrapper<float> _c3{{{1, 2}, {3, 4}}, {{5, 6}, {7, 8}}};
  auto c3 = cudf::empty_like(_c3);

  cudf::test::fixed_width_column_wrapper<int> sc0;
  cudf::test::strings_column_wrapper sc1;
  cudf::test::lists_column_wrapper<int> _sc2{{1, 2}};
  std::vector<std::unique_ptr<cudf::column>> struct_children;
  struct_children.push_back(sc0.release());
  struct_children.push_back(sc1.release());
  struct_children.push_back(cudf::empty_like(_sc2));
  cudf::test::structs_column_wrapper c4(std::move(struct_children));

  table_view expected({c0, c1, c2, *c3, c4});

  // set precision on the decimal column
  cudf::io::table_input_metadata expected_metadata(expected);
  expected_metadata.column_metadata[2].set_decimal_precision(1);

  auto filepath = temp_env->get_temp_filepath("EmptyOutput.parquet");
  cudf::io::parquet_writer_options out_args =
    cudf::io::parquet_writer_options::builder(cudf::io::sink_info{filepath}, expected);
  out_args.set_metadata(std::move(expected_metadata));
  cudf::io::write_parquet(out_args);

  cudf::io::parquet_reader_options read_args =
    cudf::io::parquet_reader_options::builder(cudf::io::source_info{filepath});
  auto result = cudf::io::read_parquet(read_args);

  CUDF_TEST_EXPECT_TABLES_EQUAL(expected, result.tbl->view());
}

TEST_F(ParquetWriterTest, RowGroupSizeInvalid)
{
  auto const unused_table = std::make_unique<table>();
  std::vector<char> out_buffer;

  EXPECT_THROW(cudf::io::parquet_writer_options::builder(cudf::io::sink_info(&out_buffer),
                                                         unused_table->view())
                 .row_group_size_rows(0),
               cudf::logic_error);
  EXPECT_THROW(cudf::io::parquet_writer_options::builder(cudf::io::sink_info(&out_buffer),
                                                         unused_table->view())
                 .max_page_size_rows(0),
               cudf::logic_error);
  EXPECT_THROW(cudf::io::parquet_writer_options::builder(cudf::io::sink_info(&out_buffer),
                                                         unused_table->view())
                 .row_group_size_bytes(3 << 8),
               cudf::logic_error);
  EXPECT_THROW(cudf::io::parquet_writer_options::builder(cudf::io::sink_info(&out_buffer),
                                                         unused_table->view())
                 .max_page_size_bytes(3 << 8),
               cudf::logic_error);
  EXPECT_THROW(cudf::io::parquet_writer_options::builder(cudf::io::sink_info(&out_buffer),
                                                         unused_table->view())
                 .max_page_size_bytes(0xFFFF'FFFFUL),
               cudf::logic_error);

  EXPECT_THROW(cudf::io::chunked_parquet_writer_options::builder(cudf::io::sink_info(&out_buffer))
                 .row_group_size_rows(0),
               cudf::logic_error);
  EXPECT_THROW(cudf::io::chunked_parquet_writer_options::builder(cudf::io::sink_info(&out_buffer))
                 .max_page_size_rows(0),
               cudf::logic_error);
  EXPECT_THROW(cudf::io::chunked_parquet_writer_options::builder(cudf::io::sink_info(&out_buffer))
                 .row_group_size_bytes(3 << 8),
               cudf::logic_error);
  EXPECT_THROW(cudf::io::chunked_parquet_writer_options::builder(cudf::io::sink_info(&out_buffer))
                 .max_page_size_bytes(3 << 8),
               cudf::logic_error);
  EXPECT_THROW(cudf::io::chunked_parquet_writer_options::builder(cudf::io::sink_info(&out_buffer))
                 .max_page_size_bytes(0xFFFF'FFFFUL),
               cudf::logic_error);
}

TEST_F(ParquetWriterTest, RowGroupPageSizeMatch)
{
  auto const unused_table = std::make_unique<table>();
  std::vector<char> out_buffer;

  auto options = cudf::io::parquet_writer_options::builder(cudf::io::sink_info(&out_buffer),
                                                           unused_table->view())
                   .row_group_size_bytes(128 * 1024)
                   .max_page_size_bytes(512 * 1024)
                   .row_group_size_rows(10000)
                   .max_page_size_rows(20000)
                   .build();
  EXPECT_EQ(options.get_row_group_size_bytes(), options.get_max_page_size_bytes());
  EXPECT_EQ(options.get_row_group_size_rows(), options.get_max_page_size_rows());
}

TEST_F(ParquetChunkedWriterTest, RowGroupPageSizeMatch)
{
  std::vector<char> out_buffer;

  auto options = cudf::io::chunked_parquet_writer_options::builder(cudf::io::sink_info(&out_buffer))
                   .row_group_size_bytes(128 * 1024)
                   .max_page_size_bytes(512 * 1024)
                   .row_group_size_rows(10000)
                   .max_page_size_rows(20000)
                   .build();
  EXPECT_EQ(options.get_row_group_size_bytes(), options.get_max_page_size_bytes());
  EXPECT_EQ(options.get_row_group_size_rows(), options.get_max_page_size_rows());
}

TEST_F(ParquetWriterTest, EmptyList)
{
  auto L1 = cudf::make_lists_column(0,
                                    cudf::make_empty_column(cudf::data_type(cudf::type_id::INT32)),
                                    cudf::make_empty_column(cudf::data_type{cudf::type_id::INT64}),
                                    0,
                                    {});
  auto L0 = cudf::make_lists_column(
    3, cudf::test::fixed_width_column_wrapper<int32_t>{0, 0, 0, 0}.release(), std::move(L1), 0, {});

  auto filepath = temp_env->get_temp_filepath("EmptyList.parquet");
  cudf::io::write_parquet(cudf::io::parquet_writer_options_builder(cudf::io::sink_info(filepath),
                                                                   cudf::table_view({*L0})));

  auto result = cudf::io::read_parquet(
    cudf::io::parquet_reader_options_builder(cudf::io::source_info(filepath)));

  using lcw     = cudf::test::lists_column_wrapper<int64_t>;
  auto expected = lcw{lcw{}, lcw{}, lcw{}};
  CUDF_TEST_EXPECT_COLUMNS_EQUAL(result.tbl->view().column(0), expected);
}

TEST_F(ParquetWriterTest, DeepEmptyList)
{
  // Make a list column LLLi st only L is valid and LLi are all null. This tests whether we can
  // handle multiple nullptr offsets

  auto L2 = cudf::make_lists_column(0,
                                    cudf::make_empty_column(cudf::data_type(cudf::type_id::INT32)),
                                    cudf::make_empty_column(cudf::data_type{cudf::type_id::INT64}),
                                    0,
                                    {});
  auto L1 = cudf::make_lists_column(
    0, cudf::make_empty_column(cudf::data_type(cudf::type_id::INT32)), std::move(L2), 0, {});
  auto L0 = cudf::make_lists_column(
    3, cudf::test::fixed_width_column_wrapper<int32_t>{0, 0, 0, 0}.release(), std::move(L1), 0, {});

  auto filepath = temp_env->get_temp_filepath("DeepEmptyList.parquet");
  cudf::io::write_parquet(cudf::io::parquet_writer_options_builder(cudf::io::sink_info(filepath),
                                                                   cudf::table_view({*L0})));

  auto result = cudf::io::read_parquet(
    cudf::io::parquet_reader_options_builder(cudf::io::source_info(filepath)));

  CUDF_TEST_EXPECT_COLUMNS_EQUAL(result.tbl->view().column(0), *L0);
}

TEST_F(ParquetWriterTest, EmptyListWithStruct)
{
  auto L2 = cudf::make_lists_column(0,
                                    cudf::make_empty_column(cudf::data_type(cudf::type_id::INT32)),
                                    cudf::make_empty_column(cudf::data_type{cudf::type_id::INT64}),
                                    0,
                                    {});

  auto children = std::vector<std::unique_ptr<cudf::column>>{};
  children.push_back(std::move(L2));
  auto S2 = cudf::make_structs_column(0, std::move(children), 0, {});
  auto L1 = cudf::make_lists_column(
    0, cudf::make_empty_column(cudf::data_type(cudf::type_id::INT32)), std::move(S2), 0, {});
  auto L0 = cudf::make_lists_column(
    3, cudf::test::fixed_width_column_wrapper<int32_t>{0, 0, 0, 0}.release(), std::move(L1), 0, {});

  auto filepath = temp_env->get_temp_filepath("EmptyListWithStruct.parquet");
  cudf::io::write_parquet(cudf::io::parquet_writer_options_builder(cudf::io::sink_info(filepath),
                                                                   cudf::table_view({*L0})));
  auto result = cudf::io::read_parquet(
    cudf::io::parquet_reader_options_builder(cudf::io::source_info(filepath)));

  CUDF_TEST_EXPECT_COLUMNS_EQUAL(result.tbl->view().column(0), *L0);
}

TEST_F(ParquetWriterTest, CheckPageRows)
{
  auto sequence = thrust::make_counting_iterator(0);
  auto validity = cudf::detail::make_counting_transform_iterator(0, [](auto i) { return true; });

  constexpr auto page_rows = 5000;
  constexpr auto num_rows  = 2 * page_rows;
  column_wrapper<int> col(sequence, sequence + num_rows, validity);

  auto expected = table_view{{col}};

  auto const filepath = temp_env->get_temp_filepath("CheckPageRows.parquet");
  const cudf::io::parquet_writer_options out_opts =
    cudf::io::parquet_writer_options::builder(cudf::io::sink_info{filepath}, expected)
      .max_page_size_rows(page_rows);
  cudf::io::write_parquet(out_opts);

  // check first page header and make sure it has only page_rows values
  auto const source = cudf::io::datasource::create(filepath);
  cudf::io::parquet::detail::FileMetaData fmd;

  read_footer(source, &fmd);
  ASSERT_GT(fmd.row_groups.size(), 0);
  ASSERT_EQ(fmd.row_groups[0].columns.size(), 1);
  auto const& first_chunk = fmd.row_groups[0].columns[0].meta_data;
  ASSERT_GT(first_chunk.data_page_offset, 0);

  // read first data page header.  sizeof(PageHeader) is not exact, but the thrift encoded
  // version should be smaller than size of the struct.
  auto const ph = read_page_header(
    source, {first_chunk.data_page_offset, sizeof(cudf::io::parquet::detail::PageHeader), 0});

  EXPECT_EQ(ph.data_page_header.num_values, page_rows);
}

TEST_F(ParquetWriterTest, CheckPageRowsAdjusted)
{
  // enough for a few pages with the default 20'000 rows/page
  constexpr auto rows_per_page = 20'000;
  constexpr auto num_rows      = 3 * rows_per_page;
  const std::string s1(32, 'a');
  auto col0_elements =
    cudf::detail::make_counting_transform_iterator(0, [&](auto i) { return s1; });
  auto col0 = cudf::test::strings_column_wrapper(col0_elements, col0_elements + num_rows);

  auto const expected = table_view{{col0}};

  auto const filepath = temp_env->get_temp_filepath("CheckPageRowsAdjusted.parquet");
  const cudf::io::parquet_writer_options out_opts =
    cudf::io::parquet_writer_options::builder(cudf::io::sink_info{filepath}, expected)
      .max_page_size_rows(rows_per_page);
  cudf::io::write_parquet(out_opts);

  // check first page header and make sure it has only page_rows values
  auto const source = cudf::io::datasource::create(filepath);
  cudf::io::parquet::detail::FileMetaData fmd;

  read_footer(source, &fmd);
  ASSERT_GT(fmd.row_groups.size(), 0);
  ASSERT_EQ(fmd.row_groups[0].columns.size(), 1);
  auto const& first_chunk = fmd.row_groups[0].columns[0].meta_data;
  ASSERT_GT(first_chunk.data_page_offset, 0);

  // read first data page header.  sizeof(PageHeader) is not exact, but the thrift encoded
  // version should be smaller than size of the struct.
  auto const ph = read_page_header(
    source, {first_chunk.data_page_offset, sizeof(cudf::io::parquet::detail::PageHeader), 0});

  EXPECT_LE(ph.data_page_header.num_values, rows_per_page);
}

TEST_F(ParquetWriterTest, CheckPageRowsTooSmall)
{
  constexpr auto rows_per_page = 1'000;
  constexpr auto fragment_size = 5'000;
  constexpr auto num_rows      = 3 * rows_per_page;
  const std::string s1(32, 'a');
  auto col0_elements =
    cudf::detail::make_counting_transform_iterator(0, [&](auto i) { return s1; });
  auto col0 = cudf::test::strings_column_wrapper(col0_elements, col0_elements + num_rows);

  auto const expected = table_view{{col0}};

  auto const filepath = temp_env->get_temp_filepath("CheckPageRowsTooSmall.parquet");
  const cudf::io::parquet_writer_options out_opts =
    cudf::io::parquet_writer_options::builder(cudf::io::sink_info{filepath}, expected)
      .max_page_fragment_size(fragment_size)
      .max_page_size_rows(rows_per_page);
  cudf::io::write_parquet(out_opts);

  // check that file is written correctly when rows/page < fragment size
  auto const source = cudf::io::datasource::create(filepath);
  cudf::io::parquet::detail::FileMetaData fmd;

  read_footer(source, &fmd);
  ASSERT_TRUE(fmd.row_groups.size() > 0);
  ASSERT_TRUE(fmd.row_groups[0].columns.size() == 1);
  auto const& first_chunk = fmd.row_groups[0].columns[0].meta_data;
  ASSERT_TRUE(first_chunk.data_page_offset > 0);

  // read first data page header.  sizeof(PageHeader) is not exact, but the thrift encoded
  // version should be smaller than size of the struct.
  auto const ph = read_page_header(
    source, {first_chunk.data_page_offset, sizeof(cudf::io::parquet::detail::PageHeader), 0});

  // there should be only one page since the fragment size is larger than rows_per_page
  EXPECT_EQ(ph.data_page_header.num_values, num_rows);
}

TEST_F(ParquetWriterTest, Decimal128Stats)
{
  // check that decimal128 min and max statistics are written in network byte order
  // this is negative, so should be the min
  std::vector<uint8_t> expected_min{
    0xa1, 0xb2, 0xc3, 0xd4, 0xe5, 0xf6, 0, 0, 0, 0, 0, 0, 0, 0, 0, 0};
  std::vector<uint8_t> expected_max{
    0, 0, 0, 0, 0, 0, 0, 0, 0, 0, 0xa1, 0xb2, 0xc3, 0xd4, 0xe5, 0xf6};

  __int128_t val0 = 0xa1b2'c3d4'e5f6ULL;
  __int128_t val1 = val0 << 80;
  column_wrapper<numeric::decimal128> col0{{numeric::decimal128(val0, numeric::scale_type{0}),
                                            numeric::decimal128(val1, numeric::scale_type{0})}};

  auto expected = table_view{{col0}};

  auto const filepath = temp_env->get_temp_filepath("Decimal128Stats.parquet");
  const cudf::io::parquet_writer_options out_opts =
    cudf::io::parquet_writer_options::builder(cudf::io::sink_info{filepath}, expected);
  cudf::io::write_parquet(out_opts);

  auto const source = cudf::io::datasource::create(filepath);
  cudf::io::parquet::detail::FileMetaData fmd;

  read_footer(source, &fmd);

  auto const stats = get_statistics(fmd.row_groups[0].columns[0]);

  EXPECT_EQ(expected_min, stats.min_value);
  EXPECT_EQ(expected_max, stats.max_value);
}

// =============================================================================
// ---- test data for stats sort order tests
// need at least 3 pages, and min page count is 5000, so need at least 15000 values.
// use 20000 to be safe.
static constexpr int num_ordered_rows            = 20000;
static constexpr int page_size_for_ordered_tests = 5000;

namespace {
namespace testdata {
// ----- most numerics. scale by 100 so all values fit in a single byte

template <typename T>
std::enable_if_t<std::is_arithmetic_v<T> && !std::is_same_v<T, bool>,
                 cudf::test::fixed_width_column_wrapper<T>>
ascending()
{
  int start = std::is_signed_v<T> ? -num_ordered_rows / 2 : 0;
  auto elements =
    cudf::detail::make_counting_transform_iterator(start, [](auto i) { return i / 100; });
  return cudf::test::fixed_width_column_wrapper<T>(elements, elements + num_ordered_rows);
}

template <typename T>
std::enable_if_t<std::is_arithmetic_v<T> && !std::is_same_v<T, bool>,
                 cudf::test::fixed_width_column_wrapper<T>>
descending()
{
  if (std::is_signed_v<T>) {
    auto elements = cudf::detail::make_counting_transform_iterator(-num_ordered_rows / 2,
                                                                   [](auto i) { return -i / 100; });
    return cudf::test::fixed_width_column_wrapper<T>(elements, elements + num_ordered_rows);
  } else {
    auto elements = cudf::detail::make_counting_transform_iterator(
      0, [](auto i) { return (num_ordered_rows - i) / 100; });
    return cudf::test::fixed_width_column_wrapper<T>(elements, elements + num_ordered_rows);
  }
}

template <typename T>
std::enable_if_t<std::is_arithmetic_v<T> && !std::is_same_v<T, bool>,
                 cudf::test::fixed_width_column_wrapper<T>>
unordered()
{
  if (std::is_signed_v<T>) {
    auto elements = cudf::detail::make_counting_transform_iterator(
      -num_ordered_rows / 2, [](auto i) { return (i % 2 ? i : -i) / 100; });
    return cudf::test::fixed_width_column_wrapper<T>(elements, elements + num_ordered_rows);
  } else {
    auto elements = cudf::detail::make_counting_transform_iterator(
      0, [](auto i) { return (i % 2 ? i : num_ordered_rows - i) / 100; });
    return cudf::test::fixed_width_column_wrapper<T>(elements, elements + num_ordered_rows);
  }
}

// ----- bool

template <typename T>
std::enable_if_t<std::is_same_v<T, bool>, cudf::test::fixed_width_column_wrapper<bool>> ascending()
{
  auto elements = cudf::detail::make_counting_transform_iterator(
    0, [](auto i) { return i >= num_ordered_rows / 2; });
  return cudf::test::fixed_width_column_wrapper<bool>(elements, elements + num_ordered_rows);
}

template <typename T>
std::enable_if_t<std::is_same_v<T, bool>, cudf::test::fixed_width_column_wrapper<bool>> descending()
{
  auto elements = cudf::detail::make_counting_transform_iterator(
    0, [](auto i) { return i < num_ordered_rows / 2; });
  return cudf::test::fixed_width_column_wrapper<bool>(elements, elements + num_ordered_rows);
}

template <typename T>
std::enable_if_t<std::is_same_v<T, bool>, cudf::test::fixed_width_column_wrapper<bool>> unordered()
{
  auto elements = cudf::detail::make_counting_transform_iterator(0, [](auto i) {
    switch (i / page_size_for_ordered_tests) {
      case 0: return true;
      case 1: return false;
      case 2: return true;
      default: return false;
    }
  });
  return cudf::test::fixed_width_column_wrapper<bool>(elements, elements + num_ordered_rows);
}

// ----- fixed point types

template <typename T>
std::enable_if_t<cudf::is_fixed_point<T>(), cudf::test::fixed_width_column_wrapper<T>> ascending()
{
  auto elements = cudf::detail::make_counting_transform_iterator(
    -num_ordered_rows / 2, [](auto i) { return T(i, numeric::scale_type{0}); });
  return cudf::test::fixed_width_column_wrapper<T>(elements, elements + num_ordered_rows);
}

template <typename T>
std::enable_if_t<cudf::is_fixed_point<T>(), cudf::test::fixed_width_column_wrapper<T>> descending()
{
  auto elements = cudf::detail::make_counting_transform_iterator(
    -num_ordered_rows / 2, [](auto i) { return T(-i, numeric::scale_type{0}); });
  return cudf::test::fixed_width_column_wrapper<T>(elements, elements + num_ordered_rows);
}

template <typename T>
std::enable_if_t<cudf::is_fixed_point<T>(), cudf::test::fixed_width_column_wrapper<T>> unordered()
{
  auto elements = cudf::detail::make_counting_transform_iterator(
    -num_ordered_rows / 2, [](auto i) { return T(i % 2 ? i : -i, numeric::scale_type{0}); });
  return cudf::test::fixed_width_column_wrapper<T>(elements, elements + num_ordered_rows);
}

// ----- chrono types
// ----- timstamp

template <typename T>
std::enable_if_t<cudf::is_timestamp<T>(), cudf::test::fixed_width_column_wrapper<T>> ascending()
{
  auto elements = cudf::detail::make_counting_transform_iterator(
    0, [](auto i) { return T(typename T::duration(i)); });
  return cudf::test::fixed_width_column_wrapper<T>(elements, elements + num_ordered_rows);
}

template <typename T>
std::enable_if_t<cudf::is_timestamp<T>(), cudf::test::fixed_width_column_wrapper<T>> descending()
{
  auto elements = cudf::detail::make_counting_transform_iterator(
    0, [](auto i) { return T(typename T::duration(num_ordered_rows - i)); });
  return cudf::test::fixed_width_column_wrapper<T>(elements, elements + num_ordered_rows);
}

template <typename T>
std::enable_if_t<cudf::is_timestamp<T>(), cudf::test::fixed_width_column_wrapper<T>> unordered()
{
  auto elements = cudf::detail::make_counting_transform_iterator(
    0, [](auto i) { return T(typename T::duration(i % 2 ? i : num_ordered_rows - i)); });
  return cudf::test::fixed_width_column_wrapper<T>(elements, elements + num_ordered_rows);
}

// ----- duration

template <typename T>
std::enable_if_t<cudf::is_duration<T>(), cudf::test::fixed_width_column_wrapper<T>> ascending()
{
  auto elements = cudf::detail::make_counting_transform_iterator(0, [](auto i) { return T(i); });
  return cudf::test::fixed_width_column_wrapper<T>(elements, elements + num_ordered_rows);
}

template <typename T>
std::enable_if_t<cudf::is_duration<T>(), cudf::test::fixed_width_column_wrapper<T>> descending()
{
  auto elements = cudf::detail::make_counting_transform_iterator(
    0, [](auto i) { return T(num_ordered_rows - i); });
  return cudf::test::fixed_width_column_wrapper<T>(elements, elements + num_ordered_rows);
}

template <typename T>
std::enable_if_t<cudf::is_duration<T>(), cudf::test::fixed_width_column_wrapper<T>> unordered()
{
  auto elements = cudf::detail::make_counting_transform_iterator(
    0, [](auto i) { return T(i % 2 ? i : num_ordered_rows - i); });
  return cudf::test::fixed_width_column_wrapper<T>(elements, elements + num_ordered_rows);
}

// ----- string_view

template <typename T>
std::enable_if_t<std::is_same_v<T, cudf::string_view>, cudf::test::strings_column_wrapper>
ascending()
{
  char buf[10];
  auto elements = cudf::detail::make_counting_transform_iterator(0, [&buf](auto i) {
    sprintf(buf, "%09d", i);
    return std::string(buf);
  });
  return cudf::test::strings_column_wrapper(elements, elements + num_ordered_rows);
}

template <typename T>
std::enable_if_t<std::is_same_v<T, cudf::string_view>, cudf::test::strings_column_wrapper>
descending()
{
  char buf[10];
  auto elements = cudf::detail::make_counting_transform_iterator(0, [&buf](auto i) {
    sprintf(buf, "%09d", num_ordered_rows - i);
    return std::string(buf);
  });
  return cudf::test::strings_column_wrapper(elements, elements + num_ordered_rows);
}

template <typename T>
std::enable_if_t<std::is_same_v<T, cudf::string_view>, cudf::test::strings_column_wrapper>
unordered()
{
  char buf[10];
  auto elements = cudf::detail::make_counting_transform_iterator(0, [&buf](auto i) {
    sprintf(buf, "%09d", (i % 2 == 0) ? i : (num_ordered_rows - i));
    return std::string(buf);
  });
  return cudf::test::strings_column_wrapper(elements, elements + num_ordered_rows);
}

}  // namespace testdata
}  // anonymous namespace

TYPED_TEST(ParquetWriterComparableTypeTest, ThreeColumnSorted)
{
  using T = TypeParam;

  auto col0 = testdata::ascending<T>();
  auto col1 = testdata::descending<T>();
  auto col2 = testdata::unordered<T>();

  auto const expected = table_view{{col0, col1, col2}};

  auto const filepath = temp_env->get_temp_filepath("ThreeColumnSorted.parquet");
  const cudf::io::parquet_writer_options out_opts =
    cudf::io::parquet_writer_options::builder(cudf::io::sink_info{filepath}, expected)
      .max_page_size_rows(page_size_for_ordered_tests)
      .stats_level(cudf::io::statistics_freq::STATISTICS_COLUMN);
  cudf::io::write_parquet(out_opts);

  auto const source = cudf::io::datasource::create(filepath);
  cudf::io::parquet::detail::FileMetaData fmd;

  read_footer(source, &fmd);
  ASSERT_GT(fmd.row_groups.size(), 0);

  auto const& columns = fmd.row_groups[0].columns;
  ASSERT_EQ(columns.size(), static_cast<size_t>(expected.num_columns()));

  // now check that the boundary order for chunk 1 is ascending,
  // chunk 2 is descending, and chunk 3 is unordered
  cudf::io::parquet::detail::BoundaryOrder expected_orders[] = {
    cudf::io::parquet::detail::BoundaryOrder::ASCENDING,
    cudf::io::parquet::detail::BoundaryOrder::DESCENDING,
    cudf::io::parquet::detail::BoundaryOrder::UNORDERED};

  for (std::size_t i = 0; i < columns.size(); i++) {
    auto const ci = read_column_index(source, columns[i]);
    EXPECT_EQ(ci.boundary_order, expected_orders[i]);
  }
}

// utility functions for column index tests

// compare two values.  return -1 if v1 < v2,
// 0 if v1 == v2, and 1 if v1 > v2.
template <typename T>
int32_t compare(T& v1, T& v2)
{
  return (v1 > v2) - (v1 < v2);
}

// compare two binary statistics blobs based on their physical
// and converted types. returns -1 if v1 < v2, 0 if v1 == v2, and
// 1 if v1 > v2.
int32_t compare_binary(std::vector<uint8_t> const& v1,
                       std::vector<uint8_t> const& v2,
                       cudf::io::parquet::detail::Type ptype,
                       thrust::optional<cudf::io::parquet::detail::ConvertedType> const& ctype)
{
  auto ctype_val = ctype.value_or(cudf::io::parquet::detail::UNKNOWN);
  switch (ptype) {
    case cudf::io::parquet::detail::INT32:
      switch (ctype_val) {
        case cudf::io::parquet::detail::UINT_8:
        case cudf::io::parquet::detail::UINT_16:
        case cudf::io::parquet::detail::UINT_32:
          return compare(*(reinterpret_cast<uint32_t const*>(v1.data())),
                         *(reinterpret_cast<uint32_t const*>(v2.data())));
        default:
          return compare(*(reinterpret_cast<int32_t const*>(v1.data())),
                         *(reinterpret_cast<int32_t const*>(v2.data())));
      }

    case cudf::io::parquet::detail::INT64:
      if (ctype_val == cudf::io::parquet::detail::UINT_64) {
        return compare(*(reinterpret_cast<uint64_t const*>(v1.data())),
                       *(reinterpret_cast<uint64_t const*>(v2.data())));
      }
      return compare(*(reinterpret_cast<int64_t const*>(v1.data())),
                     *(reinterpret_cast<int64_t const*>(v2.data())));

    case cudf::io::parquet::detail::FLOAT:
      return compare(*(reinterpret_cast<float const*>(v1.data())),
                     *(reinterpret_cast<float const*>(v2.data())));

    case cudf::io::parquet::detail::DOUBLE:
      return compare(*(reinterpret_cast<double const*>(v1.data())),
                     *(reinterpret_cast<double const*>(v2.data())));

    case cudf::io::parquet::detail::BYTE_ARRAY: {
      int32_t v1sz = v1.size();
      int32_t v2sz = v2.size();
      int32_t ret  = memcmp(v1.data(), v2.data(), std::min(v1sz, v2sz));
      if (ret != 0 or v1sz == v2sz) { return ret; }
      return v1sz - v2sz;
    }

    default: CUDF_FAIL("Invalid type in compare_binary");
  }

  return 0;
}

TEST_P(ParquetV2Test, LargeColumnIndex)
{
  // create a file large enough to be written in 2 batches (currently 1GB per batch)
  // pick fragment size that num_rows is divisible by, so we'll get equal sized row groups
  const std::string s1(1000, 'a');
  const std::string s2(1000, 'b');
  constexpr auto num_rows  = 512 * 1024;
  constexpr auto frag_size = num_rows / 128;
  auto const is_v2         = GetParam();

  auto col0_elements = cudf::detail::make_counting_transform_iterator(
    0, [&](auto i) { return (i < num_rows) ? s1 : s2; });
  auto col0 = cudf::test::strings_column_wrapper(col0_elements, col0_elements + 2 * num_rows);

  auto const expected = table_view{{col0, col0}};

  auto const filepath = temp_env->get_temp_filepath("LargeColumnIndex.parquet");
  const cudf::io::parquet_writer_options out_opts =
    cudf::io::parquet_writer_options::builder(cudf::io::sink_info{filepath}, expected)
      .stats_level(cudf::io::statistics_freq::STATISTICS_COLUMN)
      .compression(cudf::io::compression_type::NONE)
      .dictionary_policy(cudf::io::dictionary_policy::NEVER)
      .write_v2_headers(is_v2)
      .max_page_fragment_size(frag_size)
      .row_group_size_bytes(1024 * 1024 * 1024)
      .row_group_size_rows(num_rows);
  cudf::io::write_parquet(out_opts);

  auto const source = cudf::io::datasource::create(filepath);
  cudf::io::parquet::detail::FileMetaData fmd;

  read_footer(source, &fmd);

  for (auto const& rg : fmd.row_groups) {
    for (size_t c = 0; c < rg.columns.size(); c++) {
      auto const& chunk = rg.columns[c];

      auto const ci    = read_column_index(source, chunk);
      auto const stats = get_statistics(chunk);

      // check trunc(page.min) <= stats.min && trun(page.max) >= stats.max
      auto const ptype = fmd.schema[c + 1].type;
      auto const ctype = fmd.schema[c + 1].converted_type;
      ASSERT_TRUE(stats.min_value.has_value());
      ASSERT_TRUE(stats.max_value.has_value());
      EXPECT_TRUE(compare_binary(ci.min_values[0], stats.min_value.value(), ptype, ctype) <= 0);
      EXPECT_TRUE(compare_binary(ci.max_values[0], stats.max_value.value(), ptype, ctype) >= 0);
    }
  }
}

TEST_P(ParquetV2Test, CheckColumnOffsetIndex)
{
  constexpr auto num_rows      = 100000;
  auto const is_v2             = GetParam();
  auto const expected_hdr_type = is_v2 ? cudf::io::parquet::detail::PageType::DATA_PAGE_V2
                                       : cudf::io::parquet::detail::PageType::DATA_PAGE;

  // fixed length strings
  auto str1_elements = cudf::detail::make_counting_transform_iterator(0, [](auto i) {
    char buf[30];
    sprintf(buf, "%012d", i);
    return std::string(buf);
  });
  auto col0          = cudf::test::strings_column_wrapper(str1_elements, str1_elements + num_rows);

  auto col1_data = random_values<int8_t>(num_rows);
  auto col2_data = random_values<int16_t>(num_rows);
  auto col3_data = random_values<int32_t>(num_rows);
  auto col4_data = random_values<uint64_t>(num_rows);
  auto col5_data = random_values<float>(num_rows);
  auto col6_data = random_values<double>(num_rows);

  auto col1 = cudf::test::fixed_width_column_wrapper<int8_t>(col1_data.begin(), col1_data.end());
  auto col2 = cudf::test::fixed_width_column_wrapper<int16_t>(col2_data.begin(), col2_data.end());
  auto col3 = cudf::test::fixed_width_column_wrapper<int32_t>(col3_data.begin(), col3_data.end());
  auto col4 = cudf::test::fixed_width_column_wrapper<uint64_t>(col4_data.begin(), col4_data.end());
  auto col5 = cudf::test::fixed_width_column_wrapper<float>(col5_data.begin(), col5_data.end());
  auto col6 = cudf::test::fixed_width_column_wrapper<double>(col6_data.begin(), col6_data.end());

  // mixed length strings
  auto str2_elements = cudf::detail::make_counting_transform_iterator(0, [](auto i) {
    char buf[30];
    sprintf(buf, "%d", i);
    return std::string(buf);
  });
  auto col7          = cudf::test::strings_column_wrapper(str2_elements, str2_elements + num_rows);

  auto const expected = table_view{{col0, col1, col2, col3, col4, col5, col6, col7}};

  auto const filepath = temp_env->get_temp_filepath("CheckColumnOffsetIndex.parquet");
  const cudf::io::parquet_writer_options out_opts =
    cudf::io::parquet_writer_options::builder(cudf::io::sink_info{filepath}, expected)
      .stats_level(cudf::io::statistics_freq::STATISTICS_COLUMN)
      .write_v2_headers(is_v2)
      .max_page_size_rows(20000);
  cudf::io::write_parquet(out_opts);

  auto const source = cudf::io::datasource::create(filepath);
  cudf::io::parquet::detail::FileMetaData fmd;

  read_footer(source, &fmd);

  for (size_t r = 0; r < fmd.row_groups.size(); r++) {
    auto const& rg = fmd.row_groups[r];
    for (size_t c = 0; c < rg.columns.size(); c++) {
      auto const& chunk = rg.columns[c];

      // loop over offsets, read each page header, make sure it's a data page and that
      // the first row index is correct
      auto const oi = read_offset_index(source, chunk);

      int64_t num_vals = 0;
      for (size_t o = 0; o < oi.page_locations.size(); o++) {
        auto const& page_loc = oi.page_locations[o];
        auto const ph        = read_page_header(source, page_loc);
        EXPECT_EQ(ph.type, expected_hdr_type);
        EXPECT_EQ(page_loc.first_row_index, num_vals);
        num_vals += is_v2 ? ph.data_page_header_v2.num_rows : ph.data_page_header.num_values;
      }

      // loop over page stats from the column index. check that stats.min <= page.min
      // and stats.max >= page.max for each page.
      auto const ci    = read_column_index(source, chunk);
      auto const stats = get_statistics(chunk);

      ASSERT_TRUE(stats.min_value.has_value());
      ASSERT_TRUE(stats.max_value.has_value());
      ASSERT_TRUE(ci.null_counts.has_value());

      // schema indexing starts at 1
      auto const ptype = fmd.schema[c + 1].type;
      auto const ctype = fmd.schema[c + 1].converted_type;
      for (size_t p = 0; p < ci.min_values.size(); p++) {
        // null_pages should always be false
        EXPECT_FALSE(ci.null_pages[p]);
        // null_counts should always be 0
        EXPECT_EQ(ci.null_counts.value()[p], 0);
        EXPECT_TRUE(compare_binary(stats.min_value.value(), ci.min_values[p], ptype, ctype) <= 0);
      }
      for (size_t p = 0; p < ci.max_values.size(); p++)
        EXPECT_TRUE(compare_binary(stats.max_value.value(), ci.max_values[p], ptype, ctype) >= 0);
    }
  }
}

TEST_P(ParquetV2Test, CheckColumnOffsetIndexNulls)
{
  constexpr auto num_rows      = 100000;
  auto const is_v2             = GetParam();
  auto const expected_hdr_type = is_v2 ? cudf::io::parquet::detail::PageType::DATA_PAGE_V2
                                       : cudf::io::parquet::detail::PageType::DATA_PAGE;

  // fixed length strings
  auto str1_elements = cudf::detail::make_counting_transform_iterator(0, [](auto i) {
    char buf[30];
    sprintf(buf, "%012d", i);
    return std::string(buf);
  });
  auto col0          = cudf::test::strings_column_wrapper(str1_elements, str1_elements + num_rows);

  auto col1_data = random_values<int8_t>(num_rows);
  auto col2_data = random_values<int16_t>(num_rows);
  auto col3_data = random_values<int32_t>(num_rows);
  auto col4_data = random_values<uint64_t>(num_rows);
  auto col5_data = random_values<float>(num_rows);
  auto col6_data = random_values<double>(num_rows);

  auto valids =
    cudf::detail::make_counting_transform_iterator(0, [](auto i) { return i % 2 == 0; });

  // add null values for all but first column
  auto col1 =
    cudf::test::fixed_width_column_wrapper<int8_t>(col1_data.begin(), col1_data.end(), valids);
  auto col2 =
    cudf::test::fixed_width_column_wrapper<int16_t>(col2_data.begin(), col2_data.end(), valids);
  auto col3 =
    cudf::test::fixed_width_column_wrapper<int32_t>(col3_data.begin(), col3_data.end(), valids);
  auto col4 =
    cudf::test::fixed_width_column_wrapper<uint64_t>(col4_data.begin(), col4_data.end(), valids);
  auto col5 =
    cudf::test::fixed_width_column_wrapper<float>(col5_data.begin(), col5_data.end(), valids);
  auto col6 =
    cudf::test::fixed_width_column_wrapper<double>(col6_data.begin(), col6_data.end(), valids);

  // mixed length strings
  auto str2_elements = cudf::detail::make_counting_transform_iterator(0, [](auto i) {
    char buf[30];
    sprintf(buf, "%d", i);
    return std::string(buf);
  });
  auto col7 = cudf::test::strings_column_wrapper(str2_elements, str2_elements + num_rows, valids);

  auto expected = table_view{{col0, col1, col2, col3, col4, col5, col6, col7}};

  auto const filepath = temp_env->get_temp_filepath("CheckColumnOffsetIndexNulls.parquet");
  const cudf::io::parquet_writer_options out_opts =
    cudf::io::parquet_writer_options::builder(cudf::io::sink_info{filepath}, expected)
      .stats_level(cudf::io::statistics_freq::STATISTICS_COLUMN)
      .write_v2_headers(is_v2)
      .max_page_size_rows(20000);
  cudf::io::write_parquet(out_opts);

  auto const source = cudf::io::datasource::create(filepath);
  cudf::io::parquet::detail::FileMetaData fmd;

  read_footer(source, &fmd);

  for (size_t r = 0; r < fmd.row_groups.size(); r++) {
    auto const& rg = fmd.row_groups[r];
    for (size_t c = 0; c < rg.columns.size(); c++) {
      auto const& chunk = rg.columns[c];

      // loop over offsets, read each page header, make sure it's a data page and that
      // the first row index is correct
      auto const oi = read_offset_index(source, chunk);

      int64_t num_vals = 0;
      for (size_t o = 0; o < oi.page_locations.size(); o++) {
        auto const& page_loc = oi.page_locations[o];
        auto const ph        = read_page_header(source, page_loc);
        EXPECT_EQ(ph.type, expected_hdr_type);
        EXPECT_EQ(page_loc.first_row_index, num_vals);
        num_vals += is_v2 ? ph.data_page_header_v2.num_rows : ph.data_page_header.num_values;
      }

      // loop over page stats from the column index. check that stats.min <= page.min
      // and stats.max >= page.max for each page.
      auto const ci    = read_column_index(source, chunk);
      auto const stats = get_statistics(chunk);

      // should be half nulls, except no nulls in column 0
      ASSERT_TRUE(stats.min_value.has_value());
      ASSERT_TRUE(stats.max_value.has_value());
      ASSERT_TRUE(stats.null_count.has_value());
      EXPECT_EQ(stats.null_count.value(), c == 0 ? 0 : num_rows / 2);
      ASSERT_TRUE(ci.null_counts.has_value());

      // schema indexing starts at 1
      auto const ptype = fmd.schema[c + 1].type;
      auto const ctype = fmd.schema[c + 1].converted_type;
      for (size_t p = 0; p < ci.min_values.size(); p++) {
        EXPECT_FALSE(ci.null_pages[p]);
        if (c > 0) {  // first column has no nulls
          EXPECT_GT(ci.null_counts.value()[p], 0);
        } else {
          EXPECT_EQ(ci.null_counts.value()[p], 0);
        }
        EXPECT_TRUE(compare_binary(stats.min_value.value(), ci.min_values[p], ptype, ctype) <= 0);
      }
      for (size_t p = 0; p < ci.max_values.size(); p++) {
        EXPECT_TRUE(compare_binary(stats.max_value.value(), ci.max_values[p], ptype, ctype) >= 0);
      }
    }
  }
}

TEST_P(ParquetV2Test, CheckColumnOffsetIndexNullColumn)
{
  constexpr auto num_rows      = 100000;
  auto const is_v2             = GetParam();
  auto const expected_hdr_type = is_v2 ? cudf::io::parquet::detail::PageType::DATA_PAGE_V2
                                       : cudf::io::parquet::detail::PageType::DATA_PAGE;

  // fixed length strings
  auto str1_elements = cudf::detail::make_counting_transform_iterator(0, [](auto i) {
    char buf[30];
    sprintf(buf, "%012d", i);
    return std::string(buf);
  });
  auto col0          = cudf::test::strings_column_wrapper(str1_elements, str1_elements + num_rows);

  auto col1_data = random_values<int32_t>(num_rows);
  auto col2_data = random_values<int32_t>(num_rows);

  // col1 is all nulls
  auto valids = cudf::detail::make_counting_transform_iterator(0, [](auto i) { return false; });
  auto col1 =
    cudf::test::fixed_width_column_wrapper<int32_t>(col1_data.begin(), col1_data.end(), valids);
  auto col2 = cudf::test::fixed_width_column_wrapper<int32_t>(col2_data.begin(), col2_data.end());

  // mixed length strings
  auto str2_elements = cudf::detail::make_counting_transform_iterator(0, [](auto i) {
    char buf[30];
    sprintf(buf, "%d", i);
    return std::string(buf);
  });
  auto col3          = cudf::test::strings_column_wrapper(str2_elements, str2_elements + num_rows);

  auto expected = table_view{{col0, col1, col2, col3}};

  auto const filepath = temp_env->get_temp_filepath("CheckColumnOffsetIndexNullColumn.parquet");
  const cudf::io::parquet_writer_options out_opts =
    cudf::io::parquet_writer_options::builder(cudf::io::sink_info{filepath}, expected)
      .stats_level(cudf::io::statistics_freq::STATISTICS_COLUMN)
      .write_v2_headers(is_v2)
      .max_page_size_rows(20000);
  cudf::io::write_parquet(out_opts);

  auto const source = cudf::io::datasource::create(filepath);
  cudf::io::parquet::detail::FileMetaData fmd;

  read_footer(source, &fmd);

  for (size_t r = 0; r < fmd.row_groups.size(); r++) {
    auto const& rg = fmd.row_groups[r];
    for (size_t c = 0; c < rg.columns.size(); c++) {
      auto const& chunk = rg.columns[c];

      // loop over offsets, read each page header, make sure it's a data page and that
      // the first row index is correct
      auto const oi = read_offset_index(source, chunk);

      int64_t num_vals = 0;
      for (size_t o = 0; o < oi.page_locations.size(); o++) {
        auto const& page_loc = oi.page_locations[o];
        auto const ph        = read_page_header(source, page_loc);
        EXPECT_EQ(ph.type, expected_hdr_type);
        EXPECT_EQ(page_loc.first_row_index, num_vals);
        num_vals += is_v2 ? ph.data_page_header_v2.num_rows : ph.data_page_header.num_values;
      }

      // loop over page stats from the column index. check that stats.min <= page.min
      // and stats.max >= page.max for each non-empty page.
      auto const ci    = read_column_index(source, chunk);
      auto const stats = get_statistics(chunk);

      // there should be no nulls except column 1 which is all nulls
      if (c != 1) {
        ASSERT_TRUE(stats.min_value.has_value());
        ASSERT_TRUE(stats.max_value.has_value());
      }
      ASSERT_TRUE(stats.null_count.has_value());
      EXPECT_EQ(stats.null_count.value(), c == 1 ? num_rows : 0);
      ASSERT_TRUE(ci.null_counts.has_value());

      // schema indexing starts at 1
      auto const ptype = fmd.schema[c + 1].type;
      auto const ctype = fmd.schema[c + 1].converted_type;
      for (size_t p = 0; p < ci.min_values.size(); p++) {
        // check tnat null_pages is true for column 1
        if (c == 1) {
          EXPECT_TRUE(ci.null_pages[p]);
          EXPECT_GT(ci.null_counts.value()[p], 0);
        }
        if (not ci.null_pages[p]) {
          EXPECT_EQ(ci.null_counts.value()[p], 0);
          EXPECT_TRUE(compare_binary(stats.min_value.value(), ci.min_values[p], ptype, ctype) <= 0);
        }
      }
      for (size_t p = 0; p < ci.max_values.size(); p++) {
        if (not ci.null_pages[p]) {
          EXPECT_TRUE(compare_binary(stats.max_value.value(), ci.max_values[p], ptype, ctype) >= 0);
        }
      }
    }
  }
}

TEST_P(ParquetV2Test, CheckColumnOffsetIndexStruct)
{
  auto const is_v2             = GetParam();
  auto const expected_hdr_type = is_v2 ? cudf::io::parquet::detail::PageType::DATA_PAGE_V2
                                       : cudf::io::parquet::detail::PageType::DATA_PAGE;

  auto c0 = testdata::ascending<uint32_t>();

  auto sc0 = testdata::ascending<cudf::string_view>();
  auto sc1 = testdata::descending<int32_t>();
  auto sc2 = testdata::unordered<int64_t>();

  std::vector<std::unique_ptr<cudf::column>> struct_children;
  struct_children.push_back(sc0.release());
  struct_children.push_back(sc1.release());
  struct_children.push_back(sc2.release());
  cudf::test::structs_column_wrapper c1(std::move(struct_children));

  auto listgen = cudf::detail::make_counting_transform_iterator(
    0, [](auto i) { return i % 2 == 0 ? i / 2 : num_ordered_rows - (i / 2); });
  auto list =
    cudf::test::fixed_width_column_wrapper<int32_t>(listgen, listgen + 2 * num_ordered_rows);
  auto offgen = cudf::detail::make_counting_transform_iterator(0, [](auto i) { return i * 2; });
  auto offsets =
    cudf::test::fixed_width_column_wrapper<int32_t>(offgen, offgen + num_ordered_rows + 1);

  auto c2 = cudf::make_lists_column(num_ordered_rows, offsets.release(), list.release(), 0, {});

  table_view expected({c0, c1, *c2});

  auto const filepath = temp_env->get_temp_filepath("CheckColumnOffsetIndexStruct.parquet");
  const cudf::io::parquet_writer_options out_opts =
    cudf::io::parquet_writer_options::builder(cudf::io::sink_info{filepath}, expected)
      .stats_level(cudf::io::statistics_freq::STATISTICS_COLUMN)
      .write_v2_headers(is_v2)
      .max_page_size_rows(page_size_for_ordered_tests);
  cudf::io::write_parquet(out_opts);

  auto const source = cudf::io::datasource::create(filepath);
  cudf::io::parquet::detail::FileMetaData fmd;

  read_footer(source, &fmd);

  // hard coded schema indices.
  // TODO find a way to do this without magic
  size_t const colidxs[] = {1, 3, 4, 5, 8};
  for (size_t r = 0; r < fmd.row_groups.size(); r++) {
    auto const& rg = fmd.row_groups[r];
    for (size_t c = 0; c < rg.columns.size(); c++) {
      size_t colidx     = colidxs[c];
      auto const& chunk = rg.columns[c];

      // loop over offsets, read each page header, make sure it's a data page and that
      // the first row index is correct
      auto const oi = read_offset_index(source, chunk);

      int64_t num_vals = 0;
      for (size_t o = 0; o < oi.page_locations.size(); o++) {
        auto const& page_loc = oi.page_locations[o];
        auto const ph        = read_page_header(source, page_loc);
        EXPECT_EQ(ph.type, expected_hdr_type);
        EXPECT_EQ(page_loc.first_row_index, num_vals);
        // last column has 2 values per row
        num_vals += is_v2 ? ph.data_page_header_v2.num_rows
                          : ph.data_page_header.num_values / (c == rg.columns.size() - 1 ? 2 : 1);
      }

      // loop over page stats from the column index. check that stats.min <= page.min
      // and stats.max >= page.max for each page.
      auto const ci    = read_column_index(source, chunk);
      auto const stats = get_statistics(chunk);

      ASSERT_TRUE(stats.min_value.has_value());
      ASSERT_TRUE(stats.max_value.has_value());

      auto const ptype = fmd.schema[colidx].type;
      auto const ctype = fmd.schema[colidx].converted_type;
      for (size_t p = 0; p < ci.min_values.size(); p++) {
        EXPECT_TRUE(compare_binary(stats.min_value.value(), ci.min_values[p], ptype, ctype) <= 0);
      }
      for (size_t p = 0; p < ci.max_values.size(); p++) {
        EXPECT_TRUE(compare_binary(stats.max_value.value(), ci.max_values[p], ptype, ctype) >= 0);
      }
    }
  }
}

TEST_P(ParquetV2Test, CheckColumnOffsetIndexStructNulls)
{
  auto const is_v2             = GetParam();
  auto const expected_hdr_type = is_v2 ? cudf::io::parquet::detail::PageType::DATA_PAGE_V2
                                       : cudf::io::parquet::detail::PageType::DATA_PAGE;

  auto validity2 =
    cudf::detail::make_counting_transform_iterator(0, [](cudf::size_type i) { return i % 2; });
  auto validity3 = cudf::detail::make_counting_transform_iterator(
    0, [](cudf::size_type i) { return (i % 3) != 0; });
  auto validity4 = cudf::detail::make_counting_transform_iterator(
    0, [](cudf::size_type i) { return (i % 4) != 0; });
  auto validity5 = cudf::detail::make_counting_transform_iterator(
    0, [](cudf::size_type i) { return (i % 5) != 0; });

  auto c0 = testdata::ascending<uint32_t>();

  auto col1_data = random_values<int32_t>(num_ordered_rows);
  auto col2_data = random_values<int32_t>(num_ordered_rows);
  auto col3_data = random_values<int32_t>(num_ordered_rows);

  // col1 is all nulls
  auto col1 =
    cudf::test::fixed_width_column_wrapper<int32_t>(col1_data.begin(), col1_data.end(), validity2);
  auto col2 =
    cudf::test::fixed_width_column_wrapper<int32_t>(col2_data.begin(), col2_data.end(), validity3);
  auto col3 =
    cudf::test::fixed_width_column_wrapper<int32_t>(col2_data.begin(), col2_data.end(), validity4);

  std::vector<std::unique_ptr<cudf::column>> struct_children;
  struct_children.push_back(col1.release());
  struct_children.push_back(col2.release());
  struct_children.push_back(col3.release());
  auto struct_validity = std::vector<bool>(validity5, validity5 + num_ordered_rows);
  cudf::test::structs_column_wrapper c1(std::move(struct_children), struct_validity);
  table_view expected({c0, c1});

  auto const filepath = temp_env->get_temp_filepath("CheckColumnOffsetIndexStructNulls.parquet");
  const cudf::io::parquet_writer_options out_opts =
    cudf::io::parquet_writer_options::builder(cudf::io::sink_info{filepath}, expected)
      .stats_level(cudf::io::statistics_freq::STATISTICS_COLUMN)
      .write_v2_headers(is_v2)
      .max_page_size_rows(page_size_for_ordered_tests);
  cudf::io::write_parquet(out_opts);

  auto const source = cudf::io::datasource::create(filepath);
  cudf::io::parquet::detail::FileMetaData fmd;

  read_footer(source, &fmd);

  // all struct columns will have num_ordered_rows / 5 nulls at level 0.
  // col1 will have num_ordered_rows / 2 nulls total
  // col2 will have num_ordered_rows / 3 nulls total
  // col3 will have num_ordered_rows / 4 nulls total
  int const null_mods[] = {0, 2, 3, 4};

  for (size_t r = 0; r < fmd.row_groups.size(); r++) {
    auto const& rg = fmd.row_groups[r];
    for (size_t c = 0; c < rg.columns.size(); c++) {
      auto const& chunk = rg.columns[c];

      // loop over offsets, read each page header, make sure it's a data page and that
      // the first row index is correct
      auto const oi = read_offset_index(source, chunk);
      auto const ci = read_column_index(source, chunk);

      // check definition level histogram (repetition will not be present)
      if (c != 0) {
        ASSERT_TRUE(chunk.meta_data.size_statistics.has_value());
        ASSERT_TRUE(chunk.meta_data.size_statistics->definition_level_histogram.has_value());
        // there are no lists so there should be no repetition level histogram
        EXPECT_FALSE(chunk.meta_data.size_statistics->repetition_level_histogram.has_value());
        auto const& def_hist = chunk.meta_data.size_statistics->definition_level_histogram.value();
        ASSERT_TRUE(def_hist.size() == 3L);
        auto const l0_nulls    = num_ordered_rows / 5;
        auto const l1_l0_nulls = num_ordered_rows / (5 * null_mods[c]);
        auto const l1_nulls    = num_ordered_rows / null_mods[c] - l1_l0_nulls;
        auto const l2_vals     = num_ordered_rows - l1_nulls - l0_nulls;
        EXPECT_EQ(def_hist[0], l0_nulls);
        EXPECT_EQ(def_hist[1], l1_nulls);
        EXPECT_EQ(def_hist[2], l2_vals);
      } else {
        // column 0 has no lists and no nulls and no strings, so there should be no size stats
        EXPECT_FALSE(chunk.meta_data.size_statistics.has_value());
      }

      int64_t num_vals = 0;

      if (is_v2) { ASSERT_TRUE(ci.null_counts.has_value()); }
      for (size_t o = 0; o < oi.page_locations.size(); o++) {
        auto const& page_loc = oi.page_locations[o];
        auto const ph        = read_page_header(source, page_loc);
        EXPECT_EQ(ph.type, expected_hdr_type);
        EXPECT_EQ(page_loc.first_row_index, num_vals);
        num_vals += is_v2 ? ph.data_page_header_v2.num_rows : ph.data_page_header.num_values;
        // check that null counts match
        if (is_v2) { EXPECT_EQ(ci.null_counts.value()[o], ph.data_page_header_v2.num_nulls); }
      }
    }
  }
}

TEST_P(ParquetV2Test, CheckColumnIndexListWithNulls)
{
  auto const is_v2             = GetParam();
  auto const expected_hdr_type = is_v2 ? cudf::io::parquet::detail::PageType::DATA_PAGE_V2
                                       : cudf::io::parquet::detail::PageType::DATA_PAGE;

  using cudf::test::iterators::null_at;
  using cudf::test::iterators::nulls_at;
  using lcw = cudf::test::lists_column_wrapper<int32_t>;

  // 4 nulls
  // [NULL, 2, NULL]
  // []
  // [4, 5]
  // NULL
  // def histogram [1, 1, 2, 3]
  // rep histogram [4, 3]
  lcw col0{{{{1, 2, 3}, nulls_at({0, 2})}, {}, {4, 5}, {}}, null_at(3)};

  // 4 nulls
  // [[1, 2, 3], [], [4, 5], [], [0, 6, 0]]
  // [[7, 8]]
  // []
  // [[]]
  // def histogram [1, 3, 10]
  // rep histogram [4, 4, 6]
  lcw col1{{{1, 2, 3}, {}, {4, 5}, {}, {0, 6, 0}}, {{7, 8}}, lcw{}, lcw{lcw{}}};

  // 4 nulls
  // [[1, 2, 3], [], [4, 5], NULL, [0, 6, 0]]
  // [[7, 8]]
  // []
  // [[]]
  // def histogram [1, 1, 2, 10]
  // rep histogram [4, 4, 6]
  lcw col2{{{{1, 2, 3}, {}, {4, 5}, {}, {0, 6, 0}}, null_at(3)}, {{7, 8}}, lcw{}, lcw{lcw{}}};

  // 6 nulls
  // [[1, 2, 3], [], [4, 5], NULL, [NULL, 6, NULL]]
  // [[7, 8]]
  // []
  // [[]]
  // def histogram [1, 1, 2, 2, 8]
  // rep histogram [4, 4, 6]
  using dlcw = cudf::test::lists_column_wrapper<double>;
  dlcw col3{{{{1., 2., 3.}, {}, {4., 5.}, {}, {{0., 6., 0.}, nulls_at({0, 2})}}, null_at(3)},
            {{7., 8.}},
            dlcw{},
            dlcw{dlcw{}}};

  // 4 nulls
  // [[1, 2, 3], [], [4, 5], NULL, [0, 6, 0]]
  // [[7, 8]]
  // []
  // NULL
  // def histogram [1, 1, 1, 1, 10]
  // rep histogram [4, 4, 6]
  using ui16lcw = cudf::test::lists_column_wrapper<uint16_t>;
  cudf::test::lists_column_wrapper<uint16_t> col4{
    {{{{1, 2, 3}, {}, {4, 5}, {}, {0, 6, 0}}, null_at(3)}, {{7, 8}}, ui16lcw{}, ui16lcw{ui16lcw{}}},
    null_at(3)};

  // 6 nulls
  // [[1, 2, 3], [], [4, 5], NULL, [NULL, 6, NULL]]
  // [[7, 8]]
  // []
  // NULL
  // def histogram [1, 1, 1, 1, 2, 8]
  // rep histogram [4, 4, 6]
  lcw col5{{{{{1, 2, 3}, {}, {4, 5}, {}, {{0, 6, 0}, nulls_at({0, 2})}}, null_at(3)},
            {{7, 8}},
            lcw{},
            lcw{lcw{}}},
           null_at(3)};

  // 4 nulls
  // def histogram [1, 3, 9]
  // rep histogram [4, 4, 5]
  using strlcw = cudf::test::lists_column_wrapper<cudf::string_view>;
  cudf::test::lists_column_wrapper<cudf::string_view> col6{
    {{"Monday", "Monday", "Friday"}, {}, {"Monday", "Friday"}, {}, {"Sunday", "Funday"}},
    {{"bee", "sting"}},
    strlcw{},
    strlcw{strlcw{}}};

  // 5 nulls
  // def histogram [1, 3, 1, 8]
  // rep histogram [4, 4, 5]
  using strlcw = cudf::test::lists_column_wrapper<cudf::string_view>;
  cudf::test::lists_column_wrapper<cudf::string_view> col7{{{"Monday", "Monday", "Friday"},
                                                            {},
                                                            {{"Monday", "Friday"}, null_at(1)},
                                                            {},
                                                            {"Sunday", "Funday"}},
                                                           {{"bee", "sting"}},
                                                           strlcw{},
                                                           strlcw{strlcw{}}};

  // 11 nulls
  // D   5   6   5  6        5  6  5      6 6
  // R   0   3   3  3        1  3  3      2 3
  // [[[NULL,2,NULL,4]], [[NULL,6,NULL], [8,9]]]
  // D 2      6    6   6  6      2
  // R 0      1    2   3  3      1
  // [NULL, [[13],[14,15,16]],  NULL]
  // D 2     3   2      4
  // R 0     1   1      1
  // [NULL, [], NULL, [[]]]
  // D 0
  // R 0
  // NULL
  // def histogram [1, 0, 4, 1, 1, 4, 9]
  // rep histogram [4, 6, 2, 8]
  lcw col8{{
             {{{{1, 2, 3, 4}, nulls_at({0, 2})}}, {{{5, 6, 7}, nulls_at({0, 2})}, {8, 9}}},
             {{{{10, 11}, {12}}, {{13}, {14, 15, 16}}, {{17, 18}}}, nulls_at({0, 2})},
             {{lcw{lcw{}}, lcw{}, lcw{}, lcw{lcw{}}}, nulls_at({0, 2})},
             lcw{lcw{lcw{}}},
           },
           null_at(3)};

  table_view expected({col0, col1, col2, col3, col4, col5, col6, col7});

  int64_t const expected_null_counts[]            = {4, 4, 4, 6, 4, 6, 4, 5, 11};
  std::vector<int64_t> const expected_def_hists[] = {{1, 1, 2, 3},
                                                     {1, 3, 10},
                                                     {1, 1, 2, 10},
                                                     {1, 1, 2, 2, 8},
                                                     {1, 1, 1, 1, 10},
                                                     {1, 1, 1, 1, 2, 8},
                                                     {1, 3, 9},
                                                     {1, 3, 1, 8},
                                                     {1, 0, 4, 1, 1, 4, 9}};
  std::vector<int64_t> const expected_rep_hists[] = {{4, 3},
                                                     {4, 4, 6},
                                                     {4, 4, 6},
                                                     {4, 4, 6},
                                                     {4, 4, 6},
                                                     {4, 4, 6},
                                                     {4, 4, 5},
                                                     {4, 4, 5},
                                                     {4, 6, 2, 8}};

  auto const filepath = temp_env->get_temp_filepath("ColumnIndexListWithNulls.parquet");
  auto out_opts = cudf::io::parquet_writer_options::builder(cudf::io::sink_info{filepath}, expected)
                    .stats_level(cudf::io::statistics_freq::STATISTICS_COLUMN)
                    .write_v2_headers(is_v2)
                    .compression(cudf::io::compression_type::NONE);

  cudf::io::write_parquet(out_opts);

  auto const source = cudf::io::datasource::create(filepath);
  cudf::io::parquet::detail::FileMetaData fmd;

  read_footer(source, &fmd);

  for (size_t r = 0; r < fmd.row_groups.size(); r++) {
    auto const& rg = fmd.row_groups[r];
    for (size_t c = 0; c < rg.columns.size(); c++) {
      auto const& chunk = rg.columns[c];

      ASSERT_TRUE(chunk.meta_data.size_statistics.has_value());
      ASSERT_TRUE(chunk.meta_data.size_statistics->definition_level_histogram.has_value());
      ASSERT_TRUE(chunk.meta_data.size_statistics->repetition_level_histogram.has_value());
      // there is only one page, so chunk stats should match the page stats
      EXPECT_EQ(chunk.meta_data.size_statistics->definition_level_histogram.value(),
                expected_def_hists[c]);
      EXPECT_EQ(chunk.meta_data.size_statistics->repetition_level_histogram.value(),
                expected_rep_hists[c]);
      // only column 6 has string data
      if (c == 6) {
        ASSERT_TRUE(chunk.meta_data.size_statistics->unencoded_byte_array_data_bytes.has_value());
        EXPECT_EQ(chunk.meta_data.size_statistics->unencoded_byte_array_data_bytes.value(), 50L);
      } else if (c == 7) {
        ASSERT_TRUE(chunk.meta_data.size_statistics->unencoded_byte_array_data_bytes.has_value());
        EXPECT_EQ(chunk.meta_data.size_statistics->unencoded_byte_array_data_bytes.value(), 44L);
      } else {
        EXPECT_FALSE(chunk.meta_data.size_statistics->unencoded_byte_array_data_bytes.has_value());
      }

      // loop over offsets, read each page header, make sure it's a data page and that
      // the first row index is correct
      auto const oi = read_offset_index(source, chunk);

      for (size_t o = 0; o < oi.page_locations.size(); o++) {
        auto const& page_loc = oi.page_locations[o];
        auto const ph        = read_page_header(source, page_loc);
        EXPECT_EQ(ph.type, expected_hdr_type);
        // check null counts in V2 header
        if (is_v2) { EXPECT_EQ(ph.data_page_header_v2.num_nulls, expected_null_counts[c]); }
      }

      // check null counts in column chunk stats and page indexes
      auto const ci    = read_column_index(source, chunk);
      auto const stats = get_statistics(chunk);
      EXPECT_EQ(stats.null_count, expected_null_counts[c]);

      // should only be one page
      EXPECT_FALSE(ci.null_pages[0]);
      ASSERT_TRUE(ci.null_counts.has_value());
      EXPECT_EQ(ci.null_counts.value()[0], expected_null_counts[c]);

      ASSERT_TRUE(ci.definition_level_histogram.has_value());
      EXPECT_EQ(ci.definition_level_histogram.value(), expected_def_hists[c]);

      ASSERT_TRUE(ci.repetition_level_histogram.has_value());
      EXPECT_EQ(ci.repetition_level_histogram.value(), expected_rep_hists[c]);

      if (c == 6) {
        ASSERT_TRUE(oi.unencoded_byte_array_data_bytes.has_value());
        EXPECT_EQ(oi.unencoded_byte_array_data_bytes.value()[0], 50L);
      } else if (c == 7) {
        ASSERT_TRUE(oi.unencoded_byte_array_data_bytes.has_value());
        EXPECT_EQ(oi.unencoded_byte_array_data_bytes.value()[0], 44L);
      } else {
        EXPECT_FALSE(oi.unencoded_byte_array_data_bytes.has_value());
      }
    }
  }
}

TEST_F(ParquetWriterTest, CheckColumnIndexTruncation)
{
  char const* coldata[] = {
    // in-range 7 bit.  should truncate to "yyyyyyyz"
    "yyyyyyyyy",
    // max 7 bit. should truncate to "x7fx7fx7fx7fx7fx7fx7fx80", since it's
    // considered binary, not UTF-8.  If UTF-8 it should not truncate.
    "\x7f\x7f\x7f\x7f\x7f\x7f\x7f\x7f\x7f",
    // max binary.  this should not truncate
    "\xff\xff\xff\xff\xff\xff\xff\xff\xff",
    // in-range 2-byte UTF8 (U+00E9). should truncate to "éééê"
    "ééééé",
    // max 2-byte UTF8 (U+07FF). should not truncate
    "߿߿߿߿߿",
    // in-range 3-byte UTF8 (U+0800). should truncate to "ࠀࠁ"
    "ࠀࠀࠀ",
    // max 3-byte UTF8 (U+FFFF). should not truncate
    "\xef\xbf\xbf\xef\xbf\xbf\xef\xbf\xbf",
    // in-range 4-byte UTF8 (U+10000). should truncate to "𐀀𐀁"
    "𐀀𐀀𐀀",
    // max unicode (U+10FFFF). should truncate to \xf4\x8f\xbf\xbf\xf4\x90\x80\x80,
    // which is no longer valid unicode, but is still ok UTF-8???
    "\xf4\x8f\xbf\xbf\xf4\x8f\xbf\xbf\xf4\x8f\xbf\xbf",
    // max 4-byte UTF8 (U+1FFFFF). should not truncate
    "\xf7\xbf\xbf\xbf\xf7\xbf\xbf\xbf\xf7\xbf\xbf\xbf"};

  // NOTE: UTF8 min is initialized with 0xf7bfbfbf. Binary values larger
  // than that will not become minimum value (when written as UTF-8).
  char const* truncated_min[] = {"yyyyyyyy",
                                 "\x7f\x7f\x7f\x7f\x7f\x7f\x7f\x7f",
                                 "\xf7\xbf\xbf\xbf",
                                 "éééé",
                                 "߿߿߿߿",
                                 "ࠀࠀ",
                                 "\xef\xbf\xbf\xef\xbf\xbf",
                                 "𐀀𐀀",
                                 "\xf4\x8f\xbf\xbf\xf4\x8f\xbf\xbf",
                                 "\xf7\xbf\xbf\xbf"};

  char const* truncated_max[] = {"yyyyyyyz",
                                 "\x7f\x7f\x7f\x7f\x7f\x7f\x7f\x80",
                                 "\xff\xff\xff\xff\xff\xff\xff\xff\xff",
                                 "éééê",
                                 "߿߿߿߿߿",
                                 "ࠀࠁ",
                                 "\xef\xbf\xbf\xef\xbf\xbf\xef\xbf\xbf",
                                 "𐀀𐀁",
                                 "\xf4\x8f\xbf\xbf\xf4\x90\x80\x80",
                                 "\xf7\xbf\xbf\xbf\xf7\xbf\xbf\xbf\xf7\xbf\xbf\xbf"};

  auto cols = [&]() {
    using string_wrapper = column_wrapper<cudf::string_view>;
    std::vector<std::unique_ptr<column>> cols;
    for (auto const str : coldata) {
      cols.push_back(string_wrapper{str}.release());
    }
    return cols;
  }();
  auto expected = std::make_unique<table>(std::move(cols));

  auto const filepath = temp_env->get_temp_filepath("CheckColumnIndexTruncation.parquet");
  cudf::io::parquet_writer_options out_opts =
    cudf::io::parquet_writer_options::builder(cudf::io::sink_info{filepath}, expected->view())
      .stats_level(cudf::io::statistics_freq::STATISTICS_COLUMN)
      .column_index_truncate_length(8);
  cudf::io::write_parquet(out_opts);

  auto const source = cudf::io::datasource::create(filepath);
  cudf::io::parquet::detail::FileMetaData fmd;

  read_footer(source, &fmd);

  for (size_t r = 0; r < fmd.row_groups.size(); r++) {
    auto const& rg = fmd.row_groups[r];
    for (size_t c = 0; c < rg.columns.size(); c++) {
      auto const& chunk = rg.columns[c];

      auto const ci    = read_column_index(source, chunk);
      auto const stats = get_statistics(chunk);

      ASSERT_TRUE(stats.min_value.has_value());
      ASSERT_TRUE(stats.max_value.has_value());

      // check trunc(page.min) <= stats.min && trun(page.max) >= stats.max
      auto const ptype = fmd.schema[c + 1].type;
      auto const ctype = fmd.schema[c + 1].converted_type;
      EXPECT_TRUE(compare_binary(ci.min_values[0], stats.min_value.value(), ptype, ctype) <= 0);
      EXPECT_TRUE(compare_binary(ci.max_values[0], stats.max_value.value(), ptype, ctype) >= 0);

      // check that truncated values == expected
      EXPECT_EQ(memcmp(ci.min_values[0].data(), truncated_min[c], ci.min_values[0].size()), 0);
      EXPECT_EQ(memcmp(ci.max_values[0].data(), truncated_max[c], ci.max_values[0].size()), 0);
    }
  }
}

TEST_F(ParquetWriterTest, BinaryColumnIndexTruncation)
{
  std::vector<uint8_t> truncated_min[] = {{0xfe, 0xfe, 0xfe, 0xfe, 0xfe, 0xfe, 0xfe, 0xfe},
                                          {0xfe, 0xff, 0xff, 0xff, 0xff, 0xff, 0xff, 0xff},
                                          {0xff, 0xff, 0xff, 0xff, 0xff, 0xff, 0xff, 0xff}};

  std::vector<uint8_t> truncated_max[] = {{0xfe, 0xfe, 0xfe, 0xfe, 0xfe, 0xfe, 0xfe, 0xff},
                                          {0xff},
                                          {0xff, 0xff, 0xff, 0xff, 0xff, 0xff, 0xff, 0xff, 0xff}};

  cudf::test::lists_column_wrapper<uint8_t> col0{
    {0xfe, 0xfe, 0xfe, 0xfe, 0xfe, 0xfe, 0xfe, 0xfe, 0xfe}};
  cudf::test::lists_column_wrapper<uint8_t> col1{
    {0xfe, 0xff, 0xff, 0xff, 0xff, 0xff, 0xff, 0xff, 0xff}};
  cudf::test::lists_column_wrapper<uint8_t> col2{
    {0xff, 0xff, 0xff, 0xff, 0xff, 0xff, 0xff, 0xff, 0xff}};

  auto expected = table_view{{col0, col1, col2}};

  cudf::io::table_input_metadata output_metadata(expected);
  output_metadata.column_metadata[0].set_name("col_binary0").set_output_as_binary(true);
  output_metadata.column_metadata[1].set_name("col_binary1").set_output_as_binary(true);
  output_metadata.column_metadata[2].set_name("col_binary2").set_output_as_binary(true);

  auto const filepath = temp_env->get_temp_filepath("BinaryColumnIndexTruncation.parquet");
  cudf::io::parquet_writer_options out_opts =
    cudf::io::parquet_writer_options::builder(cudf::io::sink_info{filepath}, expected)
      .metadata(std::move(output_metadata))
      .stats_level(cudf::io::statistics_freq::STATISTICS_COLUMN)
      .column_index_truncate_length(8);
  cudf::io::write_parquet(out_opts);

  auto const source = cudf::io::datasource::create(filepath);
  cudf::io::parquet::detail::FileMetaData fmd;

  read_footer(source, &fmd);

  for (size_t r = 0; r < fmd.row_groups.size(); r++) {
    auto const& rg = fmd.row_groups[r];
    for (size_t c = 0; c < rg.columns.size(); c++) {
      auto const& chunk = rg.columns[c];

      auto const ci    = read_column_index(source, chunk);
      auto const stats = get_statistics(chunk);

      // check trunc(page.min) <= stats.min && trun(page.max) >= stats.max
      auto const ptype = fmd.schema[c + 1].type;
      auto const ctype = fmd.schema[c + 1].converted_type;
      ASSERT_TRUE(stats.min_value.has_value());
      ASSERT_TRUE(stats.max_value.has_value());
      EXPECT_TRUE(compare_binary(ci.min_values[0], stats.min_value.value(), ptype, ctype) <= 0);
      EXPECT_TRUE(compare_binary(ci.max_values[0], stats.max_value.value(), ptype, ctype) >= 0);

      // check that truncated values == expected
      EXPECT_EQ(ci.min_values[0], truncated_min[c]);
      EXPECT_EQ(ci.max_values[0], truncated_max[c]);
    }
  }
}

TEST_F(ParquetReaderTest, EmptyColumnsParam)
{
  srand(31337);
  auto const expected = create_random_fixed_table<int>(2, 4, false);

  std::vector<char> out_buffer;
  cudf::io::parquet_writer_options args =
    cudf::io::parquet_writer_options::builder(cudf::io::sink_info{&out_buffer}, *expected);
  cudf::io::write_parquet(args);

  cudf::io::parquet_reader_options read_opts =
    cudf::io::parquet_reader_options::builder(
      cudf::io::source_info{out_buffer.data(), out_buffer.size()})
      .columns({});
  auto const result = cudf::io::read_parquet(read_opts);

  EXPECT_EQ(result.tbl->num_columns(), 0);
  EXPECT_EQ(result.tbl->num_rows(), 0);
}

TEST_F(ParquetReaderTest, BinaryAsStrings)
{
  std::vector<char const*> strings{
    "Monday", "Wednesday", "Friday", "Monday", "Friday", "Friday", "Friday", "Funday"};
  auto const num_rows = strings.size();

  auto seq_col0 = random_values<int>(num_rows);
  auto seq_col2 = random_values<float>(num_rows);
  auto seq_col3 = random_values<uint8_t>(num_rows);
  auto validity = cudf::test::iterators::no_nulls();

  column_wrapper<int> int_col{seq_col0.begin(), seq_col0.end(), validity};
  column_wrapper<cudf::string_view> string_col{strings.begin(), strings.end()};
  column_wrapper<float> float_col{seq_col2.begin(), seq_col2.end(), validity};
  cudf::test::lists_column_wrapper<uint8_t> list_int_col{
    {'M', 'o', 'n', 'd', 'a', 'y'},
    {'W', 'e', 'd', 'n', 'e', 's', 'd', 'a', 'y'},
    {'F', 'r', 'i', 'd', 'a', 'y'},
    {'M', 'o', 'n', 'd', 'a', 'y'},
    {'F', 'r', 'i', 'd', 'a', 'y'},
    {'F', 'r', 'i', 'd', 'a', 'y'},
    {'F', 'r', 'i', 'd', 'a', 'y'},
    {'F', 'u', 'n', 'd', 'a', 'y'}};

  auto output = table_view{{int_col, string_col, float_col, string_col, list_int_col}};
  cudf::io::table_input_metadata output_metadata(output);
  output_metadata.column_metadata[0].set_name("col_other");
  output_metadata.column_metadata[1].set_name("col_string");
  output_metadata.column_metadata[2].set_name("col_float");
  output_metadata.column_metadata[3].set_name("col_string2").set_output_as_binary(true);
  output_metadata.column_metadata[4].set_name("col_binary").set_output_as_binary(true);

  auto filepath = temp_env->get_temp_filepath("BinaryReadStrings.parquet");
  cudf::io::parquet_writer_options out_opts =
    cudf::io::parquet_writer_options::builder(cudf::io::sink_info{filepath}, output)
      .metadata(std::move(output_metadata));
  cudf::io::write_parquet(out_opts);

  auto expected_string = table_view{{int_col, string_col, float_col, string_col, string_col}};
  auto expected_mixed  = table_view{{int_col, string_col, float_col, list_int_col, list_int_col}};

  cudf::io::parquet_reader_options in_opts =
    cudf::io::parquet_reader_options::builder(cudf::io::source_info{filepath})
      .set_column_schema({{}, {}, {}, {}, {}});
  auto result = cudf::io::read_parquet(in_opts);

  CUDF_TEST_EXPECT_TABLES_EQUAL(expected_string, result.tbl->view());

  cudf::io::parquet_reader_options default_in_opts =
    cudf::io::parquet_reader_options::builder(cudf::io::source_info{filepath});
  result = cudf::io::read_parquet(default_in_opts);

  CUDF_TEST_EXPECT_TABLES_EQUAL(expected_string, result.tbl->view());

  std::vector<cudf::io::reader_column_schema> md{
    {},
    {},
    {},
    cudf::io::reader_column_schema().set_convert_binary_to_strings(false),
    cudf::io::reader_column_schema().set_convert_binary_to_strings(false)};

  cudf::io::parquet_reader_options mixed_in_opts =
    cudf::io::parquet_reader_options::builder(cudf::io::source_info{filepath})
      .set_column_schema(md);
  result = cudf::io::read_parquet(mixed_in_opts);

  CUDF_TEST_EXPECT_TABLES_EQUAL(expected_mixed, result.tbl->view());
}

TEST_F(ParquetReaderTest, NestedByteArray)
{
  constexpr auto num_rows = 8;

  auto seq_col0       = random_values<int>(num_rows);
  auto seq_col2       = random_values<float>(num_rows);
  auto seq_col3       = random_values<uint8_t>(num_rows);
  auto const validity = cudf::test::iterators::no_nulls();

  column_wrapper<int> int_col{seq_col0.begin(), seq_col0.end(), validity};
  column_wrapper<float> float_col{seq_col2.begin(), seq_col2.end(), validity};
  cudf::test::lists_column_wrapper<uint8_t> list_list_int_col{
    {{'M', 'o', 'n', 'd', 'a', 'y'},
     {'W', 'e', 'd', 'n', 'e', 's', 'd', 'a', 'y'},
     {'F', 'r', 'i', 'd', 'a', 'y'}},
    {{'M', 'o', 'n', 'd', 'a', 'y'}, {'F', 'r', 'i', 'd', 'a', 'y'}},
    {{'M', 'o', 'n', 'd', 'a', 'y'},
     {'W', 'e', 'd', 'n', 'e', 's', 'd', 'a', 'y'},
     {'F', 'r', 'i', 'd', 'a', 'y'}},
    {{'F', 'r', 'i', 'd', 'a', 'y'},
     {'F', 'r', 'i', 'd', 'a', 'y'},
     {'F', 'u', 'n', 'd', 'a', 'y'}},
    {{'M', 'o', 'n', 'd', 'a', 'y'},
     {'W', 'e', 'd', 'n', 'e', 's', 'd', 'a', 'y'},
     {'F', 'r', 'i', 'd', 'a', 'y'}},
    {{'F', 'r', 'i', 'd', 'a', 'y'},
     {'F', 'r', 'i', 'd', 'a', 'y'},
     {'F', 'u', 'n', 'd', 'a', 'y'}},
    {{'M', 'o', 'n', 'd', 'a', 'y'},
     {'W', 'e', 'd', 'n', 'e', 's', 'd', 'a', 'y'},
     {'F', 'r', 'i', 'd', 'a', 'y'}},
    {{'M', 'o', 'n', 'd', 'a', 'y'}, {'F', 'r', 'i', 'd', 'a', 'y'}}};

  auto const expected = table_view{{int_col, float_col, list_list_int_col}};
  cudf::io::table_input_metadata output_metadata(expected);
  output_metadata.column_metadata[0].set_name("col_other");
  output_metadata.column_metadata[1].set_name("col_float");
  output_metadata.column_metadata[2].set_name("col_binary").child(1).set_output_as_binary(true);

  auto filepath = temp_env->get_temp_filepath("NestedByteArray.parquet");
  cudf::io::parquet_writer_options out_opts =
    cudf::io::parquet_writer_options::builder(cudf::io::sink_info{filepath}, expected)
      .metadata(std::move(output_metadata));
  cudf::io::write_parquet(out_opts);

  auto source = cudf::io::datasource::create(filepath);
  cudf::io::parquet::detail::FileMetaData fmd;

  read_footer(source, &fmd);
  EXPECT_EQ(fmd.schema[5].type, cudf::io::parquet::detail::Type::BYTE_ARRAY);

  std::vector<cudf::io::reader_column_schema> md{
    {},
    {},
    cudf::io::reader_column_schema().add_child(
      cudf::io::reader_column_schema().set_convert_binary_to_strings(false))};

  cudf::io::parquet_reader_options in_opts =
    cudf::io::parquet_reader_options::builder(cudf::io::source_info{filepath})
      .set_column_schema(md);
  auto result = cudf::io::read_parquet(in_opts);

  CUDF_TEST_EXPECT_TABLES_EQUAL(expected, result.tbl->view());
}

TEST_F(ParquetWriterTest, ByteArrayStats)
{
  // check that byte array min and max statistics are written as expected. If a byte array is
  // written as a string, max utf8 is 0xf7bfbfbf and so the minimum value will be set to that value
  // instead of a potential minimum higher than that.
  std::vector<uint8_t> expected_col0_min{0xf0};
  std::vector<uint8_t> expected_col0_max{0xf0, 0xf5, 0xf5};
  std::vector<uint8_t> expected_col1_min{0xfe, 0xfe, 0xfe};
  std::vector<uint8_t> expected_col1_max{0xfe, 0xfe, 0xfe};

  cudf::test::lists_column_wrapper<uint8_t> list_int_col0{
    {0xf0}, {0xf0, 0xf5, 0xf3}, {0xf0, 0xf5, 0xf5}};
  cudf::test::lists_column_wrapper<uint8_t> list_int_col1{
    {0xfe, 0xfe, 0xfe}, {0xfe, 0xfe, 0xfe}, {0xfe, 0xfe, 0xfe}};

  auto expected = table_view{{list_int_col0, list_int_col1}};
  cudf::io::table_input_metadata output_metadata(expected);
  output_metadata.column_metadata[0].set_name("col_binary0").set_output_as_binary(true);
  output_metadata.column_metadata[1].set_name("col_binary1").set_output_as_binary(true);

  auto filepath = temp_env->get_temp_filepath("ByteArrayStats.parquet");
  cudf::io::parquet_writer_options out_opts =
    cudf::io::parquet_writer_options::builder(cudf::io::sink_info{filepath}, expected)
      .metadata(std::move(output_metadata));
  cudf::io::write_parquet(out_opts);

  cudf::io::parquet_reader_options in_opts =
    cudf::io::parquet_reader_options::builder(cudf::io::source_info{filepath})
      .set_column_schema({{}, {}});
  auto result = cudf::io::read_parquet(in_opts);

  auto source = cudf::io::datasource::create(filepath);
  cudf::io::parquet::detail::FileMetaData fmd;

  read_footer(source, &fmd);

  EXPECT_EQ(fmd.schema[1].type, cudf::io::parquet::detail::Type::BYTE_ARRAY);
  EXPECT_EQ(fmd.schema[2].type, cudf::io::parquet::detail::Type::BYTE_ARRAY);

  auto const stats0 = get_statistics(fmd.row_groups[0].columns[0]);
  auto const stats1 = get_statistics(fmd.row_groups[0].columns[1]);

  EXPECT_EQ(expected_col0_min, stats0.min_value);
  EXPECT_EQ(expected_col0_max, stats0.max_value);
  EXPECT_EQ(expected_col1_min, stats1.min_value);
  EXPECT_EQ(expected_col1_max, stats1.max_value);
}

TEST_F(ParquetReaderTest, StructByteArray)
{
  constexpr auto num_rows = 100;

  auto seq_col0       = random_values<uint8_t>(num_rows);
  auto const validity = cudf::test::iterators::no_nulls();

  column_wrapper<uint8_t> int_col{seq_col0.begin(), seq_col0.end(), validity};
  cudf::test::lists_column_wrapper<uint8_t> list_of_int{{seq_col0.begin(), seq_col0.begin() + 50},
                                                        {seq_col0.begin() + 50, seq_col0.end()}};
  auto struct_col = cudf::test::structs_column_wrapper{{list_of_int}, validity};

  auto const expected = table_view{{struct_col}};
  EXPECT_EQ(1, expected.num_columns());
  cudf::io::table_input_metadata output_metadata(expected);
  output_metadata.column_metadata[0]
    .set_name("struct_binary")
    .child(0)
    .set_name("a")
    .set_output_as_binary(true);

  auto filepath = temp_env->get_temp_filepath("StructByteArray.parquet");
  cudf::io::parquet_writer_options out_opts =
    cudf::io::parquet_writer_options::builder(cudf::io::sink_info{filepath}, expected)
      .metadata(std::move(output_metadata));
  cudf::io::write_parquet(out_opts);

  std::vector<cudf::io::reader_column_schema> md{cudf::io::reader_column_schema().add_child(
    cudf::io::reader_column_schema().set_convert_binary_to_strings(false))};

  cudf::io::parquet_reader_options in_opts =
    cudf::io::parquet_reader_options::builder(cudf::io::source_info{filepath})
      .set_column_schema(md);
  auto result = cudf::io::read_parquet(in_opts);

  CUDF_TEST_EXPECT_TABLES_EQUAL(expected, result.tbl->view());
}

TEST_F(ParquetReaderTest, NestingOptimizationTest)
{
  // test nesting levels > cudf::io::parquet::detail::max_cacheable_nesting_decode_info deep.
  constexpr cudf::size_type num_nesting_levels = 16;
  static_assert(num_nesting_levels > cudf::io::parquet::detail::max_cacheable_nesting_decode_info);
  constexpr cudf::size_type rows_per_level = 2;

  constexpr cudf::size_type num_values = (1 << num_nesting_levels) * rows_per_level;
  auto value_iter                      = thrust::make_counting_iterator(0);
  auto validity =
    cudf::detail::make_counting_transform_iterator(0, [](cudf::size_type i) { return i % 2; });
  cudf::test::fixed_width_column_wrapper<int> values(value_iter, value_iter + num_values, validity);

  // ~256k values with num_nesting_levels = 16
  int total_values_produced = num_values;
  auto prev_col             = values.release();
  for (int idx = 0; idx < num_nesting_levels; idx++) {
    auto const depth    = num_nesting_levels - idx;
    auto const num_rows = (1 << (num_nesting_levels - idx));

    auto offsets_iter = cudf::detail::make_counting_transform_iterator(
      0, [depth, rows_per_level](cudf::size_type i) { return i * rows_per_level; });
    total_values_produced += (num_rows + 1);

    cudf::test::fixed_width_column_wrapper<cudf::size_type> offsets(offsets_iter,
                                                                    offsets_iter + num_rows + 1);
    auto c   = cudf::make_lists_column(num_rows, offsets.release(), std::move(prev_col), 0, {});
    prev_col = std::move(c);
  }
  auto const& expect = prev_col;

  auto filepath = temp_env->get_temp_filepath("NestingDecodeCache.parquet");
  cudf::io::parquet_writer_options opts =
    cudf::io::parquet_writer_options::builder(cudf::io::sink_info{filepath}, table_view{{*expect}});
  cudf::io::write_parquet(opts);

  cudf::io::parquet_reader_options in_opts =
    cudf::io::parquet_reader_options::builder(cudf::io::source_info{filepath});
  auto result = cudf::io::read_parquet(in_opts);

  CUDF_TEST_EXPECT_COLUMNS_EQUAL(*expect, result.tbl->get_column(0));
}

TEST_F(ParquetWriterTest, SingleValueDictionaryTest)
{
  constexpr unsigned int expected_bits = 1;
  constexpr unsigned int nrows         = 1'000'000U;

  auto elements = cudf::detail::make_counting_transform_iterator(
    0, [](auto i) { return "a unique string value suffixed with 1"; });
  auto const col0     = cudf::test::strings_column_wrapper(elements, elements + nrows);
  auto const expected = table_view{{col0}};

  auto const filepath = temp_env->get_temp_filepath("SingleValueDictionaryTest.parquet");
  // set row group size so that there will be only one row group
  // no compression so we can easily read page data
  cudf::io::parquet_writer_options out_opts =
    cudf::io::parquet_writer_options::builder(cudf::io::sink_info{filepath}, expected)
      .compression(cudf::io::compression_type::NONE)
      .stats_level(cudf::io::statistics_freq::STATISTICS_COLUMN)
      .row_group_size_rows(nrows);
  cudf::io::write_parquet(out_opts);

  cudf::io::parquet_reader_options default_in_opts =
    cudf::io::parquet_reader_options::builder(cudf::io::source_info{filepath});
  auto const result = cudf::io::read_parquet(default_in_opts);

  CUDF_TEST_EXPECT_TABLES_EQUAL(expected, result.tbl->view());

  // make sure dictionary was used
  auto const source = cudf::io::datasource::create(filepath);
  cudf::io::parquet::detail::FileMetaData fmd;

  read_footer(source, &fmd);
  auto used_dict = [&fmd]() {
    for (auto enc : fmd.row_groups[0].columns[0].meta_data.encodings) {
      if (enc == cudf::io::parquet::detail::Encoding::PLAIN_DICTIONARY or
          enc == cudf::io::parquet::detail::Encoding::RLE_DICTIONARY) {
        return true;
      }
    }
    return false;
  };
  EXPECT_TRUE(used_dict());

  // and check that the correct number of bits was used
  auto const oi    = read_offset_index(source, fmd.row_groups[0].columns[0]);
  auto const nbits = read_dict_bits(source, oi.page_locations[0]);
  EXPECT_EQ(nbits, expected_bits);
}

TEST_F(ParquetWriterTest, DictionaryNeverTest)
{
  constexpr unsigned int nrows = 1'000U;

  // only one value, so would normally use dictionary
  auto elements = cudf::detail::make_counting_transform_iterator(
    0, [](auto i) { return "a unique string value suffixed with 1"; });
  auto const col0     = cudf::test::strings_column_wrapper(elements, elements + nrows);
  auto const expected = table_view{{col0}};

  auto const filepath = temp_env->get_temp_filepath("DictionaryNeverTest.parquet");
  // no compression so we can easily read page data
  cudf::io::parquet_writer_options out_opts =
    cudf::io::parquet_writer_options::builder(cudf::io::sink_info{filepath}, expected)
      .compression(cudf::io::compression_type::NONE)
      .dictionary_policy(cudf::io::dictionary_policy::NEVER);
  cudf::io::write_parquet(out_opts);

  cudf::io::parquet_reader_options default_in_opts =
    cudf::io::parquet_reader_options::builder(cudf::io::source_info{filepath});
  auto const result = cudf::io::read_parquet(default_in_opts);

  CUDF_TEST_EXPECT_TABLES_EQUAL(expected, result.tbl->view());

  // make sure dictionary was not used
  auto const source = cudf::io::datasource::create(filepath);
  cudf::io::parquet::detail::FileMetaData fmd;

  read_footer(source, &fmd);
  auto used_dict = [&fmd]() {
    for (auto enc : fmd.row_groups[0].columns[0].meta_data.encodings) {
      if (enc == cudf::io::parquet::detail::Encoding::PLAIN_DICTIONARY or
          enc == cudf::io::parquet::detail::Encoding::RLE_DICTIONARY) {
        return true;
      }
    }
    return false;
  };
  EXPECT_FALSE(used_dict());
}

TEST_F(ParquetWriterTest, DictionaryAdaptiveTest)
{
  constexpr unsigned int nrows = 65'536U;
  // cardinality is chosen to result in a dictionary > 1MB in size
  constexpr unsigned int cardinality = 32'768U;

  // single value will have a small dictionary
  auto elements0 = cudf::detail::make_counting_transform_iterator(
    0, [](auto i) { return "a unique string value suffixed with 1"; });
  auto const col0 = cudf::test::strings_column_wrapper(elements0, elements0 + nrows);

  // high cardinality will have a large dictionary
  auto elements1  = cudf::detail::make_counting_transform_iterator(0, [cardinality](auto i) {
    return "a unique string value suffixed with " + std::to_string(i % cardinality);
  });
  auto const col1 = cudf::test::strings_column_wrapper(elements1, elements1 + nrows);

  auto const expected = table_view{{col0, col1}};

  auto const filepath = temp_env->get_temp_filepath("DictionaryAdaptiveTest.parquet");
  // no compression so we can easily read page data
  cudf::io::parquet_writer_options out_opts =
    cudf::io::parquet_writer_options::builder(cudf::io::sink_info{filepath}, expected)
      .compression(cudf::io::compression_type::ZSTD)
      .dictionary_policy(cudf::io::dictionary_policy::ADAPTIVE);
  cudf::io::write_parquet(out_opts);

  cudf::io::parquet_reader_options default_in_opts =
    cudf::io::parquet_reader_options::builder(cudf::io::source_info{filepath});
  auto const result = cudf::io::read_parquet(default_in_opts);

  CUDF_TEST_EXPECT_TABLES_EQUAL(expected, result.tbl->view());

  // make sure dictionary was used as expected. col0 should use one,
  // col1 should not.
  auto const source = cudf::io::datasource::create(filepath);
  cudf::io::parquet::detail::FileMetaData fmd;

  read_footer(source, &fmd);
  auto used_dict = [&fmd](int col) {
    for (auto enc : fmd.row_groups[0].columns[col].meta_data.encodings) {
      if (enc == cudf::io::parquet::detail::Encoding::PLAIN_DICTIONARY or
          enc == cudf::io::parquet::detail::Encoding::RLE_DICTIONARY) {
        return true;
      }
    }
    return false;
  };
  EXPECT_TRUE(used_dict(0));
  EXPECT_FALSE(used_dict(1));
}

TEST_F(ParquetWriterTest, DictionaryAlwaysTest)
{
  constexpr unsigned int nrows = 65'536U;
  // cardinality is chosen to result in a dictionary > 1MB in size
  constexpr unsigned int cardinality = 32'768U;

  // single value will have a small dictionary
  auto elements0 = cudf::detail::make_counting_transform_iterator(
    0, [](auto i) { return "a unique string value suffixed with 1"; });
  auto const col0 = cudf::test::strings_column_wrapper(elements0, elements0 + nrows);

  // high cardinality will have a large dictionary
  auto elements1  = cudf::detail::make_counting_transform_iterator(0, [cardinality](auto i) {
    return "a unique string value suffixed with " + std::to_string(i % cardinality);
  });
  auto const col1 = cudf::test::strings_column_wrapper(elements1, elements1 + nrows);

  auto const expected = table_view{{col0, col1}};

  auto const filepath = temp_env->get_temp_filepath("DictionaryAlwaysTest.parquet");
  // no compression so we can easily read page data
  cudf::io::parquet_writer_options out_opts =
    cudf::io::parquet_writer_options::builder(cudf::io::sink_info{filepath}, expected)
      .compression(cudf::io::compression_type::ZSTD)
      .dictionary_policy(cudf::io::dictionary_policy::ALWAYS);
  cudf::io::write_parquet(out_opts);

  cudf::io::parquet_reader_options default_in_opts =
    cudf::io::parquet_reader_options::builder(cudf::io::source_info{filepath});
  auto const result = cudf::io::read_parquet(default_in_opts);

  CUDF_TEST_EXPECT_TABLES_EQUAL(expected, result.tbl->view());

  // make sure dictionary was used for both columns
  auto const source = cudf::io::datasource::create(filepath);
  cudf::io::parquet::detail::FileMetaData fmd;

  read_footer(source, &fmd);
  auto used_dict = [&fmd](int col) {
    for (auto enc : fmd.row_groups[0].columns[col].meta_data.encodings) {
      if (enc == cudf::io::parquet::detail::Encoding::PLAIN_DICTIONARY or
          enc == cudf::io::parquet::detail::Encoding::RLE_DICTIONARY) {
        return true;
      }
    }
    return false;
  };
  EXPECT_TRUE(used_dict(0));
  EXPECT_TRUE(used_dict(1));
}

TEST_F(ParquetWriterTest, DictionaryPageSizeEst)
{
  // one page
  constexpr unsigned int nrows = 20'000U;

  // this test is creating a pattern of repeating then non-repeating values to trigger
  // a "worst-case" for page size estimation in the presence of a dictionary. have confirmed
  // that this fails for values over 16 in the final term of `max_RLE_page_size()`.
  // The output of the iterator will be 'CCCCCRRRRRCCCCCRRRRR...` where 'C' is a changing
  // value, and 'R' repeats. The encoder will turn this into a literal run of 8 values
  // (`CCCCCRRR`) followed by a repeated run of 2 (`RR`). This pattern then repeats, getting
  // as close as possible to a condition of repeated 8 value literal runs.
  auto elements0  = cudf::detail::make_counting_transform_iterator(0, [](auto i) {
    if ((i / 5) % 2 == 1) {
      return std::string("non-unique string");
    } else {
      return "a unique string value suffixed with " + std::to_string(i);
    }
  });
  auto const col0 = cudf::test::strings_column_wrapper(elements0, elements0 + nrows);

  auto const expected = table_view{{col0}};

  auto const filepath = temp_env->get_temp_filepath("DictionaryPageSizeEst.parquet");
  cudf::io::parquet_writer_options out_opts =
    cudf::io::parquet_writer_options::builder(cudf::io::sink_info{filepath}, expected)
      .compression(cudf::io::compression_type::ZSTD)
      .dictionary_policy(cudf::io::dictionary_policy::ALWAYS);
  cudf::io::write_parquet(out_opts);

  cudf::io::parquet_reader_options default_in_opts =
    cudf::io::parquet_reader_options::builder(cudf::io::source_info{filepath});
  auto const result = cudf::io::read_parquet(default_in_opts);

  CUDF_TEST_EXPECT_TABLES_EQUAL(expected, result.tbl->view());
}

TEST_P(ParquetSizedTest, DictionaryTest)
{
  unsigned int const cardinality = (1 << (GetParam() - 1)) + 1;
  unsigned int const nrows       = std::max(cardinality * 3 / 2, 3'000'000U);

  auto elements       = cudf::detail::make_counting_transform_iterator(0, [cardinality](auto i) {
    return "a unique string value suffixed with " + std::to_string(i % cardinality);
  });
  auto const col0     = cudf::test::strings_column_wrapper(elements, elements + nrows);
  auto const expected = table_view{{col0}};

  auto const filepath = temp_env->get_temp_filepath("DictionaryTest.parquet");
  // set row group size so that there will be only one row group
  // no compression so we can easily read page data
  cudf::io::parquet_writer_options out_opts =
    cudf::io::parquet_writer_options::builder(cudf::io::sink_info{filepath}, expected)
      .compression(cudf::io::compression_type::NONE)
      .stats_level(cudf::io::statistics_freq::STATISTICS_COLUMN)
      .dictionary_policy(cudf::io::dictionary_policy::ALWAYS)
      .row_group_size_rows(nrows)
      .row_group_size_bytes(512 * 1024 * 1024);
  cudf::io::write_parquet(out_opts);

  cudf::io::parquet_reader_options default_in_opts =
    cudf::io::parquet_reader_options::builder(cudf::io::source_info{filepath});
  auto const result = cudf::io::read_parquet(default_in_opts);

  CUDF_TEST_EXPECT_TABLES_EQUAL(expected, result.tbl->view());

  // make sure dictionary was used
  auto const source = cudf::io::datasource::create(filepath);
  cudf::io::parquet::detail::FileMetaData fmd;

  read_footer(source, &fmd);
  auto used_dict = [&fmd]() {
    for (auto enc : fmd.row_groups[0].columns[0].meta_data.encodings) {
      if (enc == cudf::io::parquet::detail::Encoding::PLAIN_DICTIONARY or
          enc == cudf::io::parquet::detail::Encoding::RLE_DICTIONARY) {
        return true;
      }
    }
    return false;
  };
  EXPECT_TRUE(used_dict());

  // and check that the correct number of bits was used
  auto const oi    = read_offset_index(source, fmd.row_groups[0].columns[0]);
  auto const nbits = read_dict_bits(source, oi.page_locations[0]);
  EXPECT_EQ(nbits, GetParam());
}

TYPED_TEST(ParquetReaderSourceTest, BufferSourceTypes)
{
  using T = TypeParam;

  srand(31337);
  auto table = create_random_fixed_table<int>(5, 5, true);

  std::vector<char> out_buffer;
  cudf::io::parquet_writer_options out_opts =
    cudf::io::parquet_writer_options::builder(cudf::io::sink_info(&out_buffer), *table);
  cudf::io::write_parquet(out_opts);

  {
    cudf::io::parquet_reader_options in_opts =
      cudf::io::parquet_reader_options::builder(cudf::io::source_info(
        cudf::host_span<T>(reinterpret_cast<T*>(out_buffer.data()), out_buffer.size())));
    auto const result = cudf::io::read_parquet(in_opts);

    CUDF_TEST_EXPECT_TABLES_EQUAL(*table, result.tbl->view());
  }

  {
    cudf::io::parquet_reader_options in_opts =
      cudf::io::parquet_reader_options::builder(cudf::io::source_info(cudf::host_span<T const>(
        reinterpret_cast<T const*>(out_buffer.data()), out_buffer.size())));
    auto const result = cudf::io::read_parquet(in_opts);

    CUDF_TEST_EXPECT_TABLES_EQUAL(*table, result.tbl->view());
  }
}

TYPED_TEST(ParquetReaderSourceTest, BufferSourceArrayTypes)
{
  using T = TypeParam;

  srand(31337);
  auto table = create_random_fixed_table<int>(5, 5, true);

  std::vector<char> out_buffer;
  cudf::io::parquet_writer_options out_opts =
    cudf::io::parquet_writer_options::builder(cudf::io::sink_info(&out_buffer), *table);
  cudf::io::write_parquet(out_opts);

  auto full_table = cudf::concatenate(std::vector<table_view>({*table, *table}));

  {
    auto spans = std::vector<cudf::host_span<T>>{
      cudf::host_span<T>(reinterpret_cast<T*>(out_buffer.data()), out_buffer.size()),
      cudf::host_span<T>(reinterpret_cast<T*>(out_buffer.data()), out_buffer.size())};
    cudf::io::parquet_reader_options in_opts = cudf::io::parquet_reader_options::builder(
      cudf::io::source_info(cudf::host_span<cudf::host_span<T>>(spans.data(), spans.size())));
    auto const result = cudf::io::read_parquet(in_opts);

    CUDF_TEST_EXPECT_TABLES_EQUAL(*full_table, result.tbl->view());
  }

  {
    auto spans = std::vector<cudf::host_span<T const>>{
      cudf::host_span<T const>(reinterpret_cast<T const*>(out_buffer.data()), out_buffer.size()),
      cudf::host_span<T const>(reinterpret_cast<T const*>(out_buffer.data()), out_buffer.size())};
    cudf::io::parquet_reader_options in_opts = cudf::io::parquet_reader_options::builder(
      cudf::io::source_info(cudf::host_span<cudf::host_span<T const>>(spans.data(), spans.size())));
    auto const result = cudf::io::read_parquet(in_opts);

    CUDF_TEST_EXPECT_TABLES_EQUAL(*full_table, result.tbl->view());
  }
}

TEST_F(ParquetWriterTest, UserNullability)
{
  auto weight_col = cudf::test::fixed_width_column_wrapper<float>{{57.5, 51.1, 15.3}};
  auto ages_col   = cudf::test::fixed_width_column_wrapper<int32_t>{{30, 27, 5}};
  auto struct_col = cudf::test::structs_column_wrapper{weight_col, ages_col};

  auto expected = table_view({struct_col});

  cudf::io::table_input_metadata expected_metadata(expected);
  expected_metadata.column_metadata[0].set_nullability(false);
  expected_metadata.column_metadata[0].child(0).set_nullability(true);

  auto filepath = temp_env->get_temp_filepath("SingleWriteNullable.parquet");
  cudf::io::parquet_writer_options write_opts =
    cudf::io::parquet_writer_options::builder(cudf::io::sink_info{filepath}, expected)
      .metadata(std::move(expected_metadata));
  cudf::io::write_parquet(write_opts);

  cudf::io::parquet_reader_options read_opts =
    cudf::io::parquet_reader_options::builder(cudf::io::source_info{filepath});
  auto result = cudf::io::read_parquet(read_opts);

  EXPECT_FALSE(result.tbl->view().column(0).nullable());
  EXPECT_TRUE(result.tbl->view().column(0).child(0).nullable());
  EXPECT_FALSE(result.tbl->view().column(0).child(1).nullable());
}

TEST_F(ParquetWriterTest, UserNullabilityInvalid)
{
  auto valids =
    cudf::detail::make_counting_transform_iterator(0, [&](int index) { return index % 2; });
  auto col      = cudf::test::fixed_width_column_wrapper<double>{{57.5, 51.1, 15.3}, valids};
  auto expected = table_view({col});

  auto filepath = temp_env->get_temp_filepath("SingleWriteNullableInvalid.parquet");
  cudf::io::parquet_writer_options write_opts =
    cudf::io::parquet_writer_options::builder(cudf::io::sink_info{filepath}, expected);
  // Should work without the nullability option
  EXPECT_NO_THROW(cudf::io::write_parquet(write_opts));

  cudf::io::table_input_metadata expected_metadata(expected);
  expected_metadata.column_metadata[0].set_nullability(false);
  write_opts.set_metadata(std::move(expected_metadata));
  // Can't write a column with nulls as not nullable
  EXPECT_THROW(cudf::io::write_parquet(write_opts), cudf::logic_error);
}

TEST_F(ParquetReaderTest, SingleLevelLists)
{
  unsigned char list_bytes[] = {
    0x50, 0x41, 0x52, 0x31, 0x15, 0x00, 0x15, 0x28, 0x15, 0x28, 0x15, 0xa7, 0xce, 0x91, 0x8c, 0x06,
    0x1c, 0x15, 0x04, 0x15, 0x00, 0x15, 0x06, 0x15, 0x06, 0x00, 0x00, 0x02, 0x00, 0x00, 0x00, 0x03,
    0x02, 0x02, 0x00, 0x00, 0x00, 0x03, 0x03, 0x00, 0x00, 0x00, 0x00, 0x01, 0x00, 0x00, 0x00, 0x15,
    0x02, 0x19, 0x3c, 0x48, 0x0c, 0x73, 0x70, 0x61, 0x72, 0x6b, 0x5f, 0x73, 0x63, 0x68, 0x65, 0x6d,
    0x61, 0x15, 0x02, 0x00, 0x35, 0x00, 0x18, 0x01, 0x66, 0x15, 0x02, 0x15, 0x06, 0x4c, 0x3c, 0x00,
    0x00, 0x00, 0x15, 0x02, 0x25, 0x04, 0x18, 0x05, 0x61, 0x72, 0x72, 0x61, 0x79, 0x00, 0x16, 0x02,
    0x19, 0x1c, 0x19, 0x1c, 0x26, 0x08, 0x1c, 0x15, 0x02, 0x19, 0x25, 0x00, 0x06, 0x19, 0x28, 0x01,
    0x66, 0x05, 0x61, 0x72, 0x72, 0x61, 0x79, 0x15, 0x00, 0x16, 0x04, 0x16, 0x56, 0x16, 0x56, 0x26,
    0x08, 0x3c, 0x18, 0x04, 0x01, 0x00, 0x00, 0x00, 0x18, 0x04, 0x00, 0x00, 0x00, 0x00, 0x16, 0x00,
    0x28, 0x04, 0x01, 0x00, 0x00, 0x00, 0x18, 0x04, 0x00, 0x00, 0x00, 0x00, 0x00, 0x19, 0x1c, 0x15,
    0x00, 0x15, 0x00, 0x15, 0x02, 0x00, 0x00, 0x00, 0x16, 0x56, 0x16, 0x02, 0x26, 0x08, 0x16, 0x56,
    0x14, 0x00, 0x00, 0x28, 0x13, 0x52, 0x41, 0x50, 0x49, 0x44, 0x53, 0x20, 0x53, 0x70, 0x61, 0x72,
    0x6b, 0x20, 0x50, 0x6c, 0x75, 0x67, 0x69, 0x6e, 0x19, 0x1c, 0x1c, 0x00, 0x00, 0x00, 0x9f, 0x00,
    0x00, 0x00, 0x50, 0x41, 0x52, 0x31};

  // read single level list reproducing parquet file
  cudf::io::parquet_reader_options read_opts = cudf::io::parquet_reader_options::builder(
    cudf::io::source_info{reinterpret_cast<char const*>(list_bytes), sizeof(list_bytes)});
  auto table = cudf::io::read_parquet(read_opts);

  auto const c0 = table.tbl->get_column(0);
  EXPECT_TRUE(c0.type().id() == cudf::type_id::LIST);

  auto const lc    = cudf::lists_column_view(c0);
  auto const child = lc.child();
  EXPECT_TRUE(child.type().id() == cudf::type_id::INT32);
}

TEST_F(ParquetReaderTest, ChunkedSingleLevelLists)
{
  unsigned char list_bytes[] = {
    0x50, 0x41, 0x52, 0x31, 0x15, 0x00, 0x15, 0x28, 0x15, 0x28, 0x15, 0xa7, 0xce, 0x91, 0x8c, 0x06,
    0x1c, 0x15, 0x04, 0x15, 0x00, 0x15, 0x06, 0x15, 0x06, 0x00, 0x00, 0x02, 0x00, 0x00, 0x00, 0x03,
    0x02, 0x02, 0x00, 0x00, 0x00, 0x03, 0x03, 0x00, 0x00, 0x00, 0x00, 0x01, 0x00, 0x00, 0x00, 0x15,
    0x02, 0x19, 0x3c, 0x48, 0x0c, 0x73, 0x70, 0x61, 0x72, 0x6b, 0x5f, 0x73, 0x63, 0x68, 0x65, 0x6d,
    0x61, 0x15, 0x02, 0x00, 0x35, 0x00, 0x18, 0x01, 0x66, 0x15, 0x02, 0x15, 0x06, 0x4c, 0x3c, 0x00,
    0x00, 0x00, 0x15, 0x02, 0x25, 0x04, 0x18, 0x05, 0x61, 0x72, 0x72, 0x61, 0x79, 0x00, 0x16, 0x02,
    0x19, 0x1c, 0x19, 0x1c, 0x26, 0x08, 0x1c, 0x15, 0x02, 0x19, 0x25, 0x00, 0x06, 0x19, 0x28, 0x01,
    0x66, 0x05, 0x61, 0x72, 0x72, 0x61, 0x79, 0x15, 0x00, 0x16, 0x04, 0x16, 0x56, 0x16, 0x56, 0x26,
    0x08, 0x3c, 0x18, 0x04, 0x01, 0x00, 0x00, 0x00, 0x18, 0x04, 0x00, 0x00, 0x00, 0x00, 0x16, 0x00,
    0x28, 0x04, 0x01, 0x00, 0x00, 0x00, 0x18, 0x04, 0x00, 0x00, 0x00, 0x00, 0x00, 0x19, 0x1c, 0x15,
    0x00, 0x15, 0x00, 0x15, 0x02, 0x00, 0x00, 0x00, 0x16, 0x56, 0x16, 0x02, 0x26, 0x08, 0x16, 0x56,
    0x14, 0x00, 0x00, 0x28, 0x13, 0x52, 0x41, 0x50, 0x49, 0x44, 0x53, 0x20, 0x53, 0x70, 0x61, 0x72,
    0x6b, 0x20, 0x50, 0x6c, 0x75, 0x67, 0x69, 0x6e, 0x19, 0x1c, 0x1c, 0x00, 0x00, 0x00, 0x9f, 0x00,
    0x00, 0x00, 0x50, 0x41, 0x52, 0x31};

  auto reader = cudf::io::chunked_parquet_reader(
    1L << 31,
    cudf::io::parquet_reader_options::builder(
      cudf::io::source_info{reinterpret_cast<char const*>(list_bytes), sizeof(list_bytes)}));
  int iterations = 0;
  while (reader.has_next() && iterations < 10) {
    auto chunk = reader.read_chunk();
  }
  EXPECT_TRUE(iterations < 10);
}

TEST_F(ParquetWriterTest, CompStats)
{
  auto table = create_random_fixed_table<int>(1, 100000, true);

  auto const stats = std::make_shared<cudf::io::writer_compression_statistics>();

  std::vector<char> unused_buffer;
  cudf::io::parquet_writer_options opts =
    cudf::io::parquet_writer_options::builder(cudf::io::sink_info{&unused_buffer}, table->view())
      .compression_statistics(stats);
  cudf::io::write_parquet(opts);

  EXPECT_NE(stats->num_compressed_bytes(), 0);
  EXPECT_EQ(stats->num_failed_bytes(), 0);
  EXPECT_EQ(stats->num_skipped_bytes(), 0);
  EXPECT_FALSE(std::isnan(stats->compression_ratio()));
}

TEST_F(ParquetChunkedWriterTest, CompStats)
{
  auto table = create_random_fixed_table<int>(1, 100000, true);

  auto const stats = std::make_shared<cudf::io::writer_compression_statistics>();

  std::vector<char> unused_buffer;
  cudf::io::chunked_parquet_writer_options opts =
    cudf::io::chunked_parquet_writer_options::builder(cudf::io::sink_info{&unused_buffer})
      .compression_statistics(stats);
  cudf::io::parquet_chunked_writer(opts).write(*table);

  EXPECT_NE(stats->num_compressed_bytes(), 0);
  EXPECT_EQ(stats->num_failed_bytes(), 0);
  EXPECT_EQ(stats->num_skipped_bytes(), 0);
  EXPECT_FALSE(std::isnan(stats->compression_ratio()));

  auto const single_table_comp_stats = *stats;
  cudf::io::parquet_chunked_writer(opts).write(*table);

  EXPECT_EQ(stats->compression_ratio(), single_table_comp_stats.compression_ratio());
  EXPECT_EQ(stats->num_compressed_bytes(), 2 * single_table_comp_stats.num_compressed_bytes());

  EXPECT_EQ(stats->num_failed_bytes(), 0);
  EXPECT_EQ(stats->num_skipped_bytes(), 0);
}

void expect_compression_stats_empty(std::shared_ptr<cudf::io::writer_compression_statistics> stats)
{
  EXPECT_EQ(stats->num_compressed_bytes(), 0);
  EXPECT_EQ(stats->num_failed_bytes(), 0);
  EXPECT_EQ(stats->num_skipped_bytes(), 0);
  EXPECT_TRUE(std::isnan(stats->compression_ratio()));
}

TEST_F(ParquetWriterTest, CompStatsEmptyTable)
{
  auto table_no_rows = create_random_fixed_table<int>(20, 0, false);

  auto const stats = std::make_shared<cudf::io::writer_compression_statistics>();

  std::vector<char> unused_buffer;
  cudf::io::parquet_writer_options opts =
    cudf::io::parquet_writer_options::builder(cudf::io::sink_info{&unused_buffer},
                                              table_no_rows->view())
      .compression_statistics(stats);
  cudf::io::write_parquet(opts);

  expect_compression_stats_empty(stats);
}

TEST_F(ParquetChunkedWriterTest, CompStatsEmptyTable)
{
  auto table_no_rows = create_random_fixed_table<int>(20, 0, false);

  auto const stats = std::make_shared<cudf::io::writer_compression_statistics>();

  std::vector<char> unused_buffer;
  cudf::io::chunked_parquet_writer_options opts =
    cudf::io::chunked_parquet_writer_options::builder(cudf::io::sink_info{&unused_buffer})
      .compression_statistics(stats);
  cudf::io::parquet_chunked_writer(opts).write(*table_no_rows);

  expect_compression_stats_empty(stats);
}

TEST_F(ParquetReaderTest, ReorderedReadMultipleFiles)
{
  constexpr auto num_rows    = 50'000;
  constexpr auto cardinality = 20'000;

  // table 1
  auto str1 = cudf::detail::make_counting_transform_iterator(
    0, [](auto i) { return "cat " + std::to_string(i % cardinality); });
  auto cols1 = cudf::test::strings_column_wrapper(str1, str1 + num_rows);

  auto int1 =
    cudf::detail::make_counting_transform_iterator(0, [](auto i) { return i % cardinality; });
  auto coli1 = cudf::test::fixed_width_column_wrapper<int>(int1, int1 + num_rows);

  auto const expected1 = table_view{{cols1, coli1}};
  auto const swapped1  = table_view{{coli1, cols1}};

  auto const filepath1 = temp_env->get_temp_filepath("LargeReorderedRead1.parquet");
  auto out_opts1 =
    cudf::io::parquet_writer_options::builder(cudf::io::sink_info{filepath1}, expected1)
      .compression(cudf::io::compression_type::NONE);
  cudf::io::write_parquet(out_opts1);

  // table 2
  auto str2 = cudf::detail::make_counting_transform_iterator(
    0, [](auto i) { return "dog " + std::to_string(i % cardinality); });
  auto cols2 = cudf::test::strings_column_wrapper(str2, str2 + num_rows);

  auto int2 = cudf::detail::make_counting_transform_iterator(
    0, [](auto i) { return (i % cardinality) + cardinality; });
  auto coli2 = cudf::test::fixed_width_column_wrapper<int>(int2, int2 + num_rows);

  auto const expected2 = table_view{{cols2, coli2}};
  auto const swapped2  = table_view{{coli2, cols2}};

  auto const filepath2 = temp_env->get_temp_filepath("LargeReorderedRead2.parquet");
  auto out_opts2 =
    cudf::io::parquet_writer_options::builder(cudf::io::sink_info{filepath2}, expected2)
      .compression(cudf::io::compression_type::NONE);
  cudf::io::write_parquet(out_opts2);

  // read in both files swapping the columns
  auto read_opts =
    cudf::io::parquet_reader_options::builder(cudf::io::source_info{{filepath1, filepath2}})
      .columns({"_col1", "_col0"});
  auto result = cudf::io::read_parquet(read_opts);
  auto sliced = cudf::slice(result.tbl->view(), {0, num_rows, num_rows, 2 * num_rows});
  CUDF_TEST_EXPECT_TABLES_EQUAL(sliced[0], swapped1);
  CUDF_TEST_EXPECT_TABLES_EQUAL(sliced[1], swapped2);
}

// Test fixture for metadata tests
struct ParquetMetadataReaderTest : public cudf::test::BaseFixture {
  std::string print(cudf::io::parquet_column_schema schema, int depth = 0)
  {
    std::string child_str;
    for (auto const& child : schema.children()) {
      child_str += print(child, depth + 1);
    }
    return std::string(depth, ' ') + schema.name() + "\n" + child_str;
  }
};

TEST_F(ParquetMetadataReaderTest, TestBasic)
{
  auto const num_rows = 1200;

  auto ints   = random_values<int>(num_rows);
  auto floats = random_values<float>(num_rows);
  column_wrapper<int> int_col(ints.begin(), ints.end());
  column_wrapper<float> float_col(floats.begin(), floats.end());

  table_view expected({int_col, float_col});

  cudf::io::table_input_metadata expected_metadata(expected);
  expected_metadata.column_metadata[0].set_name("int_col");
  expected_metadata.column_metadata[1].set_name("float_col");

  auto filepath = temp_env->get_temp_filepath("MetadataTest.parquet");
  cudf::io::parquet_writer_options out_opts =
    cudf::io::parquet_writer_options::builder(cudf::io::sink_info{filepath}, expected)
      .metadata(std::move(expected_metadata));
  cudf::io::write_parquet(out_opts);

  auto meta = read_parquet_metadata(cudf::io::source_info{filepath});
  EXPECT_EQ(meta.num_rows(), num_rows);

  std::string expected_schema = R"(schema
 int_col
 float_col
)";
  EXPECT_EQ(expected_schema, print(meta.schema().root()));

  EXPECT_EQ(meta.schema().root().name(), "schema");
  EXPECT_EQ(meta.schema().root().type_kind(), cudf::io::parquet::TypeKind::UNDEFINED_TYPE);
  ASSERT_EQ(meta.schema().root().num_children(), 2);

  EXPECT_EQ(meta.schema().root().child(0).name(), "int_col");
  EXPECT_EQ(meta.schema().root().child(1).name(), "float_col");
}

TEST_F(ParquetMetadataReaderTest, TestNested)
{
  auto const num_rows       = 1200;
  auto const lists_per_row  = 4;
  auto const num_child_rows = num_rows * lists_per_row;

  auto keys = random_values<int>(num_child_rows);
  auto vals = random_values<float>(num_child_rows);
  column_wrapper<int> keys_col(keys.begin(), keys.end());
  column_wrapper<float> vals_col(vals.begin(), vals.end());
  auto s_col = cudf::test::structs_column_wrapper({keys_col, vals_col}).release();

  std::vector<int> row_offsets(num_rows + 1);
  for (int idx = 0; idx < num_rows + 1; ++idx) {
    row_offsets[idx] = idx * lists_per_row;
  }
  column_wrapper<int> offsets(row_offsets.begin(), row_offsets.end());

  auto list_col =
    cudf::make_lists_column(num_rows, offsets.release(), std::move(s_col), 0, rmm::device_buffer{});

  table_view expected({*list_col, *list_col});

  cudf::io::table_input_metadata expected_metadata(expected);
  expected_metadata.column_metadata[0].set_name("maps");
  expected_metadata.column_metadata[0].set_list_column_as_map();
  expected_metadata.column_metadata[1].set_name("lists");
  expected_metadata.column_metadata[1].child(1).child(0).set_name("int_field");
  expected_metadata.column_metadata[1].child(1).child(1).set_name("float_field");

  auto filepath = temp_env->get_temp_filepath("MetadataTest.orc");
  cudf::io::parquet_writer_options out_opts =
    cudf::io::parquet_writer_options::builder(cudf::io::sink_info{filepath}, expected)
      .metadata(std::move(expected_metadata));
  cudf::io::write_parquet(out_opts);

  auto meta = read_parquet_metadata(cudf::io::source_info{filepath});
  EXPECT_EQ(meta.num_rows(), num_rows);

  std::string expected_schema = R"(schema
 maps
  key_value
   key
   value
 lists
  list
   element
    int_field
    float_field
)";
  EXPECT_EQ(expected_schema, print(meta.schema().root()));

  EXPECT_EQ(meta.schema().root().name(), "schema");
  EXPECT_EQ(meta.schema().root().type_kind(),
            cudf::io::parquet::TypeKind::UNDEFINED_TYPE);  // struct
  ASSERT_EQ(meta.schema().root().num_children(), 2);

  auto const& out_map_col = meta.schema().root().child(0);
  EXPECT_EQ(out_map_col.name(), "maps");
  EXPECT_EQ(out_map_col.type_kind(), cudf::io::parquet::TypeKind::UNDEFINED_TYPE);  // map

  ASSERT_EQ(out_map_col.num_children(), 1);
  EXPECT_EQ(out_map_col.child(0).name(), "key_value");  // key_value (named in parquet writer)
  ASSERT_EQ(out_map_col.child(0).num_children(), 2);
  EXPECT_EQ(out_map_col.child(0).child(0).name(), "key");    // key (named in parquet writer)
  EXPECT_EQ(out_map_col.child(0).child(1).name(), "value");  // value (named in parquet writer)
  EXPECT_EQ(out_map_col.child(0).child(0).type_kind(), cudf::io::parquet::TypeKind::INT32);  // int
  EXPECT_EQ(out_map_col.child(0).child(1).type_kind(),
            cudf::io::parquet::TypeKind::FLOAT);  // float

  auto const& out_list_col = meta.schema().root().child(1);
  EXPECT_EQ(out_list_col.name(), "lists");
  EXPECT_EQ(out_list_col.type_kind(), cudf::io::parquet::TypeKind::UNDEFINED_TYPE);  // list
  // TODO repetition type?
  ASSERT_EQ(out_list_col.num_children(), 1);
  EXPECT_EQ(out_list_col.child(0).name(), "list");  // list (named in parquet writer)
  ASSERT_EQ(out_list_col.child(0).num_children(), 1);

  auto const& out_list_struct_col = out_list_col.child(0).child(0);
  EXPECT_EQ(out_list_struct_col.name(), "element");  // elements (named in parquet writer)
  EXPECT_EQ(out_list_struct_col.type_kind(),
            cudf::io::parquet::TypeKind::UNDEFINED_TYPE);  // struct
  ASSERT_EQ(out_list_struct_col.num_children(), 2);

  auto const& out_int_col = out_list_struct_col.child(0);
  EXPECT_EQ(out_int_col.name(), "int_field");
  EXPECT_EQ(out_int_col.type_kind(), cudf::io::parquet::TypeKind::INT32);

  auto const& out_float_col = out_list_struct_col.child(1);
  EXPECT_EQ(out_float_col.name(), "float_field");
  EXPECT_EQ(out_float_col.type_kind(), cudf::io::parquet::TypeKind::FLOAT);
}

TEST_F(ParquetWriterTest, NoNullsAsNonNullable)
{
  auto valids = cudf::detail::make_counting_transform_iterator(0, [](auto i) { return true; });
  column_wrapper<int32_t> col{{1, 2, 3}, valids};
  table_view expected({col});

  cudf::io::table_input_metadata expected_metadata(expected);
  expected_metadata.column_metadata[0].set_nullability(false);

  auto filepath = temp_env->get_temp_filepath("NonNullable.parquet");
  cudf::io::parquet_writer_options out_opts =
    cudf::io::parquet_writer_options::builder(cudf::io::sink_info{filepath}, expected)
      .metadata(std::move(expected_metadata));
  // Writer should be able to write a column without nulls as non-nullable
  EXPECT_NO_THROW(cudf::io::write_parquet(out_opts));
}

TEST_F(ParquetReaderTest, FilterSimple)
{
  srand(31337);
  auto written_table = create_random_fixed_table<int>(9, 9, false);

  auto filepath = temp_env->get_temp_filepath("FilterSimple.parquet");
  cudf::io::parquet_writer_options args =
    cudf::io::parquet_writer_options::builder(cudf::io::sink_info{filepath}, *written_table);
  cudf::io::write_parquet(args);

  // Filtering AST - table[0] < RAND_MAX/2
  auto literal_value     = cudf::numeric_scalar<decltype(RAND_MAX)>(RAND_MAX / 2);
  auto literal           = cudf::ast::literal(literal_value);
  auto col_ref_0         = cudf::ast::column_reference(0);
  auto filter_expression = cudf::ast::operation(cudf::ast::ast_operator::LESS, col_ref_0, literal);

  auto predicate = cudf::compute_column(*written_table, filter_expression);
  EXPECT_EQ(predicate->view().type().id(), cudf::type_id::BOOL8)
    << "Predicate filter should return a boolean";
  auto expected = cudf::apply_boolean_mask(*written_table, *predicate);
  // To make sure AST filters out some elements
  EXPECT_LT(expected->num_rows(), written_table->num_rows());

  cudf::io::parquet_reader_options read_opts =
    cudf::io::parquet_reader_options::builder(cudf::io::source_info{filepath})
      .filter(filter_expression);
  auto result = cudf::io::read_parquet(read_opts);

  CUDF_TEST_EXPECT_TABLES_EQUAL(*result.tbl, *expected);
}

auto create_parquet_with_stats(std::string const& filename)
{
  auto col0 = testdata::ascending<uint32_t>();
  auto col1 = testdata::descending<int64_t>();
  auto col2 = testdata::unordered<double>();

  auto const expected = table_view{{col0, col1, col2}};

  cudf::io::table_input_metadata expected_metadata(expected);
  expected_metadata.column_metadata[0].set_name("col_uint32");
  expected_metadata.column_metadata[1].set_name("col_int64");
  expected_metadata.column_metadata[2].set_name("col_double");

  auto const filepath = temp_env->get_temp_filepath(filename);
  const cudf::io::parquet_writer_options out_opts =
    cudf::io::parquet_writer_options::builder(cudf::io::sink_info{filepath}, expected)
      .metadata(std::move(expected_metadata))
      .row_group_size_rows(8000)
      .stats_level(cudf::io::statistics_freq::STATISTICS_ROWGROUP);
  cudf::io::write_parquet(out_opts);

  std::vector<std::unique_ptr<column>> columns;
  columns.push_back(col0.release());
  columns.push_back(col1.release());
  columns.push_back(col2.release());

  return std::pair{cudf::table{std::move(columns)}, filepath};
}

TEST_F(ParquetReaderTest, FilterIdentity)
{
  auto [src, filepath] = create_parquet_with_stats("FilterIdentity.parquet");

  // Filtering AST - identity function, always true.
  auto literal_value     = cudf::numeric_scalar<bool>(true);
  auto literal           = cudf::ast::literal(literal_value);
  auto filter_expression = cudf::ast::operation(cudf::ast::ast_operator::IDENTITY, literal);

  cudf::io::parquet_reader_options read_opts =
    cudf::io::parquet_reader_options::builder(cudf::io::source_info{filepath})
      .filter(filter_expression);
  auto result = cudf::io::read_parquet(read_opts);

  cudf::io::parquet_reader_options read_opts2 =
    cudf::io::parquet_reader_options::builder(cudf::io::source_info{filepath});
  auto result2 = cudf::io::read_parquet(read_opts2);

  CUDF_TEST_EXPECT_TABLES_EQUAL(*result.tbl, *result2.tbl);
}

TEST_F(ParquetReaderTest, FilterReferenceExpression)
{
  auto [src, filepath] = create_parquet_with_stats("FilterReferenceExpression.parquet");
  // Filtering AST - table[0] < 150
  auto literal_value     = cudf::numeric_scalar<uint32_t>(150);
  auto literal           = cudf::ast::literal(literal_value);
  auto col_ref_0         = cudf::ast::column_reference(0);
  auto filter_expression = cudf::ast::operation(cudf::ast::ast_operator::LESS, col_ref_0, literal);

  // Expected result
  auto predicate = cudf::compute_column(src, filter_expression);
  auto expected  = cudf::apply_boolean_mask(src, *predicate);

  cudf::io::parquet_reader_options read_opts =
    cudf::io::parquet_reader_options::builder(cudf::io::source_info{filepath})
      .filter(filter_expression);
  auto result = cudf::io::read_parquet(read_opts);
  CUDF_TEST_EXPECT_TABLES_EQUAL(*result.tbl, *expected);
}

TEST_F(ParquetReaderTest, FilterNamedExpression)
{
  auto [src, filepath] = create_parquet_with_stats("NamedExpression.parquet");
  // Filtering AST - table["col_uint32"] < 150
  auto literal_value  = cudf::numeric_scalar<uint32_t>(150);
  auto literal        = cudf::ast::literal(literal_value);
  auto col_name_0     = cudf::ast::column_name_reference("col_uint32");
  auto parquet_filter = cudf::ast::operation(cudf::ast::ast_operator::LESS, col_name_0, literal);
  auto col_ref_0      = cudf::ast::column_reference(0);
  auto table_filter   = cudf::ast::operation(cudf::ast::ast_operator::LESS, col_ref_0, literal);

  // Expected result
  auto predicate = cudf::compute_column(src, table_filter);
  auto expected  = cudf::apply_boolean_mask(src, *predicate);

  cudf::io::parquet_reader_options read_opts =
    cudf::io::parquet_reader_options::builder(cudf::io::source_info{filepath})
      .filter(parquet_filter);
  auto result = cudf::io::read_parquet(read_opts);

  // tests
  CUDF_TEST_EXPECT_TABLES_EQUAL(*result.tbl, *expected);
}

// Test for Types - numeric, chrono, string.
template <typename T>
struct ParquetReaderPredicatePushdownTest : public ParquetReaderTest {};

// These chrono types are not supported because parquet writer does not have a type to represent
// them.
using UnsupportedChronoTypes =
  cudf::test::Types<cudf::timestamp_s, cudf::duration_D, cudf::duration_s>;
// Also fixed point types unsupported, because AST does not support them yet.
using SupportedTestTypes = cudf::test::RemoveIf<cudf::test::ContainedIn<UnsupportedChronoTypes>,
                                                cudf::test::ComparableTypes>;

TYPED_TEST_SUITE(ParquetReaderPredicatePushdownTest, SupportedTestTypes);

template <typename T>
auto create_parquet_typed_with_stats(std::string const& filename)
{
  auto col0 = testdata::ascending<T>();
  auto col1 = testdata::descending<T>();
  auto col2 = testdata::unordered<T>();

  auto const written_table = table_view{{col0, col1, col2}};
  auto const filepath      = temp_env->get_temp_filepath("FilterTyped.parquet");
  {
    cudf::io::table_input_metadata expected_metadata(written_table);
    expected_metadata.column_metadata[0].set_name("col0");
    expected_metadata.column_metadata[1].set_name("col1");
    expected_metadata.column_metadata[2].set_name("col2");

    const cudf::io::parquet_writer_options out_opts =
      cudf::io::parquet_writer_options::builder(cudf::io::sink_info{filepath}, written_table)
        .metadata(std::move(expected_metadata))
        .row_group_size_rows(8000);
    cudf::io::write_parquet(out_opts);
  }

  std::vector<std::unique_ptr<column>> columns;
  columns.push_back(col0.release());
  columns.push_back(col1.release());
  columns.push_back(col2.release());

  return std::pair{cudf::table{std::move(columns)}, filepath};
}

TYPED_TEST(ParquetReaderPredicatePushdownTest, FilterTyped)
{
  using T = TypeParam;

  auto const [src, filepath] = create_parquet_typed_with_stats<T>("FilterTyped.parquet");
  auto const written_table   = src.view();

  // Filtering AST
  auto literal_value = []() {
    if constexpr (cudf::is_timestamp<T>()) {
      // table[0] < 10000 timestamp days/seconds/milliseconds/microseconds/nanoseconds
      return cudf::timestamp_scalar<T>(T(typename T::duration(10000)));  // i (0-20,000)
    } else if constexpr (cudf::is_duration<T>()) {
      // table[0] < 10000 day/seconds/milliseconds/microseconds/nanoseconds
      return cudf::duration_scalar<T>(T(10000));  // i (0-20,000)
    } else if constexpr (std::is_same_v<T, cudf::string_view>) {
      // table[0] < "000010000"
      return cudf::string_scalar("000010000");  // i (0-20,000)
    } else {
      // table[0] < 0 or 100u
      return cudf::numeric_scalar<T>((100 - 100 * std::is_signed_v<T>));  // i/100 (-100-100/ 0-200)
    }
  }();
  auto literal           = cudf::ast::literal(literal_value);
  auto col_name_0        = cudf::ast::column_name_reference("col0");
  auto filter_expression = cudf::ast::operation(cudf::ast::ast_operator::LESS, col_name_0, literal);
  auto col_ref_0         = cudf::ast::column_reference(0);
  auto ref_filter        = cudf::ast::operation(cudf::ast::ast_operator::LESS, col_ref_0, literal);

  // Expected result
  auto predicate = cudf::compute_column(written_table, ref_filter);
  EXPECT_EQ(predicate->view().type().id(), cudf::type_id::BOOL8)
    << "Predicate filter should return a boolean";
  auto expected = cudf::apply_boolean_mask(written_table, *predicate);

  // Reading with Predicate Pushdown
  cudf::io::parquet_reader_options read_opts =
    cudf::io::parquet_reader_options::builder(cudf::io::source_info{filepath})
      .filter(filter_expression);
  auto result       = cudf::io::read_parquet(read_opts);
  auto result_table = result.tbl->view();

  // tests
  EXPECT_EQ(int(written_table.column(0).type().id()), int(result_table.column(0).type().id()))
    << "col0 type mismatch";
  // To make sure AST filters out some elements
  EXPECT_LT(expected->num_rows(), written_table.num_rows());
  EXPECT_EQ(result_table.num_rows(), expected->num_rows());
  EXPECT_EQ(result_table.num_columns(), expected->num_columns());
  CUDF_TEST_EXPECT_TABLES_EQUAL(expected->view(), result_table);
}

TEST_F(ParquetReaderTest, FilterMultiple1)
{
  using T = cudf::string_view;

  auto const [src, filepath] = create_parquet_typed_with_stats<T>("FilterMultiple1.parquet");
  auto const written_table   = src.view();

  // Filtering AST - 10000 < table[0] < 12000
  std::string const low  = "000010000";
  std::string const high = "000012000";
  auto lov               = cudf::string_scalar(low, true);
  auto hiv               = cudf::string_scalar(high, true);
  auto filter_col        = cudf::ast::column_reference(0);
  auto lo_lit            = cudf::ast::literal(lov);
  auto hi_lit            = cudf::ast::literal(hiv);
  auto expr_1 = cudf::ast::operation(cudf::ast::ast_operator::GREATER_EQUAL, filter_col, lo_lit);
  auto expr_2 = cudf::ast::operation(cudf::ast::ast_operator::LESS, filter_col, hi_lit);
  auto expr_3 = cudf::ast::operation(cudf::ast::ast_operator::LOGICAL_AND, expr_1, expr_2);

  // Expected result
  auto predicate = cudf::compute_column(written_table, expr_3);
  auto expected  = cudf::apply_boolean_mask(written_table, *predicate);

  auto si                  = cudf::io::source_info(filepath);
  auto builder             = cudf::io::parquet_reader_options::builder(si).filter(expr_3);
  auto table_with_metadata = cudf::io::read_parquet(builder);
  auto result              = table_with_metadata.tbl->view();

  // tests
  CUDF_TEST_EXPECT_TABLES_EQUAL(expected->view(), result);
}

TEST_F(ParquetReaderTest, FilterMultiple2)
{
  // multiple conditions on same column.
  using T = cudf::string_view;

  auto const [src, filepath] = create_parquet_typed_with_stats<T>("FilterMultiple2.parquet");
  auto const written_table   = src.view();
  // 0-8000, 8001-16000, 16001-20000

  // Filtering AST
  // (table[0] >= "000010000" AND table[0] < "000012000") OR
  // (table[0] >= "000017000" AND table[0] < "000019000")
  std::string const low1  = "000010000";
  std::string const high1 = "000012000";
  auto lov                = cudf::string_scalar(low1, true);
  auto hiv                = cudf::string_scalar(high1, true);
  auto filter_col         = cudf::ast::column_reference(0);
  auto lo_lit             = cudf::ast::literal(lov);
  auto hi_lit             = cudf::ast::literal(hiv);
  auto expr_1 = cudf::ast::operation(cudf::ast::ast_operator::GREATER_EQUAL, filter_col, lo_lit);
  auto expr_2 = cudf::ast::operation(cudf::ast::ast_operator::LESS, filter_col, hi_lit);
  auto expr_3 = cudf::ast::operation(cudf::ast::ast_operator::LOGICAL_AND, expr_1, expr_2);
  std::string const low2  = "000017000";
  std::string const high2 = "000019000";
  auto lov2               = cudf::string_scalar(low2, true);
  auto hiv2               = cudf::string_scalar(high2, true);
  auto lo_lit2            = cudf::ast::literal(lov2);
  auto hi_lit2            = cudf::ast::literal(hiv2);
  auto expr_4 = cudf::ast::operation(cudf::ast::ast_operator::GREATER_EQUAL, filter_col, lo_lit2);
  auto expr_5 = cudf::ast::operation(cudf::ast::ast_operator::LESS, filter_col, hi_lit2);
  auto expr_6 = cudf::ast::operation(cudf::ast::ast_operator::LOGICAL_AND, expr_4, expr_5);
  auto expr_7 = cudf::ast::operation(cudf::ast::ast_operator::LOGICAL_OR, expr_3, expr_6);

  // Expected result
  auto predicate = cudf::compute_column(written_table, expr_7);
  auto expected  = cudf::apply_boolean_mask(written_table, *predicate);

  auto si                  = cudf::io::source_info(filepath);
  auto builder             = cudf::io::parquet_reader_options::builder(si).filter(expr_7);
  auto table_with_metadata = cudf::io::read_parquet(builder);
  auto result              = table_with_metadata.tbl->view();

  // tests
  CUDF_TEST_EXPECT_TABLES_EQUAL(expected->view(), result);
}

TEST_F(ParquetReaderTest, FilterMultiple3)
{
  // multiple conditions with reference to multiple columns.
  // index and name references mixed.
  using T                    = uint32_t;
  auto const [src, filepath] = create_parquet_typed_with_stats<T>("FilterMultiple3.parquet");
  auto const written_table   = src.view();

  // Filtering AST - (table[0] >= 70 AND table[0] < 90) OR (table[1] >= 100 AND table[1] < 120)
  // row groups min, max:
  // table[0] 0-80, 81-160, 161-200.
  // table[1] 200-121, 120-41, 40-0.
  auto filter_col1  = cudf::ast::column_reference(0);
  auto filter_col2  = cudf::ast::column_name_reference("col1");
  T constexpr low1  = 70;
  T constexpr high1 = 90;
  T constexpr low2  = 100;
  T constexpr high2 = 120;
  auto lov          = cudf::numeric_scalar(low1, true);
  auto hiv          = cudf::numeric_scalar(high1, true);
  auto lo_lit1      = cudf::ast::literal(lov);
  auto hi_lit1      = cudf::ast::literal(hiv);
  auto expr_1  = cudf::ast::operation(cudf::ast::ast_operator::GREATER_EQUAL, filter_col1, lo_lit1);
  auto expr_2  = cudf::ast::operation(cudf::ast::ast_operator::LESS, filter_col1, hi_lit1);
  auto expr_3  = cudf::ast::operation(cudf::ast::ast_operator::LOGICAL_AND, expr_1, expr_2);
  auto lov2    = cudf::numeric_scalar(low2, true);
  auto hiv2    = cudf::numeric_scalar(high2, true);
  auto lo_lit2 = cudf::ast::literal(lov2);
  auto hi_lit2 = cudf::ast::literal(hiv2);
  auto expr_4  = cudf::ast::operation(cudf::ast::ast_operator::GREATER_EQUAL, filter_col2, lo_lit2);
  auto expr_5  = cudf::ast::operation(cudf::ast::ast_operator::LESS, filter_col2, hi_lit2);
  auto expr_6  = cudf::ast::operation(cudf::ast::ast_operator::LOGICAL_AND, expr_4, expr_5);
  // expression to test
  auto expr_7 = cudf::ast::operation(cudf::ast::ast_operator::LOGICAL_OR, expr_3, expr_6);

  // Expected result
  auto filter_col2_ref = cudf::ast::column_reference(1);
  auto expr_4_ref =
    cudf::ast::operation(cudf::ast::ast_operator::GREATER_EQUAL, filter_col2_ref, lo_lit2);
  auto expr_5_ref = cudf::ast::operation(cudf::ast::ast_operator::LESS, filter_col2_ref, hi_lit2);
  auto expr_6_ref =
    cudf::ast::operation(cudf::ast::ast_operator::LOGICAL_AND, expr_4_ref, expr_5_ref);
  auto expr_7_ref = cudf::ast::operation(cudf::ast::ast_operator::LOGICAL_OR, expr_3, expr_6_ref);
  auto predicate  = cudf::compute_column(written_table, expr_7_ref);
  auto expected   = cudf::apply_boolean_mask(written_table, *predicate);

  auto si                  = cudf::io::source_info(filepath);
  auto builder             = cudf::io::parquet_reader_options::builder(si).filter(expr_7);
  auto table_with_metadata = cudf::io::read_parquet(builder);
  auto result              = table_with_metadata.tbl->view();

  // tests
  CUDF_TEST_EXPECT_TABLES_EQUAL(expected->view(), result);
}

TEST_F(ParquetReaderTest, FilterSupported)
{
  using T                    = uint32_t;
  auto const [src, filepath] = create_parquet_typed_with_stats<T>("FilterSupported.parquet");
  auto const written_table   = src.view();

  // Filtering AST - ((table[0] > 70 AND table[0] <= 90) OR (table[1] >= 100 AND table[1] < 120))
  //              AND (table[1] != 110)
  // row groups min, max:
  // table[0] 0-80, 81-160, 161-200.
  // table[1] 200-121, 120-41, 40-0.
  auto filter_col1       = cudf::ast::column_reference(0);
  auto filter_col2       = cudf::ast::column_reference(1);
  T constexpr low1       = 70;
  T constexpr high1      = 90;
  T constexpr low2       = 100;
  T constexpr high2      = 120;
  T constexpr skip_value = 110;
  auto lov               = cudf::numeric_scalar(low1, true);
  auto hiv               = cudf::numeric_scalar(high1, true);
  auto lo_lit1           = cudf::ast::literal(lov);
  auto hi_lit1           = cudf::ast::literal(hiv);
  auto expr_1  = cudf::ast::operation(cudf::ast::ast_operator::GREATER, filter_col1, lo_lit1);
  auto expr_2  = cudf::ast::operation(cudf::ast::ast_operator::LESS_EQUAL, filter_col1, hi_lit1);
  auto expr_3  = cudf::ast::operation(cudf::ast::ast_operator::LOGICAL_AND, expr_1, expr_2);
  auto lov2    = cudf::numeric_scalar(low2, true);
  auto hiv2    = cudf::numeric_scalar(high2, true);
  auto lo_lit2 = cudf::ast::literal(lov2);
  auto hi_lit2 = cudf::ast::literal(hiv2);
  auto expr_4  = cudf::ast::operation(cudf::ast::ast_operator::GREATER_EQUAL, filter_col2, lo_lit2);
  auto expr_5  = cudf::ast::operation(cudf::ast::ast_operator::LESS, filter_col2, hi_lit2);
  auto expr_6  = cudf::ast::operation(cudf::ast::ast_operator::LOGICAL_AND, expr_4, expr_5);
  auto expr_7  = cudf::ast::operation(cudf::ast::ast_operator::LOGICAL_OR, expr_3, expr_6);
  auto skip_ov = cudf::numeric_scalar(skip_value, true);
  auto skip_lit = cudf::ast::literal(skip_ov);
  auto expr_8   = cudf::ast::operation(cudf::ast::ast_operator::NOT_EQUAL, filter_col2, skip_lit);
  auto expr_9   = cudf::ast::operation(cudf::ast::ast_operator::LOGICAL_AND, expr_7, expr_8);

  // Expected result
  auto predicate = cudf::compute_column(written_table, expr_9);
  auto expected  = cudf::apply_boolean_mask(written_table, *predicate);

  auto si                  = cudf::io::source_info(filepath);
  auto builder             = cudf::io::parquet_reader_options::builder(si).filter(expr_9);
  auto table_with_metadata = cudf::io::read_parquet(builder);
  auto result              = table_with_metadata.tbl->view();

  // tests
  CUDF_TEST_EXPECT_TABLES_EQUAL(expected->view(), result);
}

TEST_F(ParquetReaderTest, FilterSupported2)
{
  using T                 = uint32_t;
  constexpr auto num_rows = 4000;
  auto elements0 =
    cudf::detail::make_counting_transform_iterator(0, [](auto i) { return i / 2000; });
  auto elements1 =
    cudf::detail::make_counting_transform_iterator(0, [](auto i) { return i / 1000; });
  auto elements2 =
    cudf::detail::make_counting_transform_iterator(0, [](auto i) { return i / 500; });
  auto col0 = cudf::test::fixed_width_column_wrapper<T>(elements0, elements0 + num_rows);
  auto col1 = cudf::test::fixed_width_column_wrapper<T>(elements1, elements1 + num_rows);
  auto col2 = cudf::test::fixed_width_column_wrapper<T>(elements2, elements2 + num_rows);
  auto const written_table = table_view{{col0, col1, col2}};
  auto const filepath      = temp_env->get_temp_filepath("FilterSupported2.parquet");
  {
    const cudf::io::parquet_writer_options out_opts =
      cudf::io::parquet_writer_options::builder(cudf::io::sink_info{filepath}, written_table)
        .row_group_size_rows(1000);
    cudf::io::write_parquet(out_opts);
  }
  auto si          = cudf::io::source_info(filepath);
  auto filter_col0 = cudf::ast::column_reference(0);
  auto filter_col1 = cudf::ast::column_reference(1);
  auto filter_col2 = cudf::ast::column_reference(2);
  auto s_value     = cudf::numeric_scalar<T>(1, true);
  auto lit_value   = cudf::ast::literal(s_value);

  auto test_expr = [&](auto& expr) {
    // Expected result
    auto predicate = cudf::compute_column(written_table, expr);
    auto expected  = cudf::apply_boolean_mask(written_table, *predicate);

    // tests
    auto builder             = cudf::io::parquet_reader_options::builder(si).filter(expr);
    auto table_with_metadata = cudf::io::read_parquet(builder);
    auto result              = table_with_metadata.tbl->view();

    CUDF_TEST_EXPECT_TABLES_EQUAL(expected->view(), result);
  };

  // row groups min, max:
  // table[0] 0-0, 0-0, 1-1, 1-1
  // table[1] 0-0, 1-1, 2-2, 3-3
  // table[2] 0-1, 2-3, 4-5, 6-7

  // Filtering AST -   table[i] == 1
  {
    auto expr0 = cudf::ast::operation(cudf::ast::ast_operator::EQUAL, filter_col0, lit_value);
    test_expr(expr0);

    auto expr1 = cudf::ast::operation(cudf::ast::ast_operator::EQUAL, filter_col1, lit_value);
    test_expr(expr1);

    auto expr2 = cudf::ast::operation(cudf::ast::ast_operator::EQUAL, filter_col2, lit_value);
    test_expr(expr2);
  }
  // Filtering AST -   table[i] != 1
  {
    auto expr0 = cudf::ast::operation(cudf::ast::ast_operator::NOT_EQUAL, filter_col0, lit_value);
    test_expr(expr0);

    auto expr1 = cudf::ast::operation(cudf::ast::ast_operator::NOT_EQUAL, filter_col1, lit_value);
    test_expr(expr1);

    auto expr2 = cudf::ast::operation(cudf::ast::ast_operator::NOT_EQUAL, filter_col2, lit_value);
    test_expr(expr2);
  }
}

// Error types - type mismatch, invalid column name, invalid literal type, invalid operator,
// non-bool filter output type.
TEST_F(ParquetReaderTest, FilterErrors)
{
  using T                    = uint32_t;
  auto const [src, filepath] = create_parquet_typed_with_stats<T>("FilterErrors.parquet");
  auto const written_table   = src.view();
  auto si                    = cudf::io::source_info(filepath);

  // Filtering AST - invalid column index
  {
    auto filter_col1 = cudf::ast::column_reference(3);
    T constexpr low  = 100;
    auto lov         = cudf::numeric_scalar(low, true);
    auto low_lot     = cudf::ast::literal(lov);
    auto expr        = cudf::ast::operation(cudf::ast::ast_operator::LESS, filter_col1, low_lot);

    auto builder = cudf::io::parquet_reader_options::builder(si).filter(expr);
    EXPECT_THROW(cudf::io::read_parquet(builder), cudf::logic_error);
  }

  // Filtering AST - invalid column name
  {
    auto filter_col1 = cudf::ast::column_name_reference("col3");
    T constexpr low  = 100;
    auto lov         = cudf::numeric_scalar(low, true);
    auto low_lot     = cudf::ast::literal(lov);
    auto expr        = cudf::ast::operation(cudf::ast::ast_operator::LESS, filter_col1, low_lot);
    auto builder     = cudf::io::parquet_reader_options::builder(si).filter(expr);
    EXPECT_THROW(cudf::io::read_parquet(builder), cudf::logic_error);
  }

  // Filtering AST - incompatible literal type
  {
    auto filter_col1      = cudf::ast::column_name_reference("col0");
    auto filter_col2      = cudf::ast::column_reference(1);
    int64_t constexpr low = 100;
    auto lov              = cudf::numeric_scalar(low, true);
    auto low_lot          = cudf::ast::literal(lov);
    auto expr1    = cudf::ast::operation(cudf::ast::ast_operator::LESS, filter_col1, low_lot);
    auto expr2    = cudf::ast::operation(cudf::ast::ast_operator::LESS, filter_col2, low_lot);
    auto builder1 = cudf::io::parquet_reader_options::builder(si).filter(expr1);
    EXPECT_THROW(cudf::io::read_parquet(builder1), cudf::logic_error);

    auto builder2 = cudf::io::parquet_reader_options::builder(si).filter(expr2);
    EXPECT_THROW(cudf::io::read_parquet(builder2), cudf::logic_error);
  }

  // Filtering AST - "table[0] + 110" is invalid filter expression
  {
    auto filter_col1      = cudf::ast::column_reference(0);
    T constexpr add_value = 110;
    auto add_v            = cudf::numeric_scalar(add_value, true);
    auto add_lit          = cudf::ast::literal(add_v);
    auto expr_8 = cudf::ast::operation(cudf::ast::ast_operator::ADD, filter_col1, add_lit);

    auto si      = cudf::io::source_info(filepath);
    auto builder = cudf::io::parquet_reader_options::builder(si).filter(expr_8);
    EXPECT_THROW(cudf::io::read_parquet(builder), cudf::logic_error);

    // Expected result throw to show that the filter expression is invalid,
    // not a limitation of the parquet predicate pushdown.
    auto predicate = cudf::compute_column(written_table, expr_8);
    EXPECT_THROW(cudf::apply_boolean_mask(written_table, *predicate), cudf::logic_error);
  }

  // Filtering AST - INT64(table[0] < 100) non-bool expression
  {
    auto filter_col1 = cudf::ast::column_reference(0);
    T constexpr low  = 100;
    auto lov         = cudf::numeric_scalar(low, true);
    auto low_lot     = cudf::ast::literal(lov);
    auto bool_expr   = cudf::ast::operation(cudf::ast::ast_operator::LESS, filter_col1, low_lot);
    auto cast        = cudf::ast::operation(cudf::ast::ast_operator::CAST_TO_INT64, bool_expr);

    auto builder = cudf::io::parquet_reader_options::builder(si).filter(cast);
    EXPECT_THROW(cudf::io::read_parquet(builder), cudf::logic_error);
    EXPECT_NO_THROW(cudf::compute_column(written_table, cast));
    auto predicate = cudf::compute_column(written_table, cast);
    EXPECT_NE(predicate->view().type().id(), cudf::type_id::BOOL8);
  }
}

// Filter without stats information in file.
TEST_F(ParquetReaderTest, FilterNoStats)
{
  using T                 = uint32_t;
  constexpr auto num_rows = 16000;
  auto elements =
    cudf::detail::make_counting_transform_iterator(0, [](auto i) { return i / 1000; });
  auto col0 = cudf::test::fixed_width_column_wrapper<T>(elements, elements + num_rows);
  auto const written_table = table_view{{col0}};
  auto const filepath      = temp_env->get_temp_filepath("FilterNoStats.parquet");
  {
    const cudf::io::parquet_writer_options out_opts =
      cudf::io::parquet_writer_options::builder(cudf::io::sink_info{filepath}, written_table)
        .row_group_size_rows(8000)
        .stats_level(cudf::io::statistics_freq::STATISTICS_NONE);
    cudf::io::write_parquet(out_opts);
  }
  auto si          = cudf::io::source_info(filepath);
  auto filter_col0 = cudf::ast::column_reference(0);
  auto s_value     = cudf::numeric_scalar<T>(1, true);
  auto lit_value   = cudf::ast::literal(s_value);

  // row groups min, max:
  // table[0] 0-0, 1-1, 2-2, 3-3
  // Filtering AST - table[0] > 1
  auto expr = cudf::ast::operation(cudf::ast::ast_operator::GREATER, filter_col0, lit_value);

  // Expected result
  auto predicate = cudf::compute_column(written_table, expr);
  auto expected  = cudf::apply_boolean_mask(written_table, *predicate);

  // tests
  auto builder             = cudf::io::parquet_reader_options::builder(si).filter(expr);
  auto table_with_metadata = cudf::io::read_parquet(builder);
  auto result              = table_with_metadata.tbl->view();

  CUDF_TEST_EXPECT_TABLES_EQUAL(expected->view(), result);
}

// Filter for float column with NaN values
TEST_F(ParquetReaderTest, FilterFloatNAN)
{
  constexpr auto num_rows = 24000;
  auto elements           = cudf::detail::make_counting_transform_iterator(
    0, [num_rows](auto i) { return i > num_rows / 2 ? NAN : i; });
  auto col0 = cudf::test::fixed_width_column_wrapper<float>(elements, elements + num_rows);
  auto col1 = cudf::test::fixed_width_column_wrapper<double>(elements, elements + num_rows);

  auto const written_table = table_view{{col0, col1}};
  auto const filepath      = temp_env->get_temp_filepath("FilterFloatNAN.parquet");
  {
    const cudf::io::parquet_writer_options out_opts =
      cudf::io::parquet_writer_options::builder(cudf::io::sink_info{filepath}, written_table)
        .row_group_size_rows(8000);
    cudf::io::write_parquet(out_opts);
  }
  auto si          = cudf::io::source_info(filepath);
  auto filter_col0 = cudf::ast::column_reference(0);
  auto filter_col1 = cudf::ast::column_reference(1);
  auto s0_value    = cudf::numeric_scalar<float>(NAN, true);
  auto lit0_value  = cudf::ast::literal(s0_value);
  auto s1_value    = cudf::numeric_scalar<double>(NAN, true);
  auto lit1_value  = cudf::ast::literal(s1_value);

  // row groups min, max:
  // table[0] 0-0, 1-1, 2-2, 3-3
  // Filtering AST - table[0] == NAN, table[1] != NAN
  auto expr_eq  = cudf::ast::operation(cudf::ast::ast_operator::EQUAL, filter_col0, lit0_value);
  auto expr_neq = cudf::ast::operation(cudf::ast::ast_operator::NOT_EQUAL, filter_col1, lit1_value);

  // Expected result
  auto predicate0 = cudf::compute_column(written_table, expr_eq);
  auto expected0  = cudf::apply_boolean_mask(written_table, *predicate0);
  auto predicate1 = cudf::compute_column(written_table, expr_neq);
  auto expected1  = cudf::apply_boolean_mask(written_table, *predicate1);

  // tests
  auto builder0             = cudf::io::parquet_reader_options::builder(si).filter(expr_eq);
  auto table_with_metadata0 = cudf::io::read_parquet(builder0);
  auto result0              = table_with_metadata0.tbl->view();
  auto builder1             = cudf::io::parquet_reader_options::builder(si).filter(expr_neq);
  auto table_with_metadata1 = cudf::io::read_parquet(builder1);
  auto result1              = table_with_metadata1.tbl->view();

  CUDF_TEST_EXPECT_TABLES_EQUAL(expected0->view(), result0);
  CUDF_TEST_EXPECT_TABLES_EQUAL(expected1->view(), result1);
}

TEST_F(ParquetWriterTest, TimestampMicrosINT96NoOverflow)
{
  using namespace cuda::std::chrono;
  using namespace cudf::io;

  column_wrapper<cudf::timestamp_us> big_ts_col{
    sys_days{year{3023} / month{7} / day{14}} + 7h + 38min + 45s + 418688us,
    sys_days{year{723} / month{3} / day{21}} + 14h + 20min + 13s + microseconds{781ms}};

  table_view expected({big_ts_col});
  auto filepath = temp_env->get_temp_filepath("BigINT96Timestamp.parquet");

  auto const out_opts =
    parquet_writer_options::builder(sink_info{filepath}, expected).int96_timestamps(true).build();
  write_parquet(out_opts);

  auto const in_opts = parquet_reader_options::builder(source_info(filepath))
                         .timestamp_type(cudf::data_type(cudf::type_id::TIMESTAMP_MICROSECONDS))
                         .build();
  auto const result = read_parquet(in_opts);

  CUDF_TEST_EXPECT_TABLES_EQUAL(expected, result.tbl->view());
}

TEST_F(ParquetWriterTest, PreserveNullability)
{
  constexpr auto num_rows = 100;

  auto const col0_data = random_values<int32_t>(num_rows);
  auto const col1_data = random_values<int32_t>(num_rows);

  auto const col0_validity = cudf::test::iterators::no_nulls();
  auto const col1_validity =
    cudf::detail::make_counting_transform_iterator(0, [](auto i) { return i % 2 == 0; });

  column_wrapper<int32_t> col0{col0_data.begin(), col0_data.end(), col0_validity};
  column_wrapper<int32_t> col1{col1_data.begin(), col1_data.end(), col1_validity};
  auto const col2 = make_parquet_list_list_col<int>(0, num_rows, 5, 8, true);

  auto const expected = table_view{{col0, col1, *col2}};

  cudf::io::table_input_metadata expected_metadata(expected);
  expected_metadata.column_metadata[0].set_name("mandatory");
  expected_metadata.column_metadata[0].set_nullability(false);
  expected_metadata.column_metadata[1].set_name("optional");
  expected_metadata.column_metadata[1].set_nullability(true);
  expected_metadata.column_metadata[2].set_name("lists");
  expected_metadata.column_metadata[2].set_nullability(true);
  // offsets is a cudf thing that's not part of the parquet schema so it won't have nullability set
  expected_metadata.column_metadata[2].child(0).set_name("offsets");
  expected_metadata.column_metadata[2].child(1).set_name("element");
  expected_metadata.column_metadata[2].child(1).set_nullability(false);
  expected_metadata.column_metadata[2].child(1).child(0).set_name("offsets");
  expected_metadata.column_metadata[2].child(1).child(1).set_name("element");
  expected_metadata.column_metadata[2].child(1).child(1).set_nullability(true);

  auto const filepath = temp_env->get_temp_filepath("PreserveNullability.parquet");
  cudf::io::parquet_writer_options out_opts =
    cudf::io::parquet_writer_options::builder(cudf::io::sink_info{filepath}, expected)
      .metadata(expected_metadata);

  cudf::io::write_parquet(out_opts);

  cudf::io::parquet_reader_options const in_opts =
    cudf::io::parquet_reader_options::builder(cudf::io::source_info{filepath});
  auto const result        = cudf::io::read_parquet(in_opts);
  auto const read_metadata = cudf::io::table_input_metadata{result.metadata};

  // test that expected_metadata matches read_metadata
  std::function<void(cudf::io::column_in_metadata, cudf::io::column_in_metadata)>
    compare_names_and_nullability = [&](auto lhs, auto rhs) {
      EXPECT_EQ(lhs.get_name(), rhs.get_name());
      ASSERT_EQ(lhs.is_nullability_defined(), rhs.is_nullability_defined());
      if (lhs.is_nullability_defined()) { EXPECT_EQ(lhs.nullable(), rhs.nullable()); }
      ASSERT_EQ(lhs.num_children(), rhs.num_children());
      for (int i = 0; i < lhs.num_children(); ++i) {
        compare_names_and_nullability(lhs.child(i), rhs.child(i));
      }
    };

  ASSERT_EQ(expected_metadata.column_metadata.size(), read_metadata.column_metadata.size());

  for (size_t i = 0; i < expected_metadata.column_metadata.size(); ++i) {
    compare_names_and_nullability(expected_metadata.column_metadata[i],
                                  read_metadata.column_metadata[i]);
  }
}

TEST_P(ParquetV2Test, CheckEncodings)
{
  using cudf::io::parquet::detail::Encoding;
  constexpr auto num_rows = 100'000;
  auto const is_v2        = GetParam();

  auto const validity = cudf::test::iterators::no_nulls();
  // data should be PLAIN for v1, RLE for V2
  auto col0_data =
    cudf::detail::make_counting_transform_iterator(0, [](auto i) -> bool { return i % 2 == 0; });
  // data should be PLAIN for v1, DELTA_BINARY_PACKED for v2
  auto col1_data = random_values<int32_t>(num_rows);
  // data should be PLAIN_DICTIONARY for v1, PLAIN and RLE_DICTIONARY for v2
  auto col2_data = cudf::detail::make_counting_transform_iterator(0, [](auto i) { return 1; });

  cudf::test::fixed_width_column_wrapper<bool> col0{col0_data, col0_data + num_rows, validity};
  column_wrapper<int32_t> col1{col1_data.begin(), col1_data.end(), validity};
  column_wrapper<int32_t> col2{col2_data, col2_data + num_rows, validity};

  auto expected = table_view{{col0, col1, col2}};

  auto const filename = is_v2 ? "CheckEncodingsV2.parquet" : "CheckEncodingsV1.parquet";
  auto filepath       = temp_env->get_temp_filepath(filename);
  cudf::io::parquet_writer_options out_opts =
    cudf::io::parquet_writer_options::builder(cudf::io::sink_info{filepath}, expected)
      .max_page_size_rows(num_rows)
      .write_v2_headers(is_v2);
  cudf::io::write_parquet(out_opts);

  // make sure the expected encodings are present
  auto contains = [](auto const& vec, auto const& enc) {
    return std::find(vec.begin(), vec.end(), enc) != vec.end();
  };

  auto const source = cudf::io::datasource::create(filepath);
  cudf::io::parquet::detail::FileMetaData fmd;

  read_footer(source, &fmd);
  auto const& chunk0_enc = fmd.row_groups[0].columns[0].meta_data.encodings;
  auto const& chunk1_enc = fmd.row_groups[0].columns[1].meta_data.encodings;
  auto const& chunk2_enc = fmd.row_groups[0].columns[2].meta_data.encodings;
  if (is_v2) {
    // col0 should have RLE for rep/def and data
    EXPECT_TRUE(chunk0_enc.size() == 1);
    EXPECT_TRUE(contains(chunk0_enc, Encoding::RLE));
    // col1 should have RLE for rep/def and DELTA_BINARY_PACKED for data
    EXPECT_TRUE(chunk1_enc.size() == 2);
    EXPECT_TRUE(contains(chunk1_enc, Encoding::RLE));
    EXPECT_TRUE(contains(chunk1_enc, Encoding::DELTA_BINARY_PACKED));
    // col2 should have RLE for rep/def, PLAIN for dict, and RLE_DICTIONARY for data
    EXPECT_TRUE(chunk2_enc.size() == 3);
    EXPECT_TRUE(contains(chunk2_enc, Encoding::RLE));
    EXPECT_TRUE(contains(chunk2_enc, Encoding::PLAIN));
    EXPECT_TRUE(contains(chunk2_enc, Encoding::RLE_DICTIONARY));
  } else {
    // col0 should have RLE for rep/def and PLAIN for data
    EXPECT_TRUE(chunk0_enc.size() == 2);
    EXPECT_TRUE(contains(chunk0_enc, Encoding::RLE));
    EXPECT_TRUE(contains(chunk0_enc, Encoding::PLAIN));
    // col1 should have RLE for rep/def and PLAIN for data
    EXPECT_TRUE(chunk1_enc.size() == 2);
    EXPECT_TRUE(contains(chunk1_enc, Encoding::RLE));
    EXPECT_TRUE(contains(chunk1_enc, Encoding::PLAIN));
    // col2 should have RLE for rep/def and PLAIN_DICTIONARY for data and dict
    EXPECT_TRUE(chunk2_enc.size() == 2);
    EXPECT_TRUE(contains(chunk2_enc, Encoding::RLE));
    EXPECT_TRUE(contains(chunk2_enc, Encoding::PLAIN_DICTIONARY));
  }
}

// removing duration_D, duration_s, and timestamp_s as they don't appear to be supported properly.
// see definition of UnsupportedChronoTypes above.
using DeltaDecimalTypes = cudf::test::Types<numeric::decimal32, numeric::decimal64>;
using DeltaBinaryTypes =
  cudf::test::Concat<cudf::test::IntegralTypesNotBool, cudf::test::ChronoTypes, DeltaDecimalTypes>;
using SupportedDeltaTestTypes =
  cudf::test::RemoveIf<cudf::test::ContainedIn<UnsupportedChronoTypes>, DeltaBinaryTypes>;
TYPED_TEST_SUITE(ParquetWriterDeltaTest, SupportedDeltaTestTypes);

TYPED_TEST(ParquetWriterDeltaTest, SupportedDeltaTestTypes)
{
  using T   = TypeParam;
  auto col0 = testdata::ascending<T>();
  auto col1 = testdata::unordered<T>();

  auto const expected = table_view{{col0, col1}};

  auto const filepath = temp_env->get_temp_filepath("DeltaBinaryPacked.parquet");
  cudf::io::parquet_writer_options out_opts =
    cudf::io::parquet_writer_options::builder(cudf::io::sink_info{filepath}, expected)
      .write_v2_headers(true)
      .dictionary_policy(cudf::io::dictionary_policy::NEVER);
  cudf::io::write_parquet(out_opts);

  cudf::io::parquet_reader_options in_opts =
    cudf::io::parquet_reader_options::builder(cudf::io::source_info{filepath});
  auto result = cudf::io::read_parquet(in_opts);
  CUDF_TEST_EXPECT_TABLES_EQUAL(expected, result.tbl->view());
}

TYPED_TEST(ParquetWriterDeltaTest, SupportedDeltaTestTypesSliced)
{
  using T                = TypeParam;
  constexpr int num_rows = 4'000;
  auto col0              = testdata::ascending<T>();
  auto col1              = testdata::unordered<T>();

  auto const expected = table_view{{col0, col1}};
  auto expected_slice = cudf::slice(expected, {num_rows, 2 * num_rows});
  ASSERT_EQ(expected_slice[0].num_rows(), num_rows);

  auto const filepath = temp_env->get_temp_filepath("DeltaBinaryPackedSliced.parquet");
  cudf::io::parquet_writer_options out_opts =
    cudf::io::parquet_writer_options::builder(cudf::io::sink_info{filepath}, expected_slice)
      .write_v2_headers(true)
      .dictionary_policy(cudf::io::dictionary_policy::NEVER);
  cudf::io::write_parquet(out_opts);

  cudf::io::parquet_reader_options in_opts =
    cudf::io::parquet_reader_options::builder(cudf::io::source_info{filepath});
  auto result = cudf::io::read_parquet(in_opts);
  CUDF_TEST_EXPECT_TABLES_EQUAL(expected_slice, result.tbl->view());
}

TYPED_TEST(ParquetWriterDeltaTest, SupportedDeltaListSliced)
{
  using T = TypeParam;

  constexpr int num_slice = 4'000;
  constexpr int num_rows  = 32 * 1024;

  std::mt19937 gen(6542);
  std::bernoulli_distribution bn(0.7f);
  auto valids =
    cudf::detail::make_counting_transform_iterator(0, [&](int index) { return bn(gen); });
  auto values = thrust::make_counting_iterator(0);

  // list<T>
  constexpr int vals_per_row = 4;
  auto c1_offset_iter        = cudf::detail::make_counting_transform_iterator(
    0, [vals_per_row](cudf::size_type idx) { return idx * vals_per_row; });
  cudf::test::fixed_width_column_wrapper<cudf::size_type> c1_offsets(c1_offset_iter,
                                                                     c1_offset_iter + num_rows + 1);
  cudf::test::fixed_width_column_wrapper<T> c1_vals(
    values, values + (num_rows * vals_per_row), valids);
  auto [null_mask, null_count] = cudf::test::detail::make_null_mask(valids, valids + num_rows);

  auto _c1 = cudf::make_lists_column(
    num_rows, c1_offsets.release(), c1_vals.release(), null_count, std::move(null_mask));
  auto c1 = cudf::purge_nonempty_nulls(*_c1);

  auto const expected = table_view{{*c1}};
  auto expected_slice = cudf::slice(expected, {num_slice, 2 * num_slice});
  ASSERT_EQ(expected_slice[0].num_rows(), num_slice);

  auto const filepath = temp_env->get_temp_filepath("DeltaBinaryPackedListSliced.parquet");
  cudf::io::parquet_writer_options out_opts =
    cudf::io::parquet_writer_options::builder(cudf::io::sink_info{filepath}, expected_slice)
      .write_v2_headers(true)
      .dictionary_policy(cudf::io::dictionary_policy::NEVER);
  cudf::io::write_parquet(out_opts);

  cudf::io::parquet_reader_options in_opts =
    cudf::io::parquet_reader_options::builder(cudf::io::source_info{filepath});
  auto result = cudf::io::read_parquet(in_opts);
  CUDF_TEST_EXPECT_TABLES_EQUAL(expected_slice, result.tbl->view());
}

TEST_F(ParquetWriterTest, EmptyMinStringStatistics)
{
  char const* const min_val = "";
  char const* const max_val = "zzz";
  std::vector<char const*> strings{min_val, max_val, "pining", "for", "the", "fjords"};

  column_wrapper<cudf::string_view> string_col{strings.begin(), strings.end()};
  auto const output   = table_view{{string_col}};
  auto const filepath = temp_env->get_temp_filepath("EmptyMinStringStatistics.parquet");
  cudf::io::parquet_writer_options out_opts =
    cudf::io::parquet_writer_options::builder(cudf::io::sink_info{filepath}, output);
  cudf::io::write_parquet(out_opts);

  auto const source = cudf::io::datasource::create(filepath);
  cudf::io::parquet::detail::FileMetaData fmd;
  read_footer(source, &fmd);

  ASSERT_TRUE(fmd.row_groups.size() > 0);
  ASSERT_TRUE(fmd.row_groups[0].columns.size() > 0);
  auto const& chunk = fmd.row_groups[0].columns[0];
  auto const stats  = get_statistics(chunk);

  ASSERT_TRUE(stats.min_value.has_value());
  ASSERT_TRUE(stats.max_value.has_value());
  auto const min_value = std::string{reinterpret_cast<char const*>(stats.min_value.value().data()),
                                     stats.min_value.value().size()};
  auto const max_value = std::string{reinterpret_cast<char const*>(stats.max_value.value().data()),
                                     stats.max_value.value().size()};
  EXPECT_EQ(min_value, std::string(min_val));
  EXPECT_EQ(max_value, std::string(max_val));
}

TEST_F(ParquetReaderTest, RepeatedNoAnnotations)
{
  constexpr unsigned char repeated_bytes[] = {
    0x50, 0x41, 0x52, 0x31, 0x15, 0x04, 0x15, 0x30, 0x15, 0x30, 0x4c, 0x15, 0x0c, 0x15, 0x00, 0x12,
    0x00, 0x00, 0x01, 0x00, 0x00, 0x00, 0x02, 0x00, 0x00, 0x00, 0x03, 0x00, 0x00, 0x00, 0x04, 0x00,
    0x00, 0x00, 0x05, 0x00, 0x00, 0x00, 0x06, 0x00, 0x00, 0x00, 0x15, 0x00, 0x15, 0x0a, 0x15, 0x0a,
    0x2c, 0x15, 0x0c, 0x15, 0x10, 0x15, 0x06, 0x15, 0x06, 0x00, 0x00, 0x03, 0x03, 0x88, 0xc6, 0x02,
    0x26, 0x80, 0x01, 0x1c, 0x15, 0x02, 0x19, 0x25, 0x00, 0x10, 0x19, 0x18, 0x02, 0x69, 0x64, 0x15,
    0x00, 0x16, 0x0c, 0x16, 0x78, 0x16, 0x78, 0x26, 0x54, 0x26, 0x08, 0x00, 0x00, 0x15, 0x04, 0x15,
    0x40, 0x15, 0x40, 0x4c, 0x15, 0x08, 0x15, 0x00, 0x12, 0x00, 0x00, 0xe3, 0x0c, 0x23, 0x4b, 0x01,
    0x00, 0x00, 0x00, 0xc7, 0x35, 0x3a, 0x42, 0x00, 0x00, 0x00, 0x00, 0x8e, 0x6b, 0x74, 0x84, 0x00,
    0x00, 0x00, 0x00, 0x55, 0xa1, 0xae, 0xc6, 0x00, 0x00, 0x00, 0x00, 0x15, 0x00, 0x15, 0x22, 0x15,
    0x22, 0x2c, 0x15, 0x10, 0x15, 0x10, 0x15, 0x06, 0x15, 0x06, 0x00, 0x00, 0x02, 0x00, 0x00, 0x00,
    0x03, 0xc0, 0x03, 0x00, 0x00, 0x00, 0x03, 0x90, 0xaa, 0x02, 0x03, 0x94, 0x03, 0x26, 0xda, 0x02,
    0x1c, 0x15, 0x04, 0x19, 0x25, 0x00, 0x10, 0x19, 0x38, 0x0c, 0x70, 0x68, 0x6f, 0x6e, 0x65, 0x4e,
    0x75, 0x6d, 0x62, 0x65, 0x72, 0x73, 0x05, 0x70, 0x68, 0x6f, 0x6e, 0x65, 0x06, 0x6e, 0x75, 0x6d,
    0x62, 0x65, 0x72, 0x15, 0x00, 0x16, 0x10, 0x16, 0xa0, 0x01, 0x16, 0xa0, 0x01, 0x26, 0x96, 0x02,
    0x26, 0xba, 0x01, 0x00, 0x00, 0x15, 0x04, 0x15, 0x24, 0x15, 0x24, 0x4c, 0x15, 0x04, 0x15, 0x00,
    0x12, 0x00, 0x00, 0x04, 0x00, 0x00, 0x00, 0x68, 0x6f, 0x6d, 0x65, 0x06, 0x00, 0x00, 0x00, 0x6d,
    0x6f, 0x62, 0x69, 0x6c, 0x65, 0x15, 0x00, 0x15, 0x20, 0x15, 0x20, 0x2c, 0x15, 0x10, 0x15, 0x10,
    0x15, 0x06, 0x15, 0x06, 0x00, 0x00, 0x02, 0x00, 0x00, 0x00, 0x03, 0xc0, 0x03, 0x00, 0x00, 0x00,
    0x03, 0x90, 0xef, 0x01, 0x03, 0x04, 0x26, 0xcc, 0x04, 0x1c, 0x15, 0x0c, 0x19, 0x25, 0x00, 0x10,
    0x19, 0x38, 0x0c, 0x70, 0x68, 0x6f, 0x6e, 0x65, 0x4e, 0x75, 0x6d, 0x62, 0x65, 0x72, 0x73, 0x05,
    0x70, 0x68, 0x6f, 0x6e, 0x65, 0x04, 0x6b, 0x69, 0x6e, 0x64, 0x15, 0x00, 0x16, 0x10, 0x16, 0x82,
    0x01, 0x16, 0x82, 0x01, 0x26, 0x8a, 0x04, 0x26, 0xca, 0x03, 0x00, 0x00, 0x15, 0x02, 0x19, 0x6c,
    0x48, 0x04, 0x75, 0x73, 0x65, 0x72, 0x15, 0x04, 0x00, 0x15, 0x02, 0x25, 0x00, 0x18, 0x02, 0x69,
    0x64, 0x00, 0x35, 0x02, 0x18, 0x0c, 0x70, 0x68, 0x6f, 0x6e, 0x65, 0x4e, 0x75, 0x6d, 0x62, 0x65,
    0x72, 0x73, 0x15, 0x02, 0x00, 0x35, 0x04, 0x18, 0x05, 0x70, 0x68, 0x6f, 0x6e, 0x65, 0x15, 0x04,
    0x00, 0x15, 0x04, 0x25, 0x00, 0x18, 0x06, 0x6e, 0x75, 0x6d, 0x62, 0x65, 0x72, 0x00, 0x15, 0x0c,
    0x25, 0x02, 0x18, 0x04, 0x6b, 0x69, 0x6e, 0x64, 0x25, 0x00, 0x00, 0x16, 0x00, 0x19, 0x1c, 0x19,
    0x3c, 0x26, 0x80, 0x01, 0x1c, 0x15, 0x02, 0x19, 0x25, 0x00, 0x10, 0x19, 0x18, 0x02, 0x69, 0x64,
    0x15, 0x00, 0x16, 0x0c, 0x16, 0x78, 0x16, 0x78, 0x26, 0x54, 0x26, 0x08, 0x00, 0x00, 0x26, 0xda,
    0x02, 0x1c, 0x15, 0x04, 0x19, 0x25, 0x00, 0x10, 0x19, 0x38, 0x0c, 0x70, 0x68, 0x6f, 0x6e, 0x65,
    0x4e, 0x75, 0x6d, 0x62, 0x65, 0x72, 0x73, 0x05, 0x70, 0x68, 0x6f, 0x6e, 0x65, 0x06, 0x6e, 0x75,
    0x6d, 0x62, 0x65, 0x72, 0x15, 0x00, 0x16, 0x10, 0x16, 0xa0, 0x01, 0x16, 0xa0, 0x01, 0x26, 0x96,
    0x02, 0x26, 0xba, 0x01, 0x00, 0x00, 0x26, 0xcc, 0x04, 0x1c, 0x15, 0x0c, 0x19, 0x25, 0x00, 0x10,
    0x19, 0x38, 0x0c, 0x70, 0x68, 0x6f, 0x6e, 0x65, 0x4e, 0x75, 0x6d, 0x62, 0x65, 0x72, 0x73, 0x05,
    0x70, 0x68, 0x6f, 0x6e, 0x65, 0x04, 0x6b, 0x69, 0x6e, 0x64, 0x15, 0x00, 0x16, 0x10, 0x16, 0x82,
    0x01, 0x16, 0x82, 0x01, 0x26, 0x8a, 0x04, 0x26, 0xca, 0x03, 0x00, 0x00, 0x16, 0x9a, 0x03, 0x16,
    0x0c, 0x00, 0x28, 0x49, 0x70, 0x61, 0x72, 0x71, 0x75, 0x65, 0x74, 0x2d, 0x72, 0x73, 0x20, 0x76,
    0x65, 0x72, 0x73, 0x69, 0x6f, 0x6e, 0x20, 0x30, 0x2e, 0x33, 0x2e, 0x30, 0x20, 0x28, 0x62, 0x75,
    0x69, 0x6c, 0x64, 0x20, 0x62, 0x34, 0x35, 0x63, 0x65, 0x37, 0x63, 0x62, 0x61, 0x32, 0x31, 0x39,
    0x39, 0x66, 0x32, 0x32, 0x64, 0x39, 0x33, 0x32, 0x36, 0x39, 0x63, 0x31, 0x35, 0x30, 0x64, 0x38,
    0x61, 0x38, 0x33, 0x39, 0x31, 0x36, 0x63, 0x36, 0x39, 0x62, 0x35, 0x65, 0x29, 0x00, 0x32, 0x01,
    0x00, 0x00, 0x50, 0x41, 0x52, 0x31};

  auto read_opts = cudf::io::parquet_reader_options::builder(
    cudf::io::source_info{reinterpret_cast<char const*>(repeated_bytes), sizeof(repeated_bytes)});
  auto result = cudf::io::read_parquet(read_opts);

  EXPECT_EQ(result.tbl->view().column(0).size(), 6);
  EXPECT_EQ(result.tbl->view().num_columns(), 2);

  column_wrapper<int32_t> col0{1, 2, 3, 4, 5, 6};
  column_wrapper<int64_t> child0{{5555555555l, 1111111111l, 1111111111l, 2222222222l, 3333333333l}};
  cudf::test::strings_column_wrapper child1{{"-", "home", "home", "-", "mobile"}, {0, 1, 1, 0, 1}};
  auto struct_col = cudf::test::structs_column_wrapper{{child0, child1}};

  auto list_offsets_column =
    cudf::test::fixed_width_column_wrapper<cudf::size_type>{0, 0, 0, 0, 1, 2, 5}.release();
  auto num_list_rows = list_offsets_column->size() - 1;

  auto mask = cudf::create_null_mask(6, cudf::mask_state::ALL_VALID);
  cudf::set_null_mask(static_cast<cudf::bitmask_type*>(mask.data()), 0, 2, false);

  auto list_col = cudf::make_lists_column(
    num_list_rows, std::move(list_offsets_column), struct_col.release(), 2, std::move(mask));

  std::vector<std::unique_ptr<cudf::column>> struct_children;
  struct_children.push_back(std::move(list_col));

  auto outer_struct =
    cudf::test::structs_column_wrapper{{std::move(struct_children)}, {0, 0, 1, 1, 1, 1}};
  table_view expected{{col0, outer_struct}};

  CUDF_TEST_EXPECT_TABLES_EQUAL(result.tbl->view(), expected);
}

inline auto random_validity(std::mt19937& engine)
{
  static std::bernoulli_distribution bn(0.7f);
  return cudf::detail::make_counting_transform_iterator(0, [&](int index) { return bn(engine); });
}

template <typename T>
std::unique_ptr<cudf::column> make_parquet_list_col(std::mt19937& engine,
                                                    int num_rows,
                                                    int max_vals_per_row,
                                                    bool include_validity)
{
  std::vector<cudf::size_type> row_sizes(num_rows);

  auto const min_values_per_row = include_validity ? 0 : 1;
  std::uniform_int_distribution<cudf::size_type> dist{min_values_per_row, max_vals_per_row};
  std::generate_n(row_sizes.begin(), num_rows, [&]() { return cudf::size_type{dist(engine)}; });

  std::vector<cudf::size_type> offsets(num_rows + 1);
  std::exclusive_scan(row_sizes.begin(), row_sizes.end(), offsets.begin(), 0);
  offsets[num_rows] = offsets[num_rows - 1] + row_sizes.back();

  std::vector<T> values = random_values<T>(offsets[num_rows]);
  cudf::test::fixed_width_column_wrapper<cudf::size_type> offsets_col(offsets.begin(),
                                                                      offsets.end());

  if (include_validity) {
    auto valids = random_validity(engine);
    auto values_col =
      cudf::test::fixed_width_column_wrapper<T>(values.begin(), values.end(), valids);
    auto [null_mask, null_count] = cudf::test::detail::make_null_mask(valids, valids + num_rows);

    auto col = cudf::make_lists_column(
      num_rows, offsets_col.release(), values_col.release(), null_count, std::move(null_mask));
    return cudf::purge_nonempty_nulls(*col);
  } else {
    auto values_col = cudf::test::fixed_width_column_wrapper<T>(values.begin(), values.end());
    return cudf::make_lists_column(num_rows,
                                   offsets_col.release(),
                                   values_col.release(),
                                   0,
                                   cudf::create_null_mask(num_rows, cudf::mask_state::ALL_VALID));
  }
}

std::vector<std::string> string_values(std::mt19937& engine, int num_rows, int max_string_len)
{
  static std::uniform_int_distribution<char> char_dist{'a', 'z'};
  static std::uniform_int_distribution<cudf::size_type> strlen_dist{1, max_string_len};

  std::vector<std::string> values(num_rows);
  std::generate_n(values.begin(), values.size(), [&]() {
    int str_len     = strlen_dist(engine);
    std::string res = "";
    for (int i = 0; i < str_len; i++) {
      res += char_dist(engine);
    }
    return res;
  });

  return values;
}

// make a random list<string> column, with random string lengths of 0..max_string_len,
// and up to max_vals_per_row strings in each list.
std::unique_ptr<cudf::column> make_parquet_string_list_col(std::mt19937& engine,
                                                           int num_rows,
                                                           int max_vals_per_row,
                                                           int max_string_len,
                                                           bool include_validity)
{
  auto const range_min = include_validity ? 0 : 1;

  std::uniform_int_distribution<cudf::size_type> dist{range_min, max_vals_per_row};

  std::vector<cudf::size_type> row_sizes(num_rows);
  std::generate_n(row_sizes.begin(), num_rows, [&]() { return cudf::size_type{dist(engine)}; });

  std::vector<cudf::size_type> offsets(num_rows + 1);
  std::exclusive_scan(row_sizes.begin(), row_sizes.end(), offsets.begin(), 0);
  offsets[num_rows] = offsets[num_rows - 1] + row_sizes.back();

  std::uniform_int_distribution<cudf::size_type> strlen_dist{range_min, max_string_len};
  auto const values = string_values(engine, offsets[num_rows], max_string_len);

  cudf::test::fixed_width_column_wrapper<cudf::size_type> offsets_col(offsets.begin(),
                                                                      offsets.end());

  if (include_validity) {
    auto valids     = random_validity(engine);
    auto values_col = cudf::test::strings_column_wrapper(values.begin(), values.end(), valids);
    auto [null_mask, null_count] = cudf::test::detail::make_null_mask(valids, valids + num_rows);

    auto col = cudf::make_lists_column(
      num_rows, offsets_col.release(), values_col.release(), null_count, std::move(null_mask));
    return cudf::purge_nonempty_nulls(*col);
  } else {
    auto values_col = cudf::test::strings_column_wrapper(values.begin(), values.end());
    return cudf::make_lists_column(num_rows,
                                   offsets_col.release(),
                                   values_col.release(),
                                   0,
                                   cudf::create_null_mask(num_rows, cudf::mask_state::ALL_VALID));
  }
}

TEST_F(ParquetReaderTest, DeltaSkipRowsWithNulls)
{
  constexpr int num_rows = 50'000;
  constexpr auto seed    = 21337;

  std::mt19937 engine{seed};
  auto int32_list_nulls = make_parquet_list_col<int32_t>(engine, num_rows, 5, true);
  auto int32_list       = make_parquet_list_col<int32_t>(engine, num_rows, 5, false);
  auto int64_list_nulls = make_parquet_list_col<int64_t>(engine, num_rows, 5, true);
  auto int64_list       = make_parquet_list_col<int64_t>(engine, num_rows, 5, false);
  auto int16_list_nulls = make_parquet_list_col<int16_t>(engine, num_rows, 5, true);
  auto int16_list       = make_parquet_list_col<int16_t>(engine, num_rows, 5, false);
  auto int8_list_nulls  = make_parquet_list_col<int8_t>(engine, num_rows, 5, true);
  auto int8_list        = make_parquet_list_col<int8_t>(engine, num_rows, 5, false);

  auto str_list_nulls     = make_parquet_string_list_col(engine, num_rows, 5, 32, true);
  auto str_list           = make_parquet_string_list_col(engine, num_rows, 5, 32, false);
  auto big_str_list_nulls = make_parquet_string_list_col(engine, num_rows, 5, 256, true);
  auto big_str_list       = make_parquet_string_list_col(engine, num_rows, 5, 256, false);

  auto int32_data   = random_values<int32_t>(num_rows);
  auto int64_data   = random_values<int64_t>(num_rows);
  auto int16_data   = random_values<int16_t>(num_rows);
  auto int8_data    = random_values<int8_t>(num_rows);
  auto str_data     = string_values(engine, num_rows, 32);
  auto big_str_data = string_values(engine, num_rows, 256);

  auto const validity = random_validity(engine);
  auto const no_nulls = cudf::test::iterators::no_nulls();
  column_wrapper<int32_t> int32_nulls_col{int32_data.begin(), int32_data.end(), validity};
  column_wrapper<int32_t> int32_col{int32_data.begin(), int32_data.end(), no_nulls};
  column_wrapper<int64_t> int64_nulls_col{int64_data.begin(), int64_data.end(), validity};
  column_wrapper<int64_t> int64_col{int64_data.begin(), int64_data.end(), no_nulls};

  auto str_col = cudf::test::strings_column_wrapper(str_data.begin(), str_data.end(), no_nulls);
  auto str_col_nulls = cudf::purge_nonempty_nulls(
    cudf::test::strings_column_wrapper(str_data.begin(), str_data.end(), validity));
  auto big_str_col =
    cudf::test::strings_column_wrapper(big_str_data.begin(), big_str_data.end(), no_nulls);
  auto big_str_col_nulls = cudf::purge_nonempty_nulls(
    cudf::test::strings_column_wrapper(big_str_data.begin(), big_str_data.end(), validity));

  cudf::table_view tbl({int32_col,   int32_nulls_col,    *int32_list,   *int32_list_nulls,
                        int64_col,   int64_nulls_col,    *int64_list,   *int64_list_nulls,
                        *int16_list, *int16_list_nulls,  *int8_list,    *int8_list_nulls,
                        str_col,     *str_col_nulls,     *str_list,     *str_list_nulls,
                        big_str_col, *big_str_col_nulls, *big_str_list, *big_str_list_nulls});

  auto const filepath = temp_env->get_temp_filepath("DeltaSkipRowsWithNulls.parquet");
  auto const out_opts =
    cudf::io::parquet_writer_options::builder(cudf::io::sink_info{filepath}, tbl)
      .stats_level(cudf::io::statistics_freq::STATISTICS_COLUMN)
      .compression(cudf::io::compression_type::NONE)
      .dictionary_policy(cudf::io::dictionary_policy::NEVER)
      .max_page_size_rows(20'000)
      .write_v2_headers(true)
      .build();
  cudf::io::write_parquet(out_opts);

  // skip_rows / num_rows
  // clang-format off
  std::vector<std::pair<int, int>> params{
    // skip and then read rest of file
    {-1, -1}, {1, -1}, {2, -1}, {32, -1}, {33, -1}, {128, -1}, {1000, -1},
    // no skip but read fewer rows
    {0, 1}, {0, 2}, {0, 31}, {0, 32}, {0, 33}, {0, 128}, {0, 129}, {0, 130},
    // skip and truncate
    {1, 32}, {1, 33}, {32, 32}, {33, 139},
    // cross page boundaries
    {10'000, 20'000}
  };

  // clang-format on
  for (auto p : params) {
    cudf::io::parquet_reader_options read_args =
      cudf::io::parquet_reader_options::builder(cudf::io::source_info{filepath});
    if (p.first >= 0) { read_args.set_skip_rows(p.first); }
    if (p.second >= 0) { read_args.set_num_rows(p.second); }
    auto result = cudf::io::read_parquet(read_args);

    p.first  = p.first < 0 ? 0 : p.first;
    p.second = p.second < 0 ? num_rows - p.first : p.second;
    std::vector<cudf::size_type> slice_indices{p.first, p.first + p.second};
    std::vector<cudf::table_view> expected = cudf::slice(tbl, slice_indices);

    CUDF_TEST_EXPECT_TABLES_EQUAL(result.tbl->view(), expected[0]);
<<<<<<< HEAD
=======

    // test writing the result back out as a further check of the delta writer's correctness
    std::vector<char> out_buffer;
    cudf::io::parquet_writer_options out_opts2 =
      cudf::io::parquet_writer_options::builder(cudf::io::sink_info{&out_buffer},
                                                result.tbl->view())
        .stats_level(cudf::io::statistics_freq::STATISTICS_COLUMN)
        .compression(cudf::io::compression_type::NONE)
        .dictionary_policy(cudf::io::dictionary_policy::NEVER)
        .max_page_size_rows(20'000)
        .write_v2_headers(true);
    cudf::io::write_parquet(out_opts2);

    cudf::io::parquet_reader_options default_in_opts = cudf::io::parquet_reader_options::builder(
      cudf::io::source_info{out_buffer.data(), out_buffer.size()});
    auto const result2 = cudf::io::read_parquet(default_in_opts);

    CUDF_TEST_EXPECT_TABLES_EQUAL(result.tbl->view(), result2.tbl->view());
>>>>>>> b77b9eeb
  }
}

CUDF_TEST_PROGRAM_MAIN()<|MERGE_RESOLUTION|>--- conflicted
+++ resolved
@@ -7280,8 +7280,6 @@
     std::vector<cudf::table_view> expected = cudf::slice(tbl, slice_indices);
 
     CUDF_TEST_EXPECT_TABLES_EQUAL(result.tbl->view(), expected[0]);
-<<<<<<< HEAD
-=======
 
     // test writing the result back out as a further check of the delta writer's correctness
     std::vector<char> out_buffer;
@@ -7300,7 +7298,6 @@
     auto const result2 = cudf::io::read_parquet(default_in_opts);
 
     CUDF_TEST_EXPECT_TABLES_EQUAL(result.tbl->view(), result2.tbl->view());
->>>>>>> b77b9eeb
   }
 }
 
