/*
 * Copyright (c) 2019-2020, NVIDIA CORPORATION.
 *
 * Copyright 2018-2019 BlazingDB, Inc.
 *     Copyright 2018 Christian Noboa Mardini <christian@blazingdb.com>
 *
 * Licensed under the Apache License, Version 2.0 (the "License");
 * you may not use this file except in compliance with the License.
 * You may obtain a copy of the License at
 *
 *     http://www.apache.org/licenses/LICENSE-2.0
 *
 * Unless required by applicable law or agreed to in writing, software
 * distributed under the License is distributed on an "AS IS" BASIS,
 * WITHOUT WARRANTIES OR CONDITIONS OF ANY KIND, either express or implied.
 * See the License for the specific language governing permissions and
 * limitations under the License.
 */

#include <cudf/column/column_factories.hpp>
#include <cudf/detail/binaryop.hpp>
#include <cudf/detail/nvtx/ranges.hpp>
#include <cudf/null_mask.hpp>
#include <cudf/scalar/scalar.hpp>
#include <cudf/table/table_view.hpp>
#include <cudf/utilities/error.hpp>
#include <cudf/utilities/traits.hpp>

#include <binaryop/jit/code/code.h>
#include <jit/launcher.h>
#include <jit/parser.h>
#include <jit/type.h>
#include <binaryop/jit/util.hpp>
#include <cudf/datetime.hpp>  // replace eventually

#include "compiled/binary_ops.hpp"

#include <bit.hpp.jit>
#include <jit/common_headers.hpp>
#include <string>
#include <timestamps.hpp.jit>
#include <types.hpp.jit>

namespace cudf {
namespace experimental {

namespace binops {
namespace detail {
/**
 * @brief Computes output valid mask for op between a column and a scalar
 */
rmm::device_buffer scalar_col_valid_mask_and(column_view const& col,
                                             scalar const& s,
                                             cudaStream_t stream,
                                             rmm::mr::device_memory_resource* mr)
{
  if (col.size() == 0) { return rmm::device_buffer{}; }

  if (not s.is_valid()) {
    return create_null_mask(col.size(), mask_state::ALL_NULL, stream, mr);
  } else if (s.is_valid() && col.nullable()) {
    return copy_bitmask(col, stream, mr);
  } else {
    return rmm::device_buffer{};
  }
}
}  // namespace detail

namespace jit {

const std::string hash = "prog_binop.experimental";

const std::vector<std::string> header_names{
  "operation.h", "traits.h", cudf_types_hpp, cudf_utilities_bit_hpp, cudf_wrappers_timestamps_hpp};

std::istream* headers_code(std::string filename, std::iostream& stream)
{
  if (filename == "operation.h") {
    stream << code::operation;
    return &stream;
  }
  if (filename == "traits.h") {
    stream << code::traits;
    return &stream;
  }
  auto it = cudf::jit::stringified_headers.find(filename);
  if (it != cudf::jit::stringified_headers.end()) {
    return cudf::jit::send_stringified_header(stream, it->second);
  }
  return nullptr;
}

void binary_operation(mutable_column_view& out,
                      scalar const& lhs,
                      column_view const& rhs,
                      binary_operator op,
                      cudaStream_t stream)
{
  if (null_using_binop(op)) {
    cudf::jit::launcher(
      hash, code::kernel, header_names, cudf::jit::compiler_flags, headers_code, stream)
      .set_kernel_inst("kernel_v_s_with_validity",             // name of the kernel we are
                                                               // launching
                       {cudf::jit::get_type_name(out.type()),  // list of template arguments
                        cudf::jit::get_type_name(rhs.type()),
                        cudf::jit::get_type_name(lhs.type()),
                        get_operator_name(op, OperatorType::Reverse)})
      .launch(out.size(),
              cudf::jit::get_data_ptr(out),
              cudf::jit::get_data_ptr(rhs),
              cudf::jit::get_data_ptr(lhs),
              out.null_mask(),
              rhs.null_mask(),
              rhs.offset(),
              lhs.is_valid());
  } else {
    cudf::jit::launcher(
      hash, code::kernel, header_names, cudf::jit::compiler_flags, headers_code, stream)
      .set_kernel_inst("kernel_v_s",                           // name of the kernel we are
                                                               // launching
                       {cudf::jit::get_type_name(out.type()),  // list of template arguments
                        cudf::jit::get_type_name(rhs.type()),
                        cudf::jit::get_type_name(lhs.type()),
                        get_operator_name(op, OperatorType::Reverse)})
      .launch(out.size(),
              cudf::jit::get_data_ptr(out),
              cudf::jit::get_data_ptr(rhs),
              cudf::jit::get_data_ptr(lhs));
  }
}

void binary_operation(mutable_column_view& out,
                      column_view const& lhs,
                      scalar const& rhs,
                      binary_operator op,
                      cudaStream_t stream)
{
  if (null_using_binop(op)) {
    cudf::jit::launcher(
      hash, code::kernel, header_names, cudf::jit::compiler_flags, headers_code, stream)
      .set_kernel_inst("kernel_v_s_with_validity",             // name of the kernel we are
                                                               // launching
                       {cudf::jit::get_type_name(out.type()),  // list of template arguments
                        cudf::jit::get_type_name(lhs.type()),
                        cudf::jit::get_type_name(rhs.type()),
                        get_operator_name(op, OperatorType::Direct)})
      .launch(out.size(),
              cudf::jit::get_data_ptr(out),
              cudf::jit::get_data_ptr(lhs),
              cudf::jit::get_data_ptr(rhs),
              out.null_mask(),
              lhs.null_mask(),
              lhs.offset(),
              rhs.is_valid());
  } else {
    cudf::jit::launcher(
      hash, code::kernel, header_names, cudf::jit::compiler_flags, headers_code, stream)
      .set_kernel_inst("kernel_v_s",                           // name of the kernel we are
                                                               // launching
                       {cudf::jit::get_type_name(out.type()),  // list of template arguments
                        cudf::jit::get_type_name(lhs.type()),
                        cudf::jit::get_type_name(rhs.type()),
                        get_operator_name(op, OperatorType::Direct)})
      .launch(out.size(),
              cudf::jit::get_data_ptr(out),
              cudf::jit::get_data_ptr(lhs),
              cudf::jit::get_data_ptr(rhs));
  }
}

void binary_operation(mutable_column_view& out,
                      column_view const& lhs,
                      column_view const& rhs,
                      binary_operator op,
                      cudaStream_t stream)
{
  if (null_using_binop(op)) {
    cudf::jit::launcher(
      hash, code::kernel, header_names, cudf::jit::compiler_flags, headers_code, stream)
      .set_kernel_inst("kernel_v_v_with_validity",             // name of the kernel we are
                                                               // launching
                       {cudf::jit::get_type_name(out.type()),  // list of template arguments
                        cudf::jit::get_type_name(lhs.type()),
                        cudf::jit::get_type_name(rhs.type()),
                        get_operator_name(op, OperatorType::Direct)})
      .launch(out.size(),
              cudf::jit::get_data_ptr(out),
              cudf::jit::get_data_ptr(lhs),
              cudf::jit::get_data_ptr(rhs),
              out.null_mask(),
              lhs.null_mask(),
              rhs.offset(),
              rhs.null_mask(),
              rhs.offset());
  } else {
    cudf::jit::launcher(
      hash, code::kernel, header_names, cudf::jit::compiler_flags, headers_code, stream)
      .set_kernel_inst("kernel_v_v",                           // name of the kernel we are
                                                               // launching
                       {cudf::jit::get_type_name(out.type()),  // list of template arguments
                        cudf::jit::get_type_name(lhs.type()),
                        cudf::jit::get_type_name(rhs.type()),
                        get_operator_name(op, OperatorType::Direct)})
      .launch(out.size(),
              cudf::jit::get_data_ptr(out),
              cudf::jit::get_data_ptr(lhs),
              cudf::jit::get_data_ptr(rhs));
  }
}

void binary_operation(mutable_column_view& out,
                      column_view const& lhs,
                      column_view const& rhs,
                      const std::string& ptx,
                      cudaStream_t stream)
{
  std::string const output_type_name = cudf::jit::get_type_name(out.type());

  std::string ptx_hash =
    hash + "." + std::to_string(std::hash<std::string>{}(ptx + output_type_name));
  std::string cuda_source =
    "\n#include <cudf/types.hpp>\n" +
    cudf::jit::parse_single_function_ptx(ptx, "GENERIC_BINARY_OP", output_type_name) + code::kernel;

  cudf::jit::launcher(
    ptx_hash, cuda_source, header_names, cudf::jit::compiler_flags, headers_code, stream)
    .set_kernel_inst("kernel_v_v",       // name of the kernel
                                         // we are launching
                     {output_type_name,  // list of template arguments
                      cudf::jit::get_type_name(lhs.type()),
                      cudf::jit::get_type_name(rhs.type()),
                      get_operator_name(binary_operator::GENERIC_BINARY, OperatorType::Direct)})
    .launch(out.size(),
            cudf::jit::get_data_ptr(out),
            cudf::jit::get_data_ptr(lhs),
            cudf::jit::get_data_ptr(rhs));
}

}  // namespace jit
}  // namespace binops

namespace detail {

std::unique_ptr<column> binary_operation(scalar const& lhs,
                                         column_view const& rhs,
                                         binary_operator op,
                                         data_type output_type,
                                         rmm::mr::device_memory_resource* mr,
                                         cudaStream_t stream)
{
  if ((lhs.type().id() == type_id::STRING) && (rhs.type().id() == type_id::STRING)) {
    return binops::compiled::binary_operation(lhs, rhs, op, output_type, mr, stream);
  }

  // Check for datatype
  CUDF_EXPECTS(is_fixed_width(output_type), "Invalid/Unsupported output datatype");

  CUDF_EXPECTS(is_fixed_width(lhs.type()), "Invalid/Unsupported lhs datatype");
  CUDF_EXPECTS(is_fixed_width(rhs.type()), "Invalid/Unsupported rhs datatype");

<<<<<<< HEAD
  auto new_mask = binops::detail::scalar_col_valid_mask_and(rhs, lhs, stream, mr);
  auto out      = make_fixed_width_column(
    output_type, rhs.size(), std::move(new_mask), cudf::UNKNOWN_NULL_COUNT, stream, mr);
=======
  std::unique_ptr<column> out;
  if (binops::null_using_binop(op)) {
    out = make_fixed_width_column(output_type, rhs.size(), mask_state::ALL_VALID, stream, mr);
  } else {
    auto new_mask = binops::detail::scalar_col_valid_mask_and(rhs, lhs, stream, mr);
    out           = make_fixed_width_column(
      output_type, rhs.size(), new_mask, cudf::UNKNOWN_NULL_COUNT, stream, mr);
  }
>>>>>>> 6383db86

  if (rhs.size() == 0) { return out; }

  auto out_view = out->mutable_view();
  binops::jit::binary_operation(out_view, lhs, rhs, op, stream);
  return out;
}

std::unique_ptr<column> binary_operation(column_view const& lhs,
                                         scalar const& rhs,
                                         binary_operator op,
                                         data_type output_type,
                                         rmm::mr::device_memory_resource* mr,
                                         cudaStream_t stream)
{
  if ((lhs.type().id() == type_id::STRING) && (rhs.type().id() == type_id::STRING)) {
    return binops::compiled::binary_operation(lhs, rhs, op, output_type, mr, stream);
  }

  // Check for datatype
  CUDF_EXPECTS(is_fixed_width(output_type), "Invalid/Unsupported output datatype");

  CUDF_EXPECTS(is_fixed_width(lhs.type()), "Invalid/Unsupported lhs datatype");
  CUDF_EXPECTS(is_fixed_width(rhs.type()), "Invalid/Unsupported rhs datatype");

<<<<<<< HEAD
  auto new_mask = binops::detail::scalar_col_valid_mask_and(lhs, rhs, stream, mr);
  auto out      = make_fixed_width_column(
    output_type, lhs.size(), std::move(new_mask), cudf::UNKNOWN_NULL_COUNT, stream, mr);
=======
  std::unique_ptr<column> out;
  if (binops::null_using_binop(op)) {
    out = make_fixed_width_column(output_type, lhs.size(), mask_state::ALL_VALID, stream, mr);
  } else {
    auto new_mask = binops::detail::scalar_col_valid_mask_and(lhs, rhs, stream, mr);
    out           = make_fixed_width_column(
      output_type, lhs.size(), new_mask, cudf::UNKNOWN_NULL_COUNT, stream, mr);
  }
>>>>>>> 6383db86

  if (lhs.size() == 0) { return out; }

  auto out_view = out->mutable_view();
  binops::jit::binary_operation(out_view, lhs, rhs, op, stream);
  return out;
}

std::unique_ptr<column> binary_operation(column_view const& lhs,
                                         column_view const& rhs,
                                         binary_operator op,
                                         data_type output_type,
                                         rmm::mr::device_memory_resource* mr,
                                         cudaStream_t stream)
{
  CUDF_EXPECTS((lhs.size() == rhs.size()), "Column sizes don't match");

  if ((lhs.type().id() == type_id::STRING) && (rhs.type().id() == type_id::STRING)) {
    return binops::compiled::binary_operation(lhs, rhs, op, output_type, mr, stream);
  }

  // Check for datatype
  CUDF_EXPECTS(is_fixed_width(output_type), "Invalid/Unsupported output datatype");

  CUDF_EXPECTS(is_fixed_width(lhs.type()), "Invalid/Unsupported lhs datatype");
  CUDF_EXPECTS(is_fixed_width(rhs.type()), "Invalid/Unsupported rhs datatype");

<<<<<<< HEAD
  auto new_mask = bitmask_and(table_view({lhs, rhs}), mr, stream);
  auto out      = make_fixed_width_column(
    output_type, lhs.size(), std::move(new_mask), cudf::UNKNOWN_NULL_COUNT, stream, mr);
=======
  std::unique_ptr<column> out;
  if (binops::null_using_binop(op)) {
    out = make_fixed_width_column(output_type, rhs.size(), mask_state::ALL_VALID, stream, mr);
  } else {
    auto new_mask = bitmask_and(table_view({lhs, rhs}), mr, stream);
    out           = make_fixed_width_column(
      output_type, lhs.size(), new_mask, cudf::UNKNOWN_NULL_COUNT, stream, mr);
  }
>>>>>>> 6383db86

  // Check for 0 sized data
  if (lhs.size() == 0 || rhs.size() == 0) { return out; }

  auto out_view = out->mutable_view();
  binops::jit::binary_operation(out_view, lhs, rhs, op, stream);
  return out;
}

std::unique_ptr<column> binary_operation(column_view const& lhs,
                                         column_view const& rhs,
                                         std::string const& ptx,
                                         data_type output_type,
                                         rmm::mr::device_memory_resource* mr,
                                         cudaStream_t stream)
{
  // Check for datatype
  auto is_type_supported_ptx = [](data_type type) -> bool {
    return is_fixed_width(type) and type.id() != type_id::INT8;  // Numba PTX doesn't support int8
  };

  CUDF_EXPECTS(is_type_supported_ptx(lhs.type()), "Invalid/Unsupported lhs datatype");
  CUDF_EXPECTS(is_type_supported_ptx(rhs.type()), "Invalid/Unsupported rhs datatype");
  CUDF_EXPECTS(is_type_supported_ptx(output_type), "Invalid/Unsupported output datatype");

  CUDF_EXPECTS((lhs.size() == rhs.size()), "Column sizes don't match");

  auto new_mask = bitmask_and(table_view({lhs, rhs}), mr, stream);
  auto out      = make_fixed_width_column(
    output_type, lhs.size(), std::move(new_mask), cudf::UNKNOWN_NULL_COUNT, stream, mr);

  // Check for 0 sized data
  if (lhs.size() == 0 || rhs.size() == 0) { return out; }

  auto out_view = out->mutable_view();
  binops::jit::binary_operation(out_view, lhs, rhs, ptx, stream);
  return out;
}

}  // namespace detail

std::unique_ptr<column> binary_operation(scalar const& lhs,
                                         column_view const& rhs,
                                         binary_operator op,
                                         data_type output_type,
                                         rmm::mr::device_memory_resource* mr)
{
  CUDF_FUNC_RANGE();
  return detail::binary_operation(lhs, rhs, op, output_type, mr);
}

std::unique_ptr<column> binary_operation(column_view const& lhs,
                                         scalar const& rhs,
                                         binary_operator op,
                                         data_type output_type,
                                         rmm::mr::device_memory_resource* mr)
{
  CUDF_FUNC_RANGE();
  return detail::binary_operation(lhs, rhs, op, output_type, mr);
}

std::unique_ptr<column> binary_operation(column_view const& lhs,
                                         column_view const& rhs,
                                         binary_operator op,
                                         data_type output_type,
                                         rmm::mr::device_memory_resource* mr)
{
  CUDF_FUNC_RANGE();
  return detail::binary_operation(lhs, rhs, op, output_type, mr);
}

std::unique_ptr<column> binary_operation(column_view const& lhs,
                                         column_view const& rhs,
                                         std::string const& ptx,
                                         data_type output_type,
                                         rmm::mr::device_memory_resource* mr)
{
  CUDF_FUNC_RANGE();
  return detail::binary_operation(lhs, rhs, ptx, output_type, mr);
}

}  // namespace experimental
}  // namespace cudf<|MERGE_RESOLUTION|>--- conflicted
+++ resolved
@@ -258,20 +258,14 @@
   CUDF_EXPECTS(is_fixed_width(lhs.type()), "Invalid/Unsupported lhs datatype");
   CUDF_EXPECTS(is_fixed_width(rhs.type()), "Invalid/Unsupported rhs datatype");
 
-<<<<<<< HEAD
-  auto new_mask = binops::detail::scalar_col_valid_mask_and(rhs, lhs, stream, mr);
-  auto out      = make_fixed_width_column(
-    output_type, rhs.size(), std::move(new_mask), cudf::UNKNOWN_NULL_COUNT, stream, mr);
-=======
   std::unique_ptr<column> out;
   if (binops::null_using_binop(op)) {
     out = make_fixed_width_column(output_type, rhs.size(), mask_state::ALL_VALID, stream, mr);
   } else {
     auto new_mask = binops::detail::scalar_col_valid_mask_and(rhs, lhs, stream, mr);
     out           = make_fixed_width_column(
-      output_type, rhs.size(), new_mask, cudf::UNKNOWN_NULL_COUNT, stream, mr);
-  }
->>>>>>> 6383db86
+      output_type, rhs.size(), std::move(new_mask), cudf::UNKNOWN_NULL_COUNT, stream, mr);
+  }
 
   if (rhs.size() == 0) { return out; }
 
@@ -297,20 +291,14 @@
   CUDF_EXPECTS(is_fixed_width(lhs.type()), "Invalid/Unsupported lhs datatype");
   CUDF_EXPECTS(is_fixed_width(rhs.type()), "Invalid/Unsupported rhs datatype");
 
-<<<<<<< HEAD
-  auto new_mask = binops::detail::scalar_col_valid_mask_and(lhs, rhs, stream, mr);
-  auto out      = make_fixed_width_column(
-    output_type, lhs.size(), std::move(new_mask), cudf::UNKNOWN_NULL_COUNT, stream, mr);
-=======
   std::unique_ptr<column> out;
   if (binops::null_using_binop(op)) {
     out = make_fixed_width_column(output_type, lhs.size(), mask_state::ALL_VALID, stream, mr);
   } else {
     auto new_mask = binops::detail::scalar_col_valid_mask_and(lhs, rhs, stream, mr);
     out           = make_fixed_width_column(
-      output_type, lhs.size(), new_mask, cudf::UNKNOWN_NULL_COUNT, stream, mr);
-  }
->>>>>>> 6383db86
+      output_type, lhs.size(), std::move(new_mask), cudf::UNKNOWN_NULL_COUNT, stream, mr);
+  }
 
   if (lhs.size() == 0) { return out; }
 
@@ -338,20 +326,14 @@
   CUDF_EXPECTS(is_fixed_width(lhs.type()), "Invalid/Unsupported lhs datatype");
   CUDF_EXPECTS(is_fixed_width(rhs.type()), "Invalid/Unsupported rhs datatype");
 
-<<<<<<< HEAD
-  auto new_mask = bitmask_and(table_view({lhs, rhs}), mr, stream);
-  auto out      = make_fixed_width_column(
-    output_type, lhs.size(), std::move(new_mask), cudf::UNKNOWN_NULL_COUNT, stream, mr);
-=======
   std::unique_ptr<column> out;
   if (binops::null_using_binop(op)) {
     out = make_fixed_width_column(output_type, rhs.size(), mask_state::ALL_VALID, stream, mr);
   } else {
     auto new_mask = bitmask_and(table_view({lhs, rhs}), mr, stream);
     out           = make_fixed_width_column(
-      output_type, lhs.size(), new_mask, cudf::UNKNOWN_NULL_COUNT, stream, mr);
-  }
->>>>>>> 6383db86
+      output_type, lhs.size(), std::move(new_mask), cudf::UNKNOWN_NULL_COUNT, stream, mr);
+  }
 
   // Check for 0 sized data
   if (lhs.size() == 0 || rhs.size() == 0) { return out; }
