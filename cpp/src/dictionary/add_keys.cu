/*
 * Copyright (c) 2020, NVIDIA CORPORATION.
 *
 * Licensed under the Apache License, Version 2.0 (the "License");
 * you may not use this file except in compliance with the License.
 * You may obtain a copy of the License at
 *
 *     http://www.apache.org/licenses/LICENSE-2.0
 *
 * Unless required by applicable law or agreed to in writing, software
 * distributed under the License is distributed on an "AS IS" BASIS,
 * WITHOUT WARRANTIES OR CONDITIONS OF ANY KIND, either express or implied.
 * See the License for the specific language governing permissions and
 * limitations under the License.
 */

#include <cudf/detail/concatenate.cuh>
#include <cudf/detail/gather.hpp>
#include <cudf/detail/search.hpp>
#include <cudf/detail/stream_compaction.hpp>
#include <cudf/dictionary/dictionary_factories.hpp>
#include <cudf/dictionary/update_keys.hpp>
#include <cudf/stream_compaction.hpp>
#include <cudf/table/table.hpp>
#include <cudf/table/table_view.hpp>

#include <rmm/thrust_rmm_allocator.h>

namespace cudf {
namespace dictionary {
namespace detail {
/**
 * @brief Create a new dictionary column by adding the new keys elements
 * to the existing dictionary_column.
 *
 * ```
 * Example:
 * d1 = {[a, b, c, d, f], {4, 0, 3, 1, 2, 2, 2, 4, 0}}
 * d2 = add_keys( d1, [d, b, e] )
 * d2 is now {[a, b, c, d, e, f], [5, 0, 3, 1, 2, 2, 2, 5, 0]}
 * ```
 *
 */
std::unique_ptr<column> add_keys(
  dictionary_column_view const& dictionary_column,
  column_view const& new_keys,
  rmm::mr::device_memory_resource* mr = rmm::mr::get_default_resource(),
  cudaStream_t stream                 = 0)
{
  CUDF_EXPECTS(!new_keys.has_nulls(), "Keys must not have nulls");
  auto old_keys = dictionary_column.keys();  // [a,b,c,d,f]
  CUDF_EXPECTS(new_keys.type() == old_keys.type(), "Keys must be the same type");
  // first, concatenate the keys together
  // [a,b,c,d,f] + [d,b,e] = [a,b,c,d,f,d,b,e]
  auto combined_keys = cudf::detail::concatenate(
    std::vector<column_view>{old_keys, new_keys}, rmm::mr::get_default_resource(), stream);
  // sort and remove any duplicates from the combined keys
  // drop_duplicates([a,b,c,d,f,d,b,e]) = [a,b,c,d,e,f]
  auto table_keys = cudf::detail::drop_duplicates(table_view{{*combined_keys}},
                                                  std::vector<size_type>{0},  // only one key column
                                                  duplicate_keep_option::KEEP_FIRST,
                                                  null_equality::EQUAL,
                                                  mr,
                                                  stream)
                      ->release();
  std::unique_ptr<column> keys_column(std::move(table_keys.front()));
  // create a map for the indices
  // lower_bound([a,b,c,d,e,f],[a,b,c,d,f]) = [0,1,2,3,5]
  auto map_indices = cudf::detail::lower_bound(
    table_view{{keys_column->view()}},
    table_view{{old_keys}},
    std::vector<order>{order::ASCENDING},
    std::vector<null_order>{null_order::AFTER},  // should be no nulls here
    mr,
    stream);
  // now create the indices column -- map old values to the new ones
  // gather([4,0,3,1,2,2,2,4,0],[0,1,2,3,5]) = [5,0,3,1,2,2,2,5,0]
  column_view indices_view(data_type{INT32},
                           dictionary_column.size(),
                           dictionary_column.indices().data<int32_t>(),
                           nullptr,
                           0,
                           dictionary_column.offset());
<<<<<<< HEAD
  auto table_indices =
    cudf::experimental::detail::gather(table_view{{map_indices->view()}},
                                       indices_view,
                                       experimental::detail::out_of_bounds_policy::IGNORE,
                                       experimental::detail::negative_indices_policy::NOT_ALLOWED,
                                       mr,
                                       stream)
      ->release();
=======
  auto table_indices = cudf::detail::gather(table_view{{map_indices->view()}},
                                            indices_view,
                                            false,
                                            true,
                                            false,  // ignore out-of-bounds
                                            mr,
                                            stream)
                         ->release();
>>>>>>> 01ca9eda
  // the result may contain nulls if the input contains nulls and the corresponding index is
  // therefore invalid
  auto contents       = table_indices.front()->release();
  auto indices_column = std::make_unique<column>(data_type{INT32},
                                                 dictionary_column.size(),
                                                 std::move(*(contents.data.release())),
                                                 rmm::device_buffer{0, stream, mr},
                                                 0);

  // create new dictionary column with keys_column and indices_column
  return make_dictionary_column(std::move(keys_column),
                                std::move(indices_column),
                                copy_bitmask(dictionary_column.parent(), stream, mr),  // nulls have
                                dictionary_column.null_count());  // not changed
}

}  // namespace detail

std::unique_ptr<column> add_keys(dictionary_column_view const& dictionary_column,
                                 column_view const& keys,
                                 rmm::mr::device_memory_resource* mr)
{
  return detail::add_keys(dictionary_column, keys, mr);
}

}  // namespace dictionary
}  // namespace cudf<|MERGE_RESOLUTION|>--- conflicted
+++ resolved
@@ -81,25 +81,13 @@
                            nullptr,
                            0,
                            dictionary_column.offset());
-<<<<<<< HEAD
-  auto table_indices =
-    cudf::experimental::detail::gather(table_view{{map_indices->view()}},
-                                       indices_view,
-                                       experimental::detail::out_of_bounds_policy::IGNORE,
-                                       experimental::detail::negative_indices_policy::NOT_ALLOWED,
-                                       mr,
-                                       stream)
-      ->release();
-=======
   auto table_indices = cudf::detail::gather(table_view{{map_indices->view()}},
                                             indices_view,
-                                            false,
-                                            true,
-                                            false,  // ignore out-of-bounds
+                                            cudf::detail::out_of_bounds_policy::IGNORE,
+                                            cudf::detail::negative_indices_policy::NOT_ALLOWED,
                                             mr,
                                             stream)
                          ->release();
->>>>>>> 01ca9eda
   // the result may contain nulls if the input contains nulls and the corresponding index is
   // therefore invalid
   auto contents       = table_indices.front()->release();
