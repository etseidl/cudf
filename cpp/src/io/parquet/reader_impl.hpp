--- conflicted
+++ resolved
@@ -144,14 +144,9 @@
   /**
    * @brief Load and decompress the input file(s) into memory.
    */
-<<<<<<< HEAD
   void load_and_decompress_data(std::vector<row_group_info> const& row_groups_info,
                                 size_type num_rows,
                                 bool uses_custom_row_bounds);
-=======
-  void load_and_decompress_data(cudf::host_span<row_group_info const> const row_groups_info,
-                                size_type num_rows);
->>>>>>> d9e1b90d
 
   /**
    * @brief Perform some preprocessing for page data and also compute the split locations
