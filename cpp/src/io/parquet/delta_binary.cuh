--- conflicted
+++ resolved
@@ -83,7 +83,6 @@
   return static_cast<zigzag128_t>((u >> 1u) ^ -static_cast<zigzag128_t>(u & 1));
 }
 
-<<<<<<< HEAD
 class delta_binary_decoder {
  private:
   uint8_t const* _block_start;  // start of data, but updated as data is read
@@ -115,27 +114,6 @@
     return _values_per_mb == other._values_per_mb and _block_size == other._block_size and
            _value_count == other._value_count;
   }
-=======
-struct delta_binary_decoder {
-  uint8_t const* block_start;  // start of data, but updated as data is read
-  uint8_t const* block_end;    // end of data
-  uleb128_t block_size;        // usually 128, must be multiple of 128
-  uleb128_t mini_block_count;  // usually 4, chosen such that block_size/mini_block_count is a
-                               // multiple of 32
-  uleb128_t value_count;       // total values encoded in the block
-  zigzag128_t first_value;     // initial value, stored in the header
-  zigzag128_t last_value;      // last value decoded
-
-  uint32_t values_per_mb;      // block_size / mini_block_count, must be multiple of 32
-  uint32_t current_value_idx;  // current value index, initialized to 0 at start of block
-
-  zigzag128_t cur_min_delta;     // min delta for the block
-  uint32_t cur_mb;               // index of the current mini-block within the block
-  uint8_t const* cur_mb_start;   // pointer to the start of the current mini-block data
-  uint8_t const* cur_bitwidths;  // pointer to the bitwidth array in the block
-
-  zigzag128_t value[delta_rolling_buf_size];  // circular buffer of delta values
->>>>>>> c552ffbb
 
   // returns the value stored in the `value` array at index
   // `rolling_index<delta_rolling_buf_size>(idx)`. If `idx` is `0`, then return `_first_value`.
@@ -252,15 +230,10 @@
     if (_current_value_idx >= _value_count) { return; }
 
     // need to account for the first value from header on first pass
-<<<<<<< HEAD
     if (_current_value_idx == 0) {
-      if (lane_id == 0) { _current_value_idx++; }
-=======
-    if (current_value_idx == 0) {
       // make sure all threads access current_value_idx above before incrementing
       __syncwarp();
-      if (lane_id == 0) { current_value_idx++; }
->>>>>>> c552ffbb
+      if (lane_id == 0) { _current_value_idx++; }
       __syncwarp();
       if (_current_value_idx >= _value_count) { return; }
     }
@@ -339,13 +312,8 @@
   }
 
   // Decodes and skips values until the block containing the value after `skip` is reached.
-<<<<<<< HEAD
-  // Keeps a running sum of the values and returns that upon exit. called by all threads in a
-  // thread block. Result is only valid on thread 0.
-=======
   // Keeps a running sum of the values and returns that upon exit. Called by all threads in a
   // warp 0. Result is only valid on thread 0.
->>>>>>> c552ffbb
   // This is intended for use only by the DELTA_LENGTH_BYTE_ARRAY decoder.
   inline __device__ size_t skip_values_and_sum(int skip)
   {
@@ -366,28 +334,9 @@
     if (skip == 1) { return sum; }
 
     // need to do in multiple passes if values_per_mb != 32
-<<<<<<< HEAD
     uint32_t const num_pass = _values_per_mb / warp_size;
 
     while (_current_value_idx < skip && _current_value_idx < num_encoded_values(true)) {
-      if (t < warp_size) {
-        calc_mini_block_values(t);
-
-        int const idx = _current_value_idx + t;
-
-        for (uint32_t p = 0; p < num_pass; p++) {
-          auto const pidx     = idx + p * warp_size;
-          size_t const val    = pidx < skip ? static_cast<delta_length_type>(value_at(pidx)) : 0;
-          auto const warp_sum = warp_reduce(temp_storage).Sum(val);
-          if (t == 0) { sum += warp_sum; }
-        }
-        if (t == 0) { setup_next_mini_block(true); }
-      }
-      __syncthreads();
-=======
-    uint32_t const num_pass = values_per_mb / warp_size;
-
-    while (current_value_idx < skip && current_value_idx < num_encoded_values(true)) {
       calc_mini_block_values(t);
 
       int const idx = current_value_idx + t;
@@ -400,7 +349,6 @@
       }
       if (t == 0) { setup_next_mini_block(true); }
       __syncwarp();
->>>>>>> c552ffbb
     }
 
     return sum;
