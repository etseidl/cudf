/*
 * Copyright (c) 2023, NVIDIA CORPORATION.
 *
 * Licensed under the Apache License, Version 2.0 (the "License");
 * you may not use this file except in compliance with the License.
 * You may obtain a copy of the License at
 *
 *     http://www.apache.org/licenses/LICENSE-2.0
 *
 * Unless required by applicable law or agreed to in writing, software
 * distributed under the License is distributed on an "AS IS" BASIS,
 * WITHOUT WARRANTIES OR CONDITIONS OF ANY KIND, either express or implied.
 * See the License for the specific language governing permissions and
 * limitations under the License.
 */

#include "delta_binary.cuh"
#include "page_string_utils.cuh"
#include "parquet_gpu.hpp"

#include <io/utilities/block_utils.cuh>

#include <cudf/detail/utilities/cuda.cuh>

#include <rmm/exec_policy.hpp>
#include <thrust/transform_scan.h>

namespace cudf::io::parquet::detail {

namespace {

constexpr int decode_block_size = 128;

// DELTA_BYTE_ARRAY encoding (incremental encoding or front compression), is used for BYTE_ARRAY
// columns. For each element in a sequence of strings, a prefix length from the preceding string
// and a suffix is stored. The prefix lengths are DELTA_BINARY_PACKED encoded. The suffixes are
// encoded with DELTA_LENGTH_BYTE_ARRAY encoding, which is a DELTA_BINARY_PACKED list of suffix
// lengths, followed by the concatenated suffix data.
class delta_byte_array_decoder {
 private:
  uint8_t const* _last_string;       // pointer to last decoded string...needed for its prefix
  uint8_t const* _suffix_char_data;  // pointer to the start of character data

  uint8_t* _temp_buf;         // buffer used when skipping values
  uint32_t _start_val;        // decoded strings up to this index will be dumped to _temp_buf
  uint32_t _last_string_len;  // length of the last decoded string

 public:
  delta_binary_decoder prefixes;  // state of decoder for prefix lengths
  delta_binary_decoder suffixes;  // state of decoder for suffix lengths

  __device__ bool parameters_align() const { return prefixes.parameters_align(suffixes); }

  // initialize the prefixes and suffixes blocks
  __device__ void init(uint8_t const* start, uint8_t const* end, uint32_t start_idx, uint8_t* temp)
  {
    auto const* suffix_start = prefixes.find_end_of_block(start, end);
    _suffix_char_data        = suffixes.find_end_of_block(suffix_start, end);
    _last_string             = nullptr;
    _temp_buf                = temp;
    _start_val               = start_idx;
  }

  // kind of like an inclusive scan for strings. takes prefix_len bytes from preceding
  // string and prepends to the suffix we've already copied into place. called from
  // within loop over values_in_mb, so this only needs to handle a single warp worth of data
  // at a time.
  __device__ void string_scan(uint8_t* strings_out,
                              uint8_t const* last_string,
                              uint32_t start_idx,
                              uint32_t end_idx,
                              uint32_t offset,
                              uint32_t lane_id)
  {
    using cudf::detail::warp_size;

    // let p(n) === length(prefix(string_n))
    //
    // if p(n-1) > p(n), then string_n can be completed when string_n-2 is completed. likewise if
    // p(m) > p(n), then string_n can be completed with string_m-1. however, if p(m) < p(n), then m
    // is a "blocker" for string_n; string_n can be completed only after string_m is.
    //
    // we will calculate the nearest blocking position for each lane, and then fill in string_0. we
    // then iterate, finding all lanes that have had their "blocker" filled in and completing them.
    // when all lanes are filled in, we return. this will still hit the worst case if p(n-1) < p(n)
    // for all n
    __shared__ __align__(8) int64_t prefix_lens[warp_size];
    __shared__ __align__(8) uint8_t const* offsets[warp_size];

    uint32_t const ln_idx   = start_idx + lane_id;
    uint64_t prefix_len     = ln_idx < end_idx ? prefixes.value_at(ln_idx) : 0;
    uint8_t* const lane_out = ln_idx < end_idx ? strings_out + offset : nullptr;

    prefix_lens[lane_id] = prefix_len;
    offsets[lane_id]     = lane_out;

    // if all prefix_len's are zero, then there's nothing to do
    if (__all_sync(0xffff'ffff, prefix_len == 0)) { return; }

    // find a neighbor to the left that has a prefix length less than this lane. once that
    // neighbor is complete, this lane can be completed.
    int blocker = lane_id - 1;
    while (blocker > 0 && prefix_lens[blocker] != 0 && prefix_len <= prefix_lens[blocker]) {
      blocker--;
    }

    // fill in lane 0 (if necessary)
    if (lane_id == 0 && prefix_len > 0) {
      memcpy(lane_out, last_string, prefix_len);
      prefix_lens[0] = prefix_len = 0;
    }
    __syncwarp();

    // now fill in blockers until done
    for (uint32_t i = 1; i < warp_size && i + start_idx < end_idx; i++) {
      if (prefix_len != 0 && prefix_lens[blocker] == 0 && lane_out != nullptr) {
        memcpy(lane_out, offsets[blocker], prefix_len);
        prefix_lens[lane_id] = prefix_len = 0;
      }

      // check for finished
      if (__all_sync(0xffff'ffff, prefix_len == 0)) { return; }
    }
  }

  // calculate a mini-batch of string values, writing the results to
  // `strings_out`. starting at global index `start_idx` and decoding
  // up to `num_values` strings.
  // called by all threads in a warp. used for strings <= 32 chars.
  // returns number of bytes written
  __device__ size_t calculate_string_values(uint8_t* strings_out,
                                            uint32_t start_idx,
                                            uint32_t num_values,
                                            uint32_t lane_id)
  {
    using cudf::detail::warp_size;
    using WarpScan = cub::WarpScan<uint64_t>;
    __shared__ WarpScan::TempStorage scan_temp;

    if (start_idx >= suffixes.num_encoded_values(true)) { return 0; }
    auto end_idx = start_idx + min(suffixes.values_per_miniblock(), num_values);
    end_idx      = min(end_idx, static_cast<uint32_t>(suffixes.num_encoded_values(true)));

    auto p_strings_out = strings_out;
    auto p_temp_out    = _temp_buf;

    auto copy_batch = [&](uint8_t* out, uint32_t idx, uint32_t end) {
      uint32_t const ln_idx = idx + lane_id;

      // calculate offsets into suffix data
      uint64_t const suffix_len = ln_idx < end ? suffixes.value_at(ln_idx) : 0;
      uint64_t suffix_off       = 0;
      WarpScan(scan_temp).ExclusiveSum(suffix_len, suffix_off);

      // calculate offsets into string data
      uint64_t const prefix_len = ln_idx < end ? prefixes.value_at(ln_idx) : 0;
      uint64_t const string_len = prefix_len + suffix_len;

      // get offset into output for each lane
      uint64_t string_off, warp_total;
      WarpScan(scan_temp).ExclusiveSum(string_len, string_off, warp_total);
      auto const so_ptr = out + string_off;

      // copy suffixes into string data
      if (ln_idx < end) { memcpy(so_ptr + prefix_len, _suffix_char_data + suffix_off, suffix_len); }
      __syncwarp();

      // copy prefixes into string data.
      string_scan(out, _last_string, idx, end, string_off, lane_id);

      // save the position of the last computed string. this will be used in
      // the next iteration to reconstruct the string in lane 0.
      if (ln_idx == end - 1 || (ln_idx < end && lane_id == 31)) {
        // set _last_string to this lane's string
        _last_string     = out + string_off;
        _last_string_len = string_len;
        // and consume used _suffix_char_data
        _suffix_char_data += suffix_off + suffix_len;
      }

      return warp_total;
    };

    uint64_t string_total = 0;
    for (int idx = start_idx; idx < end_idx; idx += warp_size) {
      auto const n_in_batch = min(warp_size, end_idx - idx);
      // account for the case where start_val occurs in the middle of this batch
      if (idx < _start_val && idx + n_in_batch > _start_val) {
        // dump idx...start_val into _temp_buf
        copy_batch(p_temp_out, idx, _start_val);
        __syncwarp();

        // start_val...idx + n_in_batch into strings_out
        auto nbytes = copy_batch(p_strings_out, _start_val, idx + n_in_batch);
        p_strings_out += nbytes;
        string_total = nbytes;
      } else {
        if (idx < _start_val) {
          p_temp_out += copy_batch(p_temp_out, idx, end_idx);
        } else {
          auto nbytes = copy_batch(p_strings_out, idx, end_idx);
          p_strings_out += nbytes;
          string_total += nbytes;
        }
      }
      __syncwarp();
    }

    return string_total;
  }

  // character parallel version of CalculateStringValues(). This is faster for strings longer than
  // 32 chars.
  __device__ size_t calculate_string_values_cp(uint8_t* strings_out,
                                               uint32_t start_idx,
                                               uint32_t num_values,
                                               uint32_t lane_id)
  {
    using cudf::detail::warp_size;
    __shared__ __align__(8) uint8_t* so_ptr;

    if (start_idx >= suffixes.num_encoded_values(true)) { return 0; }
    auto end_idx = start_idx + min(suffixes.values_per_miniblock(), num_values);
    end_idx      = min(end_idx, static_cast<uint32_t>(suffixes.num_encoded_values(true)));

    if (lane_id == 0) { so_ptr = start_idx < _start_val ? _temp_buf : strings_out; }
    __syncwarp();

    uint64_t string_total = 0;
    for (int idx = start_idx; idx < end_idx; idx++) {
      uint64_t const suffix_len = suffixes.value_at(idx);
      uint64_t const prefix_len = prefixes.value_at(idx);
      uint64_t const string_len = prefix_len + suffix_len;

      // copy prefix and suffix data into current strings_out position
      // for longer strings use a 4-byte version stolen from gather_chars_fn_string_parallel.
      if (string_len > 64) {
        if (prefix_len > 0) { wideStrcpy(so_ptr, _last_string, prefix_len, lane_id); }
        if (suffix_len > 0) {
          wideStrcpy(so_ptr + prefix_len, _suffix_char_data, suffix_len, lane_id);
        }
      } else {
        for (int i = lane_id; i < string_len; i += warp_size) {
          so_ptr[i] = i < prefix_len ? _last_string[i] : _suffix_char_data[i - prefix_len];
        }
      }
      __syncwarp();

      if (idx >= _start_val) { string_total += string_len; }

      if (lane_id == 0) {
        _last_string     = so_ptr;
        _last_string_len = string_len;
        _suffix_char_data += suffix_len;
        if (idx == _start_val - 1) {
          so_ptr = strings_out;
        } else {
          so_ptr += string_len;
        }
      }
      __syncwarp();
    }

    return string_total;
  }

  // dump strings before start_val to temp buf
  __device__ void skip(bool use_char_ll)
  {
    using cudf::detail::warp_size;
    int const t       = threadIdx.x;
    int const lane_id = t % warp_size;

    // is this even necessary? return if asking to skip the whole block.
    if (_start_val >= prefixes.num_encoded_values(true)) { return; }

    // prefixes and suffixes will have the same parameters (it's checked earlier)
    auto const batch_size = prefixes.values_per_miniblock();

    uint32_t skip_pos = 0;
    while (prefixes.current_index() < _start_val) {
      // warp 0 gets prefixes and warp 1 gets suffixes
      auto* const db = t < 32 ? &prefixes : &suffixes;

      // this will potentially decode past start_val, but that's ok
      if (t < 64) { db->decode_batch(); }
      __syncthreads();

      // warp 0 decodes the batch.
      if (t < 32) {
        auto const num_to_decode = min(batch_size, _start_val - skip_pos);
        auto const bytes_written =
          use_char_ll ? calculate_string_values_cp(_temp_buf, skip_pos, num_to_decode, lane_id)
                      : calculate_string_values(_temp_buf, skip_pos, num_to_decode, lane_id);
        // store _last_string someplace safe in temp buffer
        if (t == 0) {
          memcpy(_temp_buf + bytes_written, _last_string, _last_string_len);
          _last_string = _temp_buf + bytes_written;
        }
      }
      skip_pos += prefixes.values_per_miniblock();
      __syncthreads();
    }
  }
};

// Decode page data that is DELTA_BINARY_PACKED encoded. This encoding is
// only used for int32 and int64 physical types (and appears to only be used
// with V2 page headers; see https://www.mail-archive.com/dev@parquet.apache.org/msg11826.html).
// this kernel only needs 96 threads (3 warps)(for now).
template <typename level_t>
__global__ void __launch_bounds__(96)
  gpuDecodeDeltaBinary(PageInfo* pages,
                       device_span<ColumnChunkDesc const> chunks,
                       size_t min_row,
                       size_t num_rows,
                       kernel_error::pointer error_code)
{
  using cudf::detail::warp_size;
  __shared__ __align__(16) delta_binary_decoder db_state;
  __shared__ __align__(16) page_state_s state_g;
  __shared__ __align__(16) page_state_buffers_s<delta_rolling_buf_size, 0, 0> state_buffers;

  page_state_s* const s = &state_g;
  auto* const sb        = &state_buffers;
  int const page_idx    = blockIdx.x;
  int const t           = threadIdx.x;
  int const lane_id     = t % warp_size;
  auto* const db        = &db_state;
  [[maybe_unused]] null_count_back_copier _{s, t};

  if (!setupLocalPageInfo(s,
                          &pages[page_idx],
                          chunks,
                          min_row,
                          num_rows,
                          mask_filter{decode_kernel_mask::DELTA_BINARY},
                          page_processing_stage::DECODE)) {
    return;
  }

  bool const has_repetition = s->col.max_level[level_type::REPETITION] > 0;

  // copying logic from gpuDecodePageData.
  PageNestingDecodeInfo const* nesting_info_base = s->nesting_info;

  __shared__ level_t rep[delta_rolling_buf_size];  // circular buffer of repetition level values
  __shared__ level_t def[delta_rolling_buf_size];  // circular buffer of definition level values

  // skipped_leaf_values will always be 0 for flat hierarchies.
  uint32_t const skipped_leaf_values = s->page.skipped_leaf_values;

  // initialize delta state
  if (t == 0) { db->init_binary_block(s->data_start, s->data_end); }
  __syncthreads();

  auto const batch_size = db->values_per_miniblock();
  if (batch_size > max_delta_mini_block_size) {
    set_error(static_cast<kernel_error::value_type>(decode_error::DELTA_PARAMS_UNSUPPORTED),
              error_code);
    return;
  }

  // if skipped_leaf_values is non-zero, then we need to decode up to the first mini-block
  // that has a value we need.
  if (skipped_leaf_values > 0) { db->skip_values(skipped_leaf_values); }

  while (s->error == 0 &&
         (s->input_value_count < s->num_input_values || s->src_pos < s->nz_count)) {
    uint32_t target_pos;
    uint32_t const src_pos = s->src_pos;

    if (t < 2 * warp_size) {  // warp0..1
      target_pos = min(src_pos + 2 * batch_size, s->nz_count + batch_size);
    } else {  // warp2
      target_pos = min(s->nz_count, src_pos + batch_size);
    }
    // this needs to be here to prevent warp 2 modifying src_pos before all threads have read it
    __syncthreads();

    // warp0 will decode the rep/def levels, warp1 will unpack a mini-batch of deltas.
    // warp2 waits one cycle for warps 0/1 to produce a batch, and then stuffs values
    // into the proper location in the output.
    if (t < warp_size) {
      // warp 0
      // decode repetition and definition levels.
      // - update validity vectors
      // - updates offsets (for nested columns)
      // - produces non-NULL value indices in s->nz_idx for subsequent decoding
      gpuDecodeLevels<delta_rolling_buf_size, level_t>(s, sb, target_pos, rep, def, t);
    } else if (t < 2 * warp_size) {
      // warp 1
      db->decode_batch();

    } else if (src_pos < target_pos) {
      // warp 2
      // nesting level that is storing actual leaf values
      int const leaf_level_index = s->col.max_nesting_depth - 1;

      // process the mini-block in batches of 32
      for (uint32_t sp = src_pos + lane_id; sp < src_pos + batch_size; sp += 32) {
        // the position in the output column/buffer
        int32_t dst_pos = sb->nz_idx[rolling_index<delta_rolling_buf_size>(sp)];

        // handle skip_rows here. flat hierarchies can just skip up to first_row.
        if (!has_repetition) { dst_pos -= s->first_row; }

        // place value for this thread
        if (dst_pos >= 0 && sp < target_pos) {
          void* const dst = nesting_info_base[leaf_level_index].data_out + dst_pos * s->dtype_len;
          auto const val  = db->value_at(sp + skipped_leaf_values);
          switch (s->dtype_len) {
            case 1: *static_cast<int8_t*>(dst) = val; break;
            case 2: *static_cast<int16_t*>(dst) = val; break;
            case 4: *static_cast<int32_t*>(dst) = val; break;
            case 8: *static_cast<int64_t*>(dst) = val; break;
          }
        }
      }

      if (lane_id == 0) { s->src_pos = src_pos + batch_size; }
    }
    __syncthreads();
  }

  if (t == 0 and s->error != 0) { set_error(s->error, error_code); }
}

// Decode page data that is DELTA_BYTE_ARRAY packed. This encoding consists of a DELTA_BINARY_PACKED
// array of prefix lengths, followed by a DELTA_BINARY_PACKED array of suffix lengths, followed by
// the suffixes (technically the suffixes are DELTA_LENGTH_BYTE_ARRAY encoded). The latter two can
// be used to create an offsets array for the suffix data, but then this needs to be combined with
// the prefix lengths to do the final decode for each value. Because the lengths of the prefixes and
// suffixes are not encoded in the header, we're going to have to first do a quick pass through them
// to find the start/end of each structure.
template <typename level_t>
__global__ void __launch_bounds__(decode_block_size)
  gpuDecodeDeltaByteArray(PageInfo* pages,
                          device_span<ColumnChunkDesc const> chunks,
                          size_t min_row,
                          size_t num_rows,
                          kernel_error::pointer error_code)
{
  using cudf::detail::warp_size;
  __shared__ __align__(16) delta_byte_array_decoder db_state;
  __shared__ __align__(16) page_state_s state_g;
  __shared__ __align__(16) page_state_buffers_s<delta_rolling_buf_size, 0, 0> state_buffers;

  page_state_s* const s = &state_g;
  auto* const sb        = &state_buffers;
  int const page_idx    = blockIdx.x;
  int const t           = threadIdx.x;
  int const lane_id     = t % warp_size;
  auto* const prefix_db = &db_state.prefixes;
  auto* const suffix_db = &db_state.suffixes;
  auto* const dba       = &db_state;
  [[maybe_unused]] null_count_back_copier _{s, t};

  if (!setupLocalPageInfo(s,
                          &pages[page_idx],
                          chunks,
                          min_row,
                          num_rows,
                          mask_filter{decode_kernel_mask::DELTA_BYTE_ARRAY},
                          page_processing_stage::DECODE)) {
    return;
  }

  bool const has_repetition = s->col.max_level[level_type::REPETITION] > 0;

  // choose a character parallel string copy when the average string is longer than a warp
  auto const use_char_ll = (s->page.str_bytes / s->page.num_valids) > warp_size;

  // copying logic from gpuDecodePageData.
  PageNestingDecodeInfo const* nesting_info_base = s->nesting_info;

  __shared__ level_t rep[delta_rolling_buf_size];  // circular buffer of repetition level values
  __shared__ level_t def[delta_rolling_buf_size];  // circular buffer of definition level values

  // skipped_leaf_values will always be 0 for flat hierarchies.
  uint32_t const skipped_leaf_values = s->page.skipped_leaf_values;

  if (t == 0) {
    // initialize the prefixes and suffixes blocks
    dba->init(s->data_start, s->data_end, s->page.start_val, s->page.temp_string_buf);
  }
  __syncthreads();

  // assert that prefix and suffix have same mini-block size
  if (not dba->parameters_align()) {
    set_error(static_cast<kernel_error::value_type>(decode_error::DELTA_PARAM_MISMATCH),
              error_code);
    return;
  }

  // pointer to location to output final strings
  int const leaf_level_index = s->col.max_nesting_depth - 1;
  auto strings_data          = nesting_info_base[leaf_level_index].string_out;

  // sanity check to make sure we can process this page
<<<<<<< HEAD
  auto const batch_size = prefix_db->values_per_miniblock();
=======
  auto const batch_size = prefix_db->values_per_mb;
>>>>>>> 0d0c95f7
  if (batch_size > max_delta_mini_block_size) {
    set_error(static_cast<kernel_error::value_type>(decode_error::DELTA_PARAMS_UNSUPPORTED),
              error_code);
    return;
  }

  // if this is a bounds page and nested, then we need to skip up front. non-nested will work
  // its way through the page.
  int string_pos          = has_repetition ? s->page.start_val : 0;
  auto const is_bounds_pg = is_bounds_page(s, min_row, num_rows, has_repetition);
  if (is_bounds_pg && string_pos > 0) { dba->skip(use_char_ll); }

  while (!s->error && (s->input_value_count < s->num_input_values || s->src_pos < s->nz_count)) {
    uint32_t target_pos;
    uint32_t const src_pos = s->src_pos;

    if (t < 3 * warp_size) {  // warp 0..2
      target_pos = min(src_pos + 2 * batch_size, s->nz_count + s->first_row + batch_size);
    } else {  // warp 3
      target_pos = min(s->nz_count, src_pos + batch_size);
    }
    // this needs to be here to prevent warp 3 modifying src_pos before all threads have read it
    __syncthreads();

    // warp0 will decode the rep/def levels, warp1 will unpack a mini-batch of prefixes, warp 2 will
    // unpack a mini-batch of suffixes. warp3 waits one cycle for warps 0-2 to produce a batch, and
    // then stuffs values into the proper location in the output.
    if (t < warp_size) {
      // decode repetition and definition levels.
      // - update validity vectors
      // - updates offsets (for nested columns)
      // - produces non-NULL value indices in s->nz_idx for subsequent decoding
      gpuDecodeLevels<delta_rolling_buf_size, level_t>(s, sb, target_pos, rep, def, t);

    } else if (t < 2 * warp_size) {
      // warp 1
      prefix_db->decode_batch();

    } else if (t < 3 * warp_size) {
      // warp 2
      suffix_db->decode_batch();

    } else if (src_pos < target_pos) {
      // warp 3

      int const nproc = min(batch_size, s->page.end_val - string_pos);
      strings_data += use_char_ll
                        ? dba->calculate_string_values_cp(strings_data, string_pos, nproc, lane_id)
                        : dba->calculate_string_values(strings_data, string_pos, nproc, lane_id);
      string_pos += nproc;

      // process the mini-block in batches of 32
      for (uint32_t sp = src_pos + lane_id; sp < src_pos + batch_size; sp += 32) {
        // the position in the output column/buffer
        int dst_pos = sb->nz_idx[rolling_index<delta_rolling_buf_size>(sp)];

        // handle skip_rows here. flat hierarchies can just skip up to first_row.
        if (!has_repetition) { dst_pos -= s->first_row; }

        if (dst_pos >= 0 && sp < target_pos) {
          auto const offptr =
            reinterpret_cast<size_type*>(nesting_info_base[leaf_level_index].data_out) + dst_pos;
          auto const src_idx = sp + skipped_leaf_values;
          *offptr            = prefix_db->value_at(src_idx) + suffix_db->value_at(src_idx);
        }
        __syncwarp();
      }

      if (lane_id == 0) { s->src_pos = src_pos + batch_size; }
    }

    __syncthreads();
  }

  // now turn array of lengths into offsets
  int value_count = nesting_info_base[leaf_level_index].value_count;

  // if no repetition we haven't calculated start/end bounds and instead just skipped
  // values until we reach first_row. account for that here.
  if (!has_repetition) { value_count -= s->first_row; }

  auto const offptr = reinterpret_cast<size_type*>(nesting_info_base[leaf_level_index].data_out);
  block_excl_sum<decode_block_size>(offptr, value_count, s->page.str_offset);

  if (t == 0 and s->error != 0) { set_error(s->error, error_code); }
}

// Decode page data that is DELTA_LENGTH_BYTE_ARRAY packed. This encoding consists of a
// DELTA_BINARY_PACKED array of string lengths, followed by the string data.
template <typename level_t>
__global__ void __launch_bounds__(decode_block_size)
  gpuDecodeDeltaLengthByteArray(PageInfo* pages,
                                device_span<ColumnChunkDesc const> chunks,
                                size_t min_row,
                                size_t num_rows,
                                kernel_error::pointer error_code)
{
  using cudf::detail::warp_size;
  __shared__ __align__(16) delta_binary_decoder db_state;
  __shared__ __align__(16) page_state_s state_g;
  __shared__ __align__(16) page_state_buffers_s<delta_rolling_buf_size, 0, 0> state_buffers;
  __shared__ __align__(8) uint8_t const* page_string_data;
  __shared__ size_t string_offset;

  page_state_s* const s = &state_g;
  auto* const sb        = &state_buffers;
  int const page_idx    = blockIdx.x;
  int const t           = threadIdx.x;
  int const lane_id     = t % warp_size;
  auto* const db        = &db_state;
  [[maybe_unused]] null_count_back_copier _{s, t};

  auto const mask = decode_kernel_mask::DELTA_LENGTH_BA;
<<<<<<< HEAD
  if (!setupLocalPageInfo(
        s, &pages[page_idx], chunks, min_row, num_rows, mask_filter{mask}, true)) {
=======
  if (!setupLocalPageInfo(s,
                          &pages[page_idx],
                          chunks,
                          min_row,
                          num_rows,
                          mask_filter{mask},
                          page_processing_stage::DECODE)) {
>>>>>>> 0d0c95f7
    return;
  }

  bool const has_repetition = s->col.max_level[level_type::REPETITION] > 0;

  // copying logic from gpuDecodePageData.
  PageNestingDecodeInfo const* nesting_info_base = s->nesting_info;

  __shared__ level_t rep[delta_rolling_buf_size];  // circular buffer of repetition level values
  __shared__ level_t def[delta_rolling_buf_size];  // circular buffer of definition level values

  // skipped_leaf_values will always be 0 for flat hierarchies.
  uint32_t const skipped_leaf_values = s->page.skipped_leaf_values;

  // initialize delta state
  if (t == 0) {
    string_offset    = 0;
    page_string_data = db->find_end_of_block(s->data_start, s->data_end);
  }
  __syncthreads();

  int const leaf_level_index = s->col.max_nesting_depth - 1;

  // sanity check to make sure we can process this page
<<<<<<< HEAD
  auto const batch_size = db->values_per_miniblock();
=======
  auto const batch_size = db->values_per_mb;
>>>>>>> 0d0c95f7
  if (batch_size > max_delta_mini_block_size) {
    set_error(static_cast<int32_t>(decode_error::DELTA_PARAMS_UNSUPPORTED), error_code);
    return;
  }

  // if this is a bounds page, then we need to decode up to the first mini-block
  // that has a value we need, and set string_offset to the position of the first value in the
  // string data block.
  auto const is_bounds_pg = is_bounds_page(s, min_row, num_rows, has_repetition);
  if (is_bounds_pg && s->page.start_val > 0) {
    if (t < warp_size) {
      // string_off is only valid on thread 0
      auto const string_off = db->skip_values_and_sum(s->page.start_val);
      if (t == 0) {
        string_offset = string_off;

        // if there is no repetition, then we need to work through the whole page, so reset the
        // delta decoder to the beginning of the page
        if (not has_repetition) { db->init_binary_block(s->data_start, s->data_end); }
      }
    }
    __syncthreads();
  }

  int string_pos = has_repetition ? s->page.start_val : 0;

  while (!s->error && (s->input_value_count < s->num_input_values || s->src_pos < s->nz_count)) {
    uint32_t target_pos;
    uint32_t const src_pos = s->src_pos;

    if (t < 2 * warp_size) {  // warp0..1
      target_pos = min(src_pos + 2 * batch_size, s->nz_count + batch_size);
    } else {  // warp2
      target_pos = min(s->nz_count, src_pos + batch_size);
    }
    // this needs to be here to prevent warp 2 modifying src_pos before all threads have read it
    __syncthreads();

    // warp0 will decode the rep/def levels, warp1 will unpack a mini-batch of deltas.
    // warp2 waits one cycle for warps 0/1 to produce a batch, and then stuffs string sizes
    // into the proper location in the output. warp 3 does nothing until it's time to copy
    // string data.
    if (t < warp_size) {
      // warp 0
      // decode repetition and definition levels.
      // - update validity vectors
      // - updates offsets (for nested columns)
      // - produces non-NULL value indices in s->nz_idx for subsequent decoding
      gpuDecodeLevels<delta_rolling_buf_size, level_t>(s, sb, target_pos, rep, def, t);
    } else if (t < 2 * warp_size) {
      // warp 1
      db->decode_batch();

    } else if (t < 3 * warp_size && src_pos < target_pos) {
      // warp 2
      int const nproc = min(batch_size, s->page.end_val - string_pos);
      string_pos += nproc;

      // process the mini-block in batches of 32
      for (uint32_t sp = src_pos + lane_id; sp < src_pos + batch_size; sp += 32) {
        // the position in the output column/buffer
        int dst_pos = sb->nz_idx[rolling_index<delta_rolling_buf_size>(sp)];

        // handle skip_rows here. flat hierarchies can just skip up to first_row.
        if (!has_repetition) { dst_pos -= s->first_row; }

        // fill in offsets array
        if (dst_pos >= 0 && sp < target_pos) {
          auto const offptr =
            reinterpret_cast<size_type*>(nesting_info_base[leaf_level_index].data_out) + dst_pos;
          *offptr = db->value_at(sp + skipped_leaf_values);
        }
        __syncwarp();
      }

      if (lane_id == 0) { s->src_pos = src_pos + batch_size; }
    }
    __syncthreads();
  }

  // now turn array of lengths into offsets
  int value_count = nesting_info_base[leaf_level_index].value_count;

  // if no repetition we haven't calculated start/end bounds and instead just skipped
  // values until we reach first_row. account for that here.
  if (!has_repetition) { value_count -= s->first_row; }

  auto const offptr = reinterpret_cast<size_type*>(nesting_info_base[leaf_level_index].data_out);
  block_excl_sum<decode_block_size>(offptr, value_count, s->page.str_offset);

  // finally, copy the string data into place
  auto const dst = nesting_info_base[leaf_level_index].string_out;
  auto const src = page_string_data + string_offset;
  memcpy_block<decode_block_size, true>(dst, src, s->page.str_bytes, t);

  if (t == 0 and s->error != 0) { set_error(s->error, error_code); }
}

}  // anonymous namespace

/**
 * @copydoc cudf::io::parquet::detail::DecodeDeltaBinary
 */
void DecodeDeltaBinary(cudf::detail::hostdevice_vector<PageInfo>& pages,
                       cudf::detail::hostdevice_vector<ColumnChunkDesc> const& chunks,
                       size_t num_rows,
                       size_t min_row,
                       int level_type_size,
                       kernel_error::pointer error_code,
                       rmm::cuda_stream_view stream)
{
  CUDF_EXPECTS(pages.size() > 0, "There is no page to decode");

  dim3 dim_block(96, 1);
  dim3 dim_grid(pages.size(), 1);  // 1 threadblock per page

  if (level_type_size == 1) {
    gpuDecodeDeltaBinary<uint8_t><<<dim_grid, dim_block, 0, stream.value()>>>(
      pages.device_ptr(), chunks, min_row, num_rows, error_code);
  } else {
    gpuDecodeDeltaBinary<uint16_t><<<dim_grid, dim_block, 0, stream.value()>>>(
      pages.device_ptr(), chunks, min_row, num_rows, error_code);
  }
}

/**
 * @copydoc cudf::io::parquet::gpu::DecodeDeltaByteArray
 */
void DecodeDeltaByteArray(cudf::detail::hostdevice_vector<PageInfo>& pages,
                          cudf::detail::hostdevice_vector<ColumnChunkDesc> const& chunks,
                          size_t num_rows,
                          size_t min_row,
                          int level_type_size,
                          kernel_error::pointer error_code,
                          rmm::cuda_stream_view stream)
{
  CUDF_EXPECTS(pages.size() > 0, "There is no page to decode");

  dim3 const dim_block(decode_block_size, 1);
  dim3 const dim_grid(pages.size(), 1);  // 1 threadblock per page

  if (level_type_size == 1) {
    gpuDecodeDeltaByteArray<uint8_t><<<dim_grid, dim_block, 0, stream.value()>>>(
      pages.device_ptr(), chunks, min_row, num_rows, error_code);
  } else {
    gpuDecodeDeltaByteArray<uint16_t><<<dim_grid, dim_block, 0, stream.value()>>>(
      pages.device_ptr(), chunks, min_row, num_rows, error_code);
  }
}

/**
 * @copydoc cudf::io::parquet::gpu::DecodeDeltaByteArray
 */
void DecodeDeltaLengthByteArray(cudf::detail::hostdevice_vector<PageInfo>& pages,
                                cudf::detail::hostdevice_vector<ColumnChunkDesc> const& chunks,
                                size_t num_rows,
                                size_t min_row,
                                int level_type_size,
                                kernel_error::pointer error_code,
                                rmm::cuda_stream_view stream)
{
  CUDF_EXPECTS(pages.size() > 0, "There is no page to decode");

<<<<<<< HEAD
  dim3 dim_block(decode_block_size, 1);
  dim3 dim_grid(pages.size(), 1);  // 1 threadblock per page
=======
  dim3 const dim_block(decode_block_size, 1);
  dim3 const dim_grid(pages.size(), 1);  // 1 threadblock per page
>>>>>>> 0d0c95f7

  if (level_type_size == 1) {
    gpuDecodeDeltaLengthByteArray<uint8_t><<<dim_grid, dim_block, 0, stream.value()>>>(
      pages.device_ptr(), chunks, min_row, num_rows, error_code);
  } else {
    gpuDecodeDeltaLengthByteArray<uint16_t><<<dim_grid, dim_block, 0, stream.value()>>>(
      pages.device_ptr(), chunks, min_row, num_rows, error_code);
  }
}

}  // namespace cudf::io::parquet::detail<|MERGE_RESOLUTION|>--- conflicted
+++ resolved
@@ -498,11 +498,7 @@
   auto strings_data          = nesting_info_base[leaf_level_index].string_out;
 
   // sanity check to make sure we can process this page
-<<<<<<< HEAD
   auto const batch_size = prefix_db->values_per_miniblock();
-=======
-  auto const batch_size = prefix_db->values_per_mb;
->>>>>>> 0d0c95f7
   if (batch_size > max_delta_mini_block_size) {
     set_error(static_cast<kernel_error::value_type>(decode_error::DELTA_PARAMS_UNSUPPORTED),
               error_code);
@@ -616,10 +612,6 @@
   [[maybe_unused]] null_count_back_copier _{s, t};
 
   auto const mask = decode_kernel_mask::DELTA_LENGTH_BA;
-<<<<<<< HEAD
-  if (!setupLocalPageInfo(
-        s, &pages[page_idx], chunks, min_row, num_rows, mask_filter{mask}, true)) {
-=======
   if (!setupLocalPageInfo(s,
                           &pages[page_idx],
                           chunks,
@@ -627,7 +619,6 @@
                           num_rows,
                           mask_filter{mask},
                           page_processing_stage::DECODE)) {
->>>>>>> 0d0c95f7
     return;
   }
 
@@ -652,11 +643,7 @@
   int const leaf_level_index = s->col.max_nesting_depth - 1;
 
   // sanity check to make sure we can process this page
-<<<<<<< HEAD
   auto const batch_size = db->values_per_miniblock();
-=======
-  auto const batch_size = db->values_per_mb;
->>>>>>> 0d0c95f7
   if (batch_size > max_delta_mini_block_size) {
     set_error(static_cast<int32_t>(decode_error::DELTA_PARAMS_UNSUPPORTED), error_code);
     return;
@@ -820,13 +807,8 @@
 {
   CUDF_EXPECTS(pages.size() > 0, "There is no page to decode");
 
-<<<<<<< HEAD
-  dim3 dim_block(decode_block_size, 1);
-  dim3 dim_grid(pages.size(), 1);  // 1 threadblock per page
-=======
   dim3 const dim_block(decode_block_size, 1);
   dim3 const dim_grid(pages.size(), 1);  // 1 threadblock per page
->>>>>>> 0d0c95f7
 
   if (level_type_size == 1) {
     gpuDecodeDeltaLengthByteArray<uint8_t><<<dim_grid, dim_block, 0, stream.value()>>>(
