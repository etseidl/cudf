/*
 * Copyright (c) 2018-2023, NVIDIA CORPORATION.
 *
 * Licensed under the Apache License, Version 2.0 (the "License");
 * you may not use this file except in compliance with the License.
 * You may obtain a copy of the License at
 *
 *     http://www.apache.org/licenses/LICENSE-2.0
 *
 * Unless required by applicable law or agreed to in writing, software
 * distributed under the License is distributed on an "AS IS" BASIS,
 * WITHOUT WARRANTIES OR CONDITIONS OF ANY KIND, either express or implied.
 * See the License for the specific language governing permissions and
 * limitations under the License.
 */

#pragma once

#include "parquet_common.hpp"

#include <cudf/types.hpp>

#include <thrust/optional.h>

#include <cstdint>
#include <optional>
#include <string>
#include <vector>

namespace cudf::io::parquet::detail {

constexpr uint32_t parquet_magic = (('P' << 0) | ('A' << 8) | ('R' << 16) | ('1' << 24));

constexpr std::string_view COL_META_SIZES_OFFSET = "sizes_offset";
constexpr std::string_view COL_META_SIZES_SIZE   = "sizes_size";

/**
 * @brief Struct that describes the Parquet file data header
 */
struct file_header_s {
  uint32_t magic;
};

/**
 * @brief Struct that describes the Parquet file data postscript
 */
struct file_ender_s {
  uint32_t footer_len;
  uint32_t magic;
};

// thrift inspired code simplified.
struct DecimalType {
  int32_t scale     = 0;
  int32_t precision = 0;
};

struct TimeUnit {
  enum Type { UNDEFINED, MILLIS, MICROS, NANOS };
  Type type;
};

struct TimeType {
  // Default to true because the timestamps are implicitly in UTC
  // Writer option overrides this default
  bool isAdjustedToUTC = true;
  TimeUnit unit        = {TimeUnit::MILLIS};
};

struct TimestampType {
  // Default to true because the timestamps are implicitly in UTC
  // Writer option overrides this default
  bool isAdjustedToUTC = true;
  TimeUnit unit        = {TimeUnit::MILLIS};
};

struct IntType {
  int8_t bitWidth = 0;
  bool isSigned   = false;
};

struct LogicalType {
  enum Type {
    UNDEFINED,
    STRING,
    MAP,
    LIST,
    ENUM,
    DECIMAL,
    DATE,
    TIME,
    TIMESTAMP,
    // 9 is reserved
    INTEGER = 10,
    UNKNOWN,
    JSON,
    BSON
  };
  Type type;
  thrust::optional<DecimalType> decimal_type;
  thrust::optional<TimeType> time_type;
  thrust::optional<TimestampType> timestamp_type;
  thrust::optional<IntType> int_type;

  LogicalType(Type tp = UNDEFINED) : type(tp) {}
  LogicalType(DecimalType&& dt) : type(DECIMAL), decimal_type(dt) {}
  LogicalType(TimeType&& tt) : type(TIME), time_type(tt) {}
  LogicalType(TimestampType&& tst) : type(TIMESTAMP), timestamp_type(tst) {}
  LogicalType(IntType&& it) : type(INTEGER), int_type(it) {}

  constexpr bool is_time_millis() const
  {
    return type == TIME and time_type->unit.type == TimeUnit::MILLIS;
  }

  constexpr bool is_time_micros() const
  {
    return type == TIME and time_type->unit.type == TimeUnit::MICROS;
  }

  constexpr bool is_time_nanos() const
  {
    return type == TIME and time_type->unit.type == TimeUnit::NANOS;
  }

  constexpr bool is_timestamp_millis() const
  {
    return type == TIMESTAMP and timestamp_type->unit.type == TimeUnit::MILLIS;
  }

  constexpr bool is_timestamp_micros() const
  {
    return type == TIMESTAMP and timestamp_type->unit.type == TimeUnit::MICROS;
  }

  constexpr bool is_timestamp_nanos() const
  {
    return type == TIMESTAMP and timestamp_type->unit.type == TimeUnit::NANOS;
  }

  constexpr int8_t bit_width() const { return type == INTEGER ? int_type->bitWidth : -1; }

  constexpr bool is_signed() const { return type == INTEGER and int_type->isSigned; }

  constexpr int32_t scale() const { return type == DECIMAL ? decimal_type->scale : -1; }

  constexpr int32_t precision() const { return type == DECIMAL ? decimal_type->precision : -1; }
};

/**
 * Union to specify the order used for the min_value and max_value fields for a column.
 */
struct ColumnOrder {
  enum Type { UNDEFINED, TYPE_ORDER };
  Type type;
};

/**
 * @brief Struct for describing an element/field in the Parquet format schema
 *
 * Parquet is a strongly-typed format so the file layout can be interpreted as
 * as a schema tree.
 */
struct SchemaElement {
  // 1: parquet physical type for output
  Type type = UNDEFINED_TYPE;
  // 2: byte length of FIXED_LENGTH_BYTE_ARRAY elements, or maximum bit length for other types
  int32_t type_length = 0;
  // 3: repetition of the field
  FieldRepetitionType repetition_type = REQUIRED;
  // 4: name of the field
  std::string name = "";
  // 5: nested fields
  int32_t num_children = 0;
  // 6: DEPRECATED: record the original type before conversion to parquet type
  thrust::optional<ConvertedType> converted_type;
  // 7: DEPRECATED: record the scale for DECIMAL converted type
  int32_t decimal_scale = 0;
  // 8: DEPRECATED: record the precision for DECIMAL converted type
  int32_t decimal_precision = 0;
  // 9: save field_id from original schema
  thrust::optional<int32_t> field_id;
  // 10: replaces converted type
  thrust::optional<LogicalType> logical_type;

  // extra cudf specific fields
  bool output_as_byte_array = false;

  // The following fields are filled in later during schema initialization
  int max_definition_level = 0;
  int max_repetition_level = 0;
  size_type parent_idx     = 0;
  std::vector<size_type> children_idx;

  bool operator==(SchemaElement const& other) const
  {
    return type == other.type && converted_type == other.converted_type &&
           type_length == other.type_length && repetition_type == other.repetition_type &&
           name == other.name && num_children == other.num_children &&
           decimal_scale == other.decimal_scale && decimal_precision == other.decimal_precision &&
           field_id == other.field_id;
  }

  // the parquet format is a little squishy when it comes to interpreting
  // repeated fields. sometimes repeated fields act as "stubs" in the schema
  // that don't represent a true nesting level.
  //
  // this is the case with plain lists:
  //
  // optional group my_list (LIST) {
  //   repeated group element {        <-- not part of the output hierarchy
  //     required binary str (UTF8);
  //   };
  // }
  //
  // However, for backwards compatibility reasons, there are a few special cases, namely
  // List<Struct<>> (which also corresponds to how the map type is specified), where
  // this does not hold true
  //
  // optional group my_list (LIST) {
  //   repeated group element {        <-- part of the hierarchy because it represents a struct
  //     required binary str (UTF8);
  //     required int32 num;
  //  };
  // }
  [[nodiscard]] bool is_stub() const { return repetition_type == REPEATED && num_children == 1; }

  // https://github.com/apache/parquet-cpp/blob/642da05/src/parquet/schema.h#L49-L50
  // One-level LIST encoding: Only allows required lists with required cells:
  //   repeated value_type name
  [[nodiscard]] bool is_one_level_list(SchemaElement const& parent) const
  {
    return repetition_type == REPEATED and num_children == 0 and not parent.is_list();
  }

  // returns true if the element is a list
  [[nodiscard]] bool is_list() const { return converted_type == LIST; }

  // in parquet terms, a group is a level of nesting in the schema. a group
  // can be a struct or a list
  [[nodiscard]] bool is_struct() const
  {
    return type == UNDEFINED_TYPE &&
           // this assumption might be a little weak.
           ((repetition_type != REPEATED) || (repetition_type == REPEATED && num_children > 1));
  }
};

/**
 * @brief Thrift-derived struct describing column chunk statistics
 */
struct Statistics {
  // deprecated max value in signed comparison order
  thrust::optional<std::vector<uint8_t>> max;
  // deprecated min value in signed comparison order
  thrust::optional<std::vector<uint8_t>> min;
  // count of null values in the column
  thrust::optional<int64_t> null_count;
  // count of distinct values occurring
  thrust::optional<int64_t> distinct_count;
  // max value for column determined by ColumnOrder
  thrust::optional<std::vector<uint8_t>> max_value;
  // min value for column determined by ColumnOrder
  thrust::optional<std::vector<uint8_t>> min_value;
};

/**
<<<<<<< HEAD
 * @brief Thrift-derived struct describing a key-value pair, for user metadata
 */
struct KeyValue {
  std::string key;
  std::string value;
};

/**
 * @brief Thrift-derived struct containing statistics used to estimate page and column chunk sizes
 */
struct SizeStatistics {
  // number of variable-width bytes stored for the page/chunk. should not be set for anything
  // but the BYTE_ARRAY physical type.
  thrust::optional<int64_t> unencoded_byte_array_data_bytes = thrust::nullopt;
=======
 * @brief Thrift-derived struct containing statistics used to estimate page and column chunk sizes
 */
struct SizeStatistics {
  // Number of variable-width bytes stored for the page/chunk. Should not be set for anything
  // but the BYTE_ARRAY physical type.
  thrust::optional<int64_t> unencoded_byte_array_data_bytes;
>>>>>>> ed573ead
  /**
   * When present, there is expected to be one element corresponding to each
   * repetition (i.e. size=max repetition_level+1) where each element
   * represents the number of times the repetition level was observed in the
   * data.
   *
   * This value should not be written if max_repetition_level is 0.
   */
<<<<<<< HEAD
  thrust::optional<std::vector<int64_t>> repetition_level_histogram = thrust::nullopt;
=======
  thrust::optional<std::vector<int64_t>> repetition_level_histogram;
>>>>>>> ed573ead

  /**
   * Same as repetition_level_histogram except for definition levels.
   *
   * This value should not be written if max_definition_level is 0 or 1.
   */
<<<<<<< HEAD
  thrust::optional<std::vector<int64_t>> definition_level_histogram = thrust::nullopt;
=======
  thrust::optional<std::vector<int64_t>> definition_level_histogram;
>>>>>>> ed573ead
};

/**
 * @brief Thrift-derived struct describing page location information stored
 * in the offsets index.
 */
struct PageLocation {
  int64_t offset;                // Offset of the page in the file
  int32_t compressed_page_size;  // Compressed page size in bytes plus the heeader length
  int64_t first_row_index;  // Index within the column chunk of the first row of the page. reset to
                            // 0 at the beginning of each column chunk
};

/**
 * @brief Thrift-derived struct describing the offset index.
 */
struct OffsetIndex {
  std::vector<PageLocation> page_locations;
  // per-page size info. see description of the same field in SizeStatistics. only present for
  // columns with a BYTE_ARRAY physical type.
<<<<<<< HEAD
  thrust::optional<std::vector<int64_t>> unencoded_byte_array_data_bytes = thrust::nullopt;
=======
  thrust::optional<std::vector<int64_t>> unencoded_byte_array_data_bytes;
>>>>>>> ed573ead
};

/**
 * @brief Thrift-derived struct describing the column index.
 */
struct ColumnIndex {
  std::vector<bool> null_pages;  // Boolean used to determine if a page contains only null values
  std::vector<std::vector<uint8_t>> min_values;  // lower bound for values in each page
  std::vector<std::vector<uint8_t>> max_values;  // upper bound for values in each page
  BoundaryOrder boundary_order =
    BoundaryOrder::UNORDERED;        // Indicates if min and max values are ordered
  std::vector<int64_t> null_counts;  // Optional count of null values per page
<<<<<<< HEAD
  // repetition/definition level histograms for the column chunk
  thrust::optional<std::vector<int64_t>> repetition_level_histogram = thrust::nullopt;
  thrust::optional<std::vector<int64_t>> definition_level_histogram = thrust::nullopt;
=======
  // Repetition/definition level histograms for the column chunk
  thrust::optional<std::vector<int64_t>> repetition_level_histogram;
  thrust::optional<std::vector<int64_t>> definition_level_histogram;
>>>>>>> ed573ead
};

/**
 * @brief Thrift-derived struct describing a column chunk
 */
struct ColumnChunkMetaData {
  Type type = BOOLEAN;
  std::vector<Encoding> encodings;
  std::vector<std::string> path_in_schema;
  Compression codec  = UNCOMPRESSED;
  int64_t num_values = 0;
  int64_t total_uncompressed_size =
    0;  // total byte size of all uncompressed pages in this column chunk (including the headers)
  int64_t total_compressed_size =
    0;  // total byte size of all compressed pages in this column chunk (including the headers)
  std::vector<KeyValue> key_value_metadata;  // per chunk metadata
  int64_t data_page_offset  = 0;  // Byte offset from beginning of file to first data page
  int64_t index_page_offset = 0;  // Byte offset from beginning of file to root index page
  int64_t dictionary_page_offset =
    0;                    // Byte offset from the beginning of file to first (only) dictionary page
  Statistics statistics;  // Encoded chunk-level statistics
<<<<<<< HEAD
  thrust::optional<SizeStatistics> size_statistics =
    thrust::nullopt;  // Size statistics for the chunk
=======
  thrust::optional<SizeStatistics> size_statistics;  // Size statistics for the chunk
>>>>>>> ed573ead
};

/**
 * @brief Thrift-derived struct describing a chunk of data for a particular
 * column
 *
 * Each column chunk lives in a particular row group and are guaranteed to be
 * contiguous in the file. Any missing or corrupted chunks can be skipped during
 * reading.
 */
struct ColumnChunk {
  std::string file_path = "";
  int64_t file_offset   = 0;
  ColumnChunkMetaData meta_data;
  int64_t offset_index_offset = 0;  // File offset of ColumnChunk's OffsetIndex
  int32_t offset_index_length = 0;  // Size of ColumnChunk's OffsetIndex, in bytes
  int64_t column_index_offset = 0;  // File offset of ColumnChunk's ColumnIndex
  int32_t column_index_length = 0;  // Size of ColumnChunk's ColumnIndex, in bytes

  // Following fields are derived from other fields
  int schema_idx = -1;  // Index in flattened schema (derived from path_in_schema)
<<<<<<< HEAD
  // the indexes don't really live here, but it's a convenient place to hang them
=======
  // The indexes don't really live here, but it's a convenient place to hang them.
>>>>>>> ed573ead
  std::optional<OffsetIndex> offset_index;
  std::optional<ColumnIndex> column_index;
};

/**
 * @brief Thrift-derived struct describing a group of row data
 *
 * There may be one or more row groups within a dataset, with each row group
 * consisting of a column chunk for each column.
 */
struct RowGroup {
  int64_t total_byte_size = 0;
  std::vector<ColumnChunk> columns;
  int64_t num_rows = 0;
};

/**
 * @brief Thrift-derived struct describing file-level metadata
 *
 * The additional information stored in the key_value_metadata can be used
 * during reading to reconstruct the output data to the exact original dataset
 * prior to conversion to Parquet.
 */
struct FileMetaData {
  int32_t version = 0;
  std::vector<SchemaElement> schema;
  int64_t num_rows = 0;
  std::vector<RowGroup> row_groups;
  std::vector<KeyValue> key_value_metadata;
  std::string created_by = "";
  thrust::optional<std::vector<ColumnOrder>> column_orders;
};

/**
 * @brief Thrift-derived struct describing the header for a data page
 */
struct DataPageHeader {
  int32_t num_values                 = 0;  // Number of values, including NULLs, in this data page.
  Encoding encoding                  = Encoding::PLAIN;  // Encoding used for this data page
  Encoding definition_level_encoding = Encoding::PLAIN;  // Encoding used for definition levels
  Encoding repetition_level_encoding = Encoding::PLAIN;  // Encoding used for repetition levels
};

/**
 * @brief Thrift-derived struct describing the header for a V2 data page
 */
struct DataPageHeaderV2 {
  int32_t num_values = 0;  // Number of values, including NULLs, in this data page.
  int32_t num_nulls  = 0;  // Number of NULL values, in this data page.
  int32_t num_rows   = 0;  // Number of rows in this data page. which means
                           // pages change on record boundaries (r = 0)
  Encoding encoding                     = Encoding::PLAIN;  // Encoding used for this data page
  int32_t definition_levels_byte_length = 0;                // length of the definition levels
  int32_t repetition_levels_byte_length = 0;                // length of the repetition levels
  bool is_compressed                    = true;             // whether the values are compressed.
};

/**
 * @brief Thrift-derived struct describing the header for a dictionary page
 */
struct DictionaryPageHeader {
  int32_t num_values = 0;                // Number of values in the dictionary
  Encoding encoding  = Encoding::PLAIN;  // Encoding using this dictionary page
};

/**
 * @brief Thrift-derived struct describing the page header
 *
 * Column data are divided into individual chunks, which are subdivided into
 * pages. Each page has an associated header, describing the page type. There
 * can be multiple page types interleaved in a column chunk, and each page is
 * individually compressed and encoded. Any missing or corrupted pages can be
 * skipped during reading.
 */
struct PageHeader {
  PageType type =
    PageType::DATA_PAGE;  // the type of the page: indicates which of the *_header fields is set
  int32_t uncompressed_page_size = 0;  // Uncompressed page size in bytes (not including the header)
  int32_t compressed_page_size   = 0;  // Compressed page size in bytes (not including the header)
  DataPageHeader data_page_header;
  DictionaryPageHeader dictionary_page_header;
  DataPageHeaderV2 data_page_header_v2;
};

// bit space we are reserving in column_buffer::user_data
constexpr uint32_t PARQUET_COLUMN_BUFFER_SCHEMA_MASK          = (0xff'ffffu);
constexpr uint32_t PARQUET_COLUMN_BUFFER_FLAG_LIST_TERMINATED = (1 << 24);
// if this column has a list parent anywhere above it in the hierarchy
constexpr uint32_t PARQUET_COLUMN_BUFFER_FLAG_HAS_LIST_PARENT = (1 << 25);

/**
 * @brief Count the number of leading zeros in an unsigned integer
 */
static inline int CountLeadingZeros32(uint32_t value)
{
#if defined(__clang__) || defined(__GNUC__)
  if (value == 0) return 32;
  return static_cast<int>(__builtin_clz(value));
#else
  int bitpos = 0;
  while (value != 0) {
    value >>= 1;
    ++bitpos;
  }
  return 32 - bitpos;
#endif
}

}  // namespace cudf::io::parquet::detail<|MERGE_RESOLUTION|>--- conflicted
+++ resolved
@@ -30,9 +30,6 @@
 namespace cudf::io::parquet::detail {
 
 constexpr uint32_t parquet_magic = (('P' << 0) | ('A' << 8) | ('R' << 16) | ('1' << 24));
-
-constexpr std::string_view COL_META_SIZES_OFFSET = "sizes_offset";
-constexpr std::string_view COL_META_SIZES_SIZE   = "sizes_size";
 
 /**
  * @brief Struct that describes the Parquet file data header
@@ -265,29 +262,12 @@
 };
 
 /**
-<<<<<<< HEAD
- * @brief Thrift-derived struct describing a key-value pair, for user metadata
- */
-struct KeyValue {
-  std::string key;
-  std::string value;
-};
-
-/**
- * @brief Thrift-derived struct containing statistics used to estimate page and column chunk sizes
- */
-struct SizeStatistics {
-  // number of variable-width bytes stored for the page/chunk. should not be set for anything
-  // but the BYTE_ARRAY physical type.
-  thrust::optional<int64_t> unencoded_byte_array_data_bytes = thrust::nullopt;
-=======
  * @brief Thrift-derived struct containing statistics used to estimate page and column chunk sizes
  */
 struct SizeStatistics {
   // Number of variable-width bytes stored for the page/chunk. Should not be set for anything
   // but the BYTE_ARRAY physical type.
   thrust::optional<int64_t> unencoded_byte_array_data_bytes;
->>>>>>> ed573ead
   /**
    * When present, there is expected to be one element corresponding to each
    * repetition (i.e. size=max repetition_level+1) where each element
@@ -296,22 +276,14 @@
    *
    * This value should not be written if max_repetition_level is 0.
    */
-<<<<<<< HEAD
-  thrust::optional<std::vector<int64_t>> repetition_level_histogram = thrust::nullopt;
-=======
   thrust::optional<std::vector<int64_t>> repetition_level_histogram;
->>>>>>> ed573ead
 
   /**
    * Same as repetition_level_histogram except for definition levels.
    *
    * This value should not be written if max_definition_level is 0 or 1.
    */
-<<<<<<< HEAD
-  thrust::optional<std::vector<int64_t>> definition_level_histogram = thrust::nullopt;
-=======
   thrust::optional<std::vector<int64_t>> definition_level_histogram;
->>>>>>> ed573ead
 };
 
 /**
@@ -332,11 +304,7 @@
   std::vector<PageLocation> page_locations;
   // per-page size info. see description of the same field in SizeStatistics. only present for
   // columns with a BYTE_ARRAY physical type.
-<<<<<<< HEAD
-  thrust::optional<std::vector<int64_t>> unencoded_byte_array_data_bytes = thrust::nullopt;
-=======
   thrust::optional<std::vector<int64_t>> unencoded_byte_array_data_bytes;
->>>>>>> ed573ead
 };
 
 /**
@@ -349,15 +317,9 @@
   BoundaryOrder boundary_order =
     BoundaryOrder::UNORDERED;        // Indicates if min and max values are ordered
   std::vector<int64_t> null_counts;  // Optional count of null values per page
-<<<<<<< HEAD
-  // repetition/definition level histograms for the column chunk
-  thrust::optional<std::vector<int64_t>> repetition_level_histogram = thrust::nullopt;
-  thrust::optional<std::vector<int64_t>> definition_level_histogram = thrust::nullopt;
-=======
   // Repetition/definition level histograms for the column chunk
   thrust::optional<std::vector<int64_t>> repetition_level_histogram;
   thrust::optional<std::vector<int64_t>> definition_level_histogram;
->>>>>>> ed573ead
 };
 
 /**
@@ -373,18 +335,12 @@
     0;  // total byte size of all uncompressed pages in this column chunk (including the headers)
   int64_t total_compressed_size =
     0;  // total byte size of all compressed pages in this column chunk (including the headers)
-  std::vector<KeyValue> key_value_metadata;  // per chunk metadata
   int64_t data_page_offset  = 0;  // Byte offset from beginning of file to first data page
   int64_t index_page_offset = 0;  // Byte offset from beginning of file to root index page
   int64_t dictionary_page_offset =
     0;                    // Byte offset from the beginning of file to first (only) dictionary page
   Statistics statistics;  // Encoded chunk-level statistics
-<<<<<<< HEAD
-  thrust::optional<SizeStatistics> size_statistics =
-    thrust::nullopt;  // Size statistics for the chunk
-=======
   thrust::optional<SizeStatistics> size_statistics;  // Size statistics for the chunk
->>>>>>> ed573ead
 };
 
 /**
@@ -406,11 +362,7 @@
 
   // Following fields are derived from other fields
   int schema_idx = -1;  // Index in flattened schema (derived from path_in_schema)
-<<<<<<< HEAD
-  // the indexes don't really live here, but it's a convenient place to hang them
-=======
   // The indexes don't really live here, but it's a convenient place to hang them.
->>>>>>> ed573ead
   std::optional<OffsetIndex> offset_index;
   std::optional<ColumnIndex> column_index;
 };
@@ -425,6 +377,14 @@
   int64_t total_byte_size = 0;
   std::vector<ColumnChunk> columns;
   int64_t num_rows = 0;
+};
+
+/**
+ * @brief Thrift-derived struct describing a key-value pair, for user metadata
+ */
+struct KeyValue {
+  std::string key;
+  std::string value;
 };
 
 /**
