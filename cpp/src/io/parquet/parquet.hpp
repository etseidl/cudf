--- conflicted
+++ resolved
@@ -121,16 +121,6 @@
   NullType UNKNOWN;
   JsonType JSON;
   BsonType BSON;
-};
-
-/** Empty struct to signal the order defined by the physical or logical type */
-struct TypeDefinedOrder {};
-
-/**
- * Union to specify the order used for the min_value and max_value fields for a column.
- */
-struct ColumnOrder {
-  std::optional<TypeDefinedOrder> TYPE_ORDER;
 };
 
 /**
@@ -249,7 +239,7 @@
 struct SizeStatistics {
   // number of variable-width bytes stored for the page/chunk. should not be set for anything
   // but the BYTE_ARRAY physical type.
-  std::optional<int64_t> unencoded_byte_array_data_bytes = std::nullopt;
+  thrust::optional<int64_t> unencoded_byte_array_data_bytes = thrust::nullopt;
   /**
    * When present, there is expected to be one element corresponding to each
    * repetition (i.e. size=max repetition_level+1) where each element
@@ -258,14 +248,14 @@
    *
    * This value should not be written if max_repetition_level is 0.
    */
-  std::optional<std::vector<int64_t>> repetition_level_histogram = std::nullopt;
+  thrust::optional<std::vector<int64_t>> repetition_level_histogram = thrust::nullopt;
 
   /**
    * Same as repetition_level_histogram except for definition levels.
    *
    * This value should not be written if max_definition_level is 0 or 1.
    */
-  std::optional<std::vector<int64_t>> definition_level_histogram = std::nullopt;
+  thrust::optional<std::vector<int64_t>> definition_level_histogram = thrust::nullopt;
 };
 
 /**
@@ -286,7 +276,7 @@
   std::vector<PageLocation> page_locations;
   // per-page size info. see description of the same field in SizeStatistics. only present for
   // columns with a BYTE_ARRAY physical type.
-  std::optional<std::vector<int64_t>> unencoded_byte_array_data_bytes = std::nullopt;
+  thrust::optional<std::vector<int64_t>> unencoded_byte_array_data_bytes = thrust::nullopt;
 };
 
 /**
@@ -297,11 +287,11 @@
   std::vector<std::vector<uint8_t>> min_values;  // lower bound for values in each page
   std::vector<std::vector<uint8_t>> max_values;  // upper bound for values in each page
   BoundaryOrder boundary_order =
-    BoundaryOrder::UNORDERED;                    // Indicates if min and max values are ordered
-  std::vector<int64_t> null_counts;              // Optional count of null values per page
+    BoundaryOrder::UNORDERED;        // Indicates if min and max values are ordered
+  std::vector<int64_t> null_counts;  // Optional count of null values per page
   // repetition/definition level histograms for the column chunk
-  std::optional<std::vector<int64_t>> repetition_level_histogram = std::nullopt;
-  std::optional<std::vector<int64_t>> definition_level_histogram = std::nullopt;
+  thrust::optional<std::vector<int64_t>> repetition_level_histogram = thrust::nullopt;
+  thrust::optional<std::vector<int64_t>> definition_level_histogram = thrust::nullopt;
 };
 
 /**
@@ -323,7 +313,8 @@
   int64_t dictionary_page_offset =
     0;                    // Byte offset from the beginning of file to first (only) dictionary page
   Statistics statistics;  // Encoded chunk-level statistics
-  std::optional<SizeStatistics> size_statistics = std::nullopt;  // Size statistics for the chunk
+  thrust::optional<SizeStatistics> size_statistics =
+    thrust::nullopt;  // Size statistics for the chunk
 };
 
 /**
@@ -376,11 +367,7 @@
   std::vector<RowGroup> row_groups;
   std::vector<KeyValue> key_value_metadata;
   std::string created_by = "";
-<<<<<<< HEAD
-  std::optional<std::vector<ColumnOrder>> column_orders;
-=======
   thrust::optional<std::vector<ColumnOrder>> column_orders;
->>>>>>> 0ae2fc41
 };
 
 /**
