/*
 * Copyright (c) 2019-2022, NVIDIA CORPORATION.
 *
 * Licensed under the Apache License, Version 2.0 (the "License");
 * you may not use this file except in compliance with the License.
 * You may obtain a copy of the License at
 *
 *     http://www.apache.org/licenses/LICENSE-2.0
 *
 * Unless required by applicable law or agreed to in writing, software
 * distributed under the License is distributed on an "AS IS" BASIS,
 * WITHOUT WARRANTIES OR CONDITIONS OF ANY KIND, either express or implied.
 * See the License for the specific language governing permissions and
 * limitations under the License.
 */

/**
 * @file reader_impl.cu
 * @brief cuDF-IO Parquet reader class implementation
 */

#include "reader_impl.hpp"

#include "compact_protocol_reader.hpp"

#include <io/comp/gpuinflate.hpp>
#include <io/comp/nvcomp_adapter.hpp>
#include <io/utilities/config_utils.hpp>
#include <io/utilities/time_utils.cuh>

#include <cudf/detail/utilities/integer_utils.hpp>
#include <cudf/detail/utilities/vector_factories.hpp>
#include <cudf/table/table.hpp>
#include <cudf/utilities/error.hpp>
#include <cudf/utilities/traits.hpp>

#include <rmm/cuda_stream_view.hpp>
#include <rmm/device_buffer.hpp>
#include <rmm/device_uvector.hpp>
#include <rmm/exec_policy.hpp>

#include <thrust/fill.h>
#include <thrust/for_each.h>
#include <thrust/iterator/zip_iterator.h>
#include <thrust/logical.h>
#include <thrust/transform.h>
#include <thrust/tuple.h>

#include <algorithm>
#include <array>
#include <numeric>
#include <regex>

namespace cudf {
namespace io {
namespace detail {
namespace parquet {
// Import functionality that's independent of legacy code
using namespace cudf::io::parquet;
using namespace cudf::io;

namespace {

parquet::ConvertedType logical_type_to_converted_type(parquet::LogicalType const& logical)
{
  if (logical.isset.STRING) {
    return parquet::UTF8;
  } else if (logical.isset.MAP) {
    return parquet::MAP;
  } else if (logical.isset.LIST) {
    return parquet::LIST;
  } else if (logical.isset.ENUM) {
    return parquet::ENUM;
  } else if (logical.isset.DECIMAL) {
    return parquet::DECIMAL;  // TODO set decimal values
  } else if (logical.isset.DATE) {
    return parquet::DATE;
  } else if (logical.isset.TIME) {
    if (logical.TIME.unit.isset.MILLIS)
      return parquet::TIME_MILLIS;
    else if (logical.TIME.unit.isset.MICROS)
      return parquet::TIME_MICROS;
  } else if (logical.isset.TIMESTAMP) {
    if (logical.TIMESTAMP.unit.isset.MILLIS)
      return parquet::TIMESTAMP_MILLIS;
    else if (logical.TIMESTAMP.unit.isset.MICROS)
      return parquet::TIMESTAMP_MICROS;
  } else if (logical.isset.INTEGER) {
    switch (logical.INTEGER.bitWidth) {
      case 8: return logical.INTEGER.isSigned ? INT_8 : UINT_8;
      case 16: return logical.INTEGER.isSigned ? INT_16 : UINT_16;
      case 32: return logical.INTEGER.isSigned ? INT_32 : UINT_32;
      case 64: return logical.INTEGER.isSigned ? INT_64 : UINT_64;
      default: break;
    }
  } else if (logical.isset.UNKNOWN) {
    return parquet::NA;
  } else if (logical.isset.JSON) {
    return parquet::JSON;
  } else if (logical.isset.BSON) {
    return parquet::BSON;
  }
  return parquet::UNKNOWN;
}

/**
 * @brief Function that translates Parquet datatype to cuDF type enum
 */
type_id to_type_id(SchemaElement const& schema,
                   bool strings_to_categorical,
                   type_id timestamp_type_id)
{
  parquet::Type const physical            = schema.type;
  parquet::LogicalType const logical_type = schema.logical_type;
  parquet::ConvertedType converted_type   = schema.converted_type;
  int32_t decimal_scale                   = schema.decimal_scale;

  // Logical type used for actual data interpretation; the legacy converted type
  // is superceded by 'logical' type whenever available.
  auto const inferred_converted_type = logical_type_to_converted_type(logical_type);
  if (inferred_converted_type != parquet::UNKNOWN) converted_type = inferred_converted_type;
  if (inferred_converted_type == parquet::DECIMAL && decimal_scale == 0)
    decimal_scale = schema.logical_type.DECIMAL.scale;

  switch (converted_type) {
    case parquet::UINT_8: return type_id::UINT8;
    case parquet::INT_8: return type_id::INT8;
    case parquet::UINT_16: return type_id::UINT16;
    case parquet::INT_16: return type_id::INT16;
    case parquet::UINT_32: return type_id::UINT32;
    case parquet::UINT_64: return type_id::UINT64;
    case parquet::DATE: return type_id::TIMESTAMP_DAYS;
    case parquet::TIME_MILLIS:
      return (timestamp_type_id != type_id::EMPTY) ? timestamp_type_id
                                                   : type_id::DURATION_MILLISECONDS;
    case parquet::TIME_MICROS:
      return (timestamp_type_id != type_id::EMPTY) ? timestamp_type_id
                                                   : type_id::DURATION_MICROSECONDS;
    case parquet::TIMESTAMP_MILLIS:
      return (timestamp_type_id != type_id::EMPTY) ? timestamp_type_id
                                                   : type_id::TIMESTAMP_MILLISECONDS;
    case parquet::TIMESTAMP_MICROS:
      return (timestamp_type_id != type_id::EMPTY) ? timestamp_type_id
                                                   : type_id::TIMESTAMP_MICROSECONDS;
    case parquet::DECIMAL:
      if (physical == parquet::INT32) { return type_id::DECIMAL32; }
      if (physical == parquet::INT64) { return type_id::DECIMAL64; }
      if (physical == parquet::FIXED_LEN_BYTE_ARRAY) {
        if (schema.type_length <= static_cast<int32_t>(sizeof(int32_t))) {
          return type_id::DECIMAL32;
        }
        if (schema.type_length <= static_cast<int32_t>(sizeof(int64_t))) {
          return type_id::DECIMAL64;
        }
        if (schema.type_length <= static_cast<int32_t>(sizeof(__int128_t))) {
          return type_id::DECIMAL128;
        }
      }
      CUDF_FAIL("Invalid representation of decimal type");
      break;

    // maps are just List<Struct<>>.
    case parquet::MAP:
    case parquet::LIST: return type_id::LIST;
    case parquet::NA: return type_id::STRING;
    // return type_id::EMPTY; //TODO(kn): enable after Null/Empty column support
    default: break;
  }

  if (inferred_converted_type == parquet::UNKNOWN and physical == parquet::INT64 and
      logical_type.TIMESTAMP.unit.isset.NANOS) {
    return (timestamp_type_id != type_id::EMPTY) ? timestamp_type_id
                                                 : type_id::TIMESTAMP_NANOSECONDS;
  }

  // is it simply a struct?
  if (schema.is_struct()) { return type_id::STRUCT; }

  // Physical storage type supported by Parquet; controls the on-disk storage
  // format in combination with the encoding type.
  switch (physical) {
    case parquet::BOOLEAN: return type_id::BOOL8;
    case parquet::INT32: return type_id::INT32;
    case parquet::INT64: return type_id::INT64;
    case parquet::FLOAT: return type_id::FLOAT32;
    case parquet::DOUBLE: return type_id::FLOAT64;
    case parquet::BYTE_ARRAY:
    case parquet::FIXED_LEN_BYTE_ARRAY:
      // Can be mapped to INT32 (32-bit hash) or STRING
      return strings_to_categorical ? type_id::INT32 : type_id::STRING;
    case parquet::INT96:
      return (timestamp_type_id != type_id::EMPTY) ? timestamp_type_id
                                                   : type_id::TIMESTAMP_NANOSECONDS;
    default: break;
  }

  return type_id::EMPTY;
}

/**
 * @brief Converts cuDF type enum to column logical type
 */
data_type to_data_type(type_id t_id, SchemaElement const& schema)
{
  return t_id == type_id::DECIMAL32 || t_id == type_id::DECIMAL64 || t_id == type_id::DECIMAL128
           ? data_type{t_id, numeric::scale_type{-schema.decimal_scale}}
           : data_type{t_id};
}

/**
 * @brief Function that returns the required the number of bits to store a value
 */
template <typename T = uint8_t>
T required_bits(uint32_t max_level)
{
  return static_cast<T>(CompactProtocolReader::NumRequiredBits(max_level));
}

/**
 * @brief Converts cuDF units to Parquet units.
 *
 * @return A tuple of Parquet type width, Parquet clock rate and Parquet decimal type.
 */
std::tuple<int32_t, int32_t, int8_t> conversion_info(type_id column_type_id,
                                                     type_id timestamp_type_id,
                                                     parquet::Type physical,
                                                     int8_t converted,
                                                     int32_t length)
{
  int32_t type_width = (physical == parquet::FIXED_LEN_BYTE_ARRAY) ? length : 0;
  int32_t clock_rate = 0;
  if (column_type_id == type_id::INT8 or column_type_id == type_id::UINT8) {
    type_width = 1;  // I32 -> I8
  } else if (column_type_id == type_id::INT16 or column_type_id == type_id::UINT16) {
    type_width = 2;  // I32 -> I16
  } else if (column_type_id == type_id::INT32) {
    type_width = 4;  // str -> hash32
  } else if (is_chrono(data_type{column_type_id})) {
    clock_rate = to_clockrate(timestamp_type_id);
  }

  int8_t converted_type = converted;
  if (converted_type == parquet::DECIMAL && column_type_id != type_id::FLOAT64 &&
      not cudf::is_fixed_point(data_type{column_type_id})) {
    converted_type = parquet::UNKNOWN;  // Not converting to float64 or decimal
  }
  return std::make_tuple(type_width, clock_rate, converted_type);
}

inline void decompress_check(device_span<compression_result const> results,
                             rmm::cuda_stream_view stream)
{
  CUDF_EXPECTS(thrust::all_of(rmm::exec_policy(stream),
                              results.begin(),
                              results.end(),
                              [] __device__(auto const& res) {
                                return res.status == compression_status::SUCCESS;
                              }),
               "Error during decompression");
}
}  // namespace

std::string name_from_path(const std::vector<std::string>& path_in_schema)
{
  // For the case of lists, we will see a schema that looks like:
  // a.list.element.list.element
  // where each (list.item) pair represents a level of nesting.  According to the parquet spec,
  // https://github.com/apache/parquet-format/blob/master/LogicalTypes.md
  // the initial field must be named "list" and the inner element must be named "element".
  // If we are dealing with a list, we want to return the topmost name of the group ("a").
  //
  // For other nested schemas, like structs we just want to return the bottom-most name. For
  // example a struct with the schema
  // b.employee.id,  the column representing "id" should simply be named "id".
  //
  // In short, this means : return the highest level of the schema that does not have list
  // definitions underneath it.
  //
  std::string s = (path_in_schema.size() > 0) ? path_in_schema[0] : "";
  for (size_t i = 1; i < path_in_schema.size(); i++) {
    // The Parquet spec requires that the outer schema field is named "list". However it also
    // provides a list of backwards compatibility cases that are applicable as well.  Currently
    // we are only handling the formal spec.  This will get cleaned up and improved when we add
    // support for structs. The correct thing to do will probably be to examine the type of
    // the SchemaElement itself to concretely identify the start of a nested type of any kind rather
    // than trying to derive it from the path string.
    if (path_in_schema[i] == "list") {
      // Again, strictly speaking, the Parquet spec says the inner field should be named
      // "element", but there are some backwards compatibility issues that we have seen in the
      // wild. For example, Pandas calls the field "item".  We will allow any name for now.
      i++;
      continue;
    }
    // otherwise, we've got a real nested column. update the name
    s = path_in_schema[i];
  }
  return s;
}

/**
 * @brief Class for parsing dataset metadata
 */
struct metadata : public FileMetaData {
  explicit metadata(datasource* source)
  {
    constexpr auto header_len = sizeof(file_header_s);
    constexpr auto ender_len  = sizeof(file_ender_s);

    const auto len           = source->size();
    const auto header_buffer = source->host_read(0, header_len);
    const auto header        = reinterpret_cast<const file_header_s*>(header_buffer->data());
    const auto ender_buffer  = source->host_read(len - ender_len, ender_len);
    const auto ender         = reinterpret_cast<const file_ender_s*>(ender_buffer->data());
    CUDF_EXPECTS(len > header_len + ender_len, "Incorrect data source");
    CUDF_EXPECTS(header->magic == parquet_magic && ender->magic == parquet_magic,
                 "Corrupted header or footer");
    CUDF_EXPECTS(ender->footer_len != 0 && ender->footer_len <= (len - header_len - ender_len),
                 "Incorrect footer length");

    const auto buffer = source->host_read(len - ender->footer_len - ender_len, ender->footer_len);
    CompactProtocolReader cp(buffer->data(), ender->footer_len);
    CUDF_EXPECTS(cp.read(this), "Cannot parse metadata");
    CUDF_EXPECTS(cp.InitSchema(this), "Cannot initialize schema");

    // read in page-level indexes
    bool has_column_index = false;
    for (auto const& rg : row_groups) {
      for (auto const& col : rg.columns) {
        if (col.offset_index_offset > 0) {
          const auto buf = source->host_read(col.offset_index_offset, col.offset_index_length);
          cp.init(buf->data(), buf->size());
          OffsetIndex oi;
          CUDF_EXPECTS(cp.read(&oi), "Cannot parse offset index");
          offset_indexes.push_back(std::move(oi));
          has_column_index = true;
        } else {
          // push empty offset index in case only certain columns have an index
          OffsetIndex oi;
          offset_indexes.push_back(std::move(oi));
        }
        if (col.column_index_offset > 0) {
          const auto buf = source->host_read(col.column_index_offset, col.column_index_length);
          cp.init(buf->data(), buf->size());
          ColumnIndex ci;
          CUDF_EXPECTS(cp.read(&ci), "Cannot parse offset index");
          column_indexes.push_back(std::move(ci));
          has_column_index = true;
        } else {
          // push empty column index in case only certain columns have an index
          ColumnIndex ci;
          column_indexes.push_back(std::move(ci));
        }
      }
    }

    if (!has_column_index || offset_indexes.size() != column_indexes.size()) {
      offset_indexes.clear();
      column_indexes.clear();
    }
  }

  std::vector<OffsetIndex> offset_indexes;
  std::vector<ColumnIndex> column_indexes;
};

class aggregate_reader_metadata {
  std::vector<metadata> per_file_metadata;
  std::vector<std::unordered_map<std::string, std::string>> keyval_maps;
  size_type num_rows;
  size_type num_row_groups;
  /**
   * @brief Create a metadata object from each element in the source vector
   */
  auto metadatas_from_sources(std::vector<std::unique_ptr<datasource>> const& sources)
  {
    std::vector<metadata> metadatas;
    std::transform(
      sources.cbegin(), sources.cend(), std::back_inserter(metadatas), [](auto const& source) {
        return metadata(source.get());
      });
    return metadatas;
  }

  /**
   * @brief Collect the keyvalue maps from each per-file metadata object into a vector of maps.
   */
  [[nodiscard]] auto collect_keyval_metadata()
  {
    std::vector<std::unordered_map<std::string, std::string>> kv_maps;
    std::transform(per_file_metadata.cbegin(),
                   per_file_metadata.cend(),
                   std::back_inserter(kv_maps),
                   [](auto const& pfm) {
                     std::unordered_map<std::string, std::string> kv_map;
                     std::transform(pfm.key_value_metadata.cbegin(),
                                    pfm.key_value_metadata.cend(),
                                    std::inserter(kv_map, kv_map.end()),
                                    [](auto const& kv) {
                                      return std::pair{kv.key, kv.value};
                                    });
                     return kv_map;
                   });

    return kv_maps;
  }

  /**
   * @brief Sums up the number of rows of each source
   */
  [[nodiscard]] size_type calc_num_rows() const
  {
    return std::accumulate(
      per_file_metadata.begin(), per_file_metadata.end(), 0, [](auto& sum, auto& pfm) {
        return sum + pfm.num_rows;
      });
  }

  /**
   * @brief Sums up the number of row groups of each source
   */
  [[nodiscard]] size_type calc_num_row_groups() const
  {
    return std::accumulate(
      per_file_metadata.begin(), per_file_metadata.end(), 0, [](auto& sum, auto& pfm) {
        return sum + pfm.row_groups.size();
      });
  }

 public:
  aggregate_reader_metadata(std::vector<std::unique_ptr<datasource>> const& sources)
    : per_file_metadata(metadatas_from_sources(sources)),
      keyval_maps(collect_keyval_metadata()),
      num_rows(calc_num_rows()),
      num_row_groups(calc_num_row_groups())
  {
    // Verify that the input files have matching numbers of columns
    size_type num_cols = -1;
    for (auto const& pfm : per_file_metadata) {
      if (pfm.row_groups.size() != 0) {
        if (num_cols == -1)
          num_cols = pfm.row_groups[0].columns.size();
        else
          CUDF_EXPECTS(num_cols == static_cast<size_type>(pfm.row_groups[0].columns.size()),
                       "All sources must have the same number of columns");
      }
    }
    // Verify that the input files have matching schemas
    for (auto const& pfm : per_file_metadata) {
      CUDF_EXPECTS(per_file_metadata[0].schema == pfm.schema,
                   "All sources must have the same schemas");
    }
  }

  /**
   * @brief Tests if page-level statistics are available
   */
  [[nodiscard]] bool has_page_stats() const
  {
    return std::all_of(
      per_file_metadata.begin(), per_file_metadata.end(), [](metadata const& meta) {
        return not(meta.offset_indexes.empty() && meta.column_indexes.empty());
      });
  }

  [[nodiscard]] auto const& get_row_group(size_type row_group_index, size_type src_idx) const
  {
    CUDF_EXPECTS(src_idx >= 0 && src_idx < static_cast<size_type>(per_file_metadata.size()),
                 "invalid source index");
    return per_file_metadata[src_idx].row_groups[row_group_index];
  }

  [[nodiscard]] auto const& get_column_metadata(size_type row_group_index,
                                                size_type src_idx,
                                                int schema_idx) const
  {
    auto col = std::find_if(
      per_file_metadata[src_idx].row_groups[row_group_index].columns.begin(),
      per_file_metadata[src_idx].row_groups[row_group_index].columns.end(),
      [schema_idx](ColumnChunk const& col) { return col.schema_idx == schema_idx ? true : false; });
    CUDF_EXPECTS(col != std::end(per_file_metadata[src_idx].row_groups[row_group_index].columns),
                 "Found no metadata for schema index");
    return col->meta_data;
  }

  [[nodiscard]] auto get_num_rows() const { return num_rows; }

  [[nodiscard]] auto get_num_row_groups() const { return num_row_groups; }

  [[nodiscard]] auto const& get_schema(int schema_idx) const
  {
    return per_file_metadata[0].schema[schema_idx];
  }

  [[nodiscard]] auto const& get_key_value_metadata() const { return keyval_maps; }

  /**
   * @brief Gets the concrete nesting depth of output cudf columns
   *
   * @param schema_index Schema index of the input column
   *
   * @return comma-separated index column names in quotes
   */
  [[nodiscard]] inline int get_output_nesting_depth(int schema_index) const
  {
    auto& pfm = per_file_metadata[0];
    int depth = 0;

    // walk upwards, skipping repeated fields
    while (schema_index > 0) {
      if (!pfm.schema[schema_index].is_stub()) { depth++; }
      // schema of one-level encoding list doesn't contain nesting information, so we need to
      // manually add an extra nesting level
      if (pfm.schema[schema_index].is_one_level_list()) { depth++; }
      schema_index = pfm.schema[schema_index].parent_idx;
    }
    return depth;
  }

  /**
   * @brief Extracts the pandas "index_columns" section
   *
   * PANDAS adds its own metadata to the key_value section when writing out the
   * dataframe to a file to aid in exact reconstruction. The JSON-formatted
   * metadata contains the index column(s) and PANDA-specific datatypes.
   *
   * @return comma-separated index column names in quotes
   */
  [[nodiscard]] std::string get_pandas_index() const
  {
    // Assumes that all input files have the same metadata
    // TODO: verify this assumption
    auto it = keyval_maps[0].find("pandas");
    if (it != keyval_maps[0].end()) {
      // Captures a list of quoted strings found inside square brackets after `"index_columns":`
      // Inside quotes supports newlines, brackets, escaped quotes, etc.
      // One-liner regex:
      // "index_columns"\s*:\s*\[\s*((?:"(?:|(?:.*?(?![^\\]")).?)[^\\]?",?\s*)*)\]
      // Documented below.
      std::regex index_columns_expr{
        R"("index_columns"\s*:\s*\[\s*)"  // match preamble, opening square bracket, whitespace
        R"(()"                            // Open first capturing group
        R"((?:")"                         // Open non-capturing group match opening quote
        R"((?:|(?:.*?(?![^\\]")).?))"     // match empty string or anything between quotes
        R"([^\\]?")"                      // Match closing non-escaped quote
        R"(,?\s*)"                        // Match optional comma and whitespace
        R"()*)"                           // Close non-capturing group and repeat 0 or more times
        R"())"                            // Close first capturing group
        R"(\])"                           // Match closing square brackets
      };
      std::smatch sm;
      if (std::regex_search(it->second, sm, index_columns_expr)) { return sm[1].str(); }
    }
    return "";
  }

  /**
   * @brief Extracts the column name(s) used for the row indexes in a dataframe
   *
   * @param names List of column names to load, where index column name(s) will be added
   */
  [[nodiscard]] std::vector<std::string> get_pandas_index_names() const
  {
    std::vector<std::string> names;
    auto str = get_pandas_index();
    if (str.length() != 0) {
      std::regex index_name_expr{R"(\"((?:\\.|[^\"])*)\")"};
      std::smatch sm;
      while (std::regex_search(str, sm, index_name_expr)) {
        if (sm.size() == 2) {  // 2 = whole match, first item
          if (std::find(names.begin(), names.end(), sm[1].str()) == names.end()) {
            std::regex esc_quote{R"(\\")"};
            names.emplace_back(std::regex_replace(sm[1].str(), esc_quote, R"(")"));
          }
        }
        str = sm.suffix();
      }
    }
    return names;
  }

  struct page_info {
    PageLocation location;
    int64_t num_rows;
    int64_t num_nulls;
  };

  struct column_info {
    int64_t dictionary_offset;
    int32_t dictionary_size;
    std::vector<page_info> pages;

    constexpr bool is_contiguous() const
    {
      return !dictionary_offset || dictionary_offset + dictionary_size == pages[0].location.offset;
    }
  };

  struct row_group_info {
    size_type const index;
    size_t const start_row;  // TODO source index
    size_type const source_index;
    std::vector<column_info> chunks;
    row_group_info(size_type index, size_t start_row, size_type source_index)
      : index(index), start_row(start_row), source_index(source_index)
    {
    }

    bool has_page_index() const { return chunks.size() > 0; }
  };

  void column_info_for_row_group(row_group_info& rgi,
                                 size_type chunk_start_row,
                                 size_type row_start,
                                 size_type row_count) const
  {
    auto const& fmd = per_file_metadata[rgi.source_index];
    auto const& rg  = fmd.row_groups[rgi.index];
    rgi.chunks.resize(rg.columns.size());

    // now fill in column info for pages that intersect the range
    // [row_start, row_start + row_count)
    for (size_t col_idx = 0; col_idx < rg.columns.size(); col_idx++) {
      auto const& chunk  = rg.columns[col_idx];
      auto& chunk_info   = rgi.chunks[col_idx];
      auto const idx_idx = rgi.index * rg.columns.size() + col_idx;
      auto const& offidx = fmd.offset_indexes[idx_idx];
      auto const& colidx = fmd.column_indexes[idx_idx];
      auto num_pages     = offidx.page_locations.size();

      // bug in parquet-mr does not write dictionary offsets, so check to
      // see if data_page_offset differs from first entry in offsets index
      if (chunk.meta_data.dictionary_page_offset) {
        chunk_info.dictionary_offset = chunk.meta_data.dictionary_page_offset;
        chunk_info.dictionary_size =
          chunk.meta_data.data_page_offset - chunk_info.dictionary_offset;
      } else {
        if (num_pages && chunk.meta_data.data_page_offset < offidx.page_locations[0].offset) {
          chunk_info.dictionary_offset = chunk.meta_data.data_page_offset;
          chunk_info.dictionary_size =
            offidx.page_locations[0].offset - chunk.meta_data.data_page_offset;
        } else {
          chunk_info.dictionary_offset = 0;
          chunk_info.dictionary_size   = 0;
        }
      }

      auto range_matches = [row_start, row_end = row_start + row_count](size_type pg_start,
                                                                        size_type pg_end) {
        return row_start < pg_end && row_end > pg_start;
      };

      for (size_t pg_idx = 0; pg_idx < num_pages; pg_idx++) {
        auto const& page_loc    = offidx.page_locations[pg_idx];
        // translate chunk-relative row nums to absolute within the file
        auto const pg_start_row = chunk_start_row + page_loc.first_row_index;
        auto const pg_end_row =
          chunk_start_row + (pg_idx == (num_pages - 1)
                               ? rg.num_rows
                               : offidx.page_locations[pg_idx + 1].first_row_index);
        if (range_matches(pg_start_row, pg_end_row)) {
          chunk_info.pages.push_back(
            page_info{page_loc, pg_end_row - pg_start_row, colidx.null_counts[pg_idx]});
        }
      }
    }
  }

  /**
   * @brief Filters and reduces down to a selection of row groups
   *
   * @param row_groups Lists of row groups to read, one per source
   * @param row_start Starting row of the selection
   * @param row_count Total number of rows selected
   *
   * @return List of row group indexes and its starting row
   */
  [[nodiscard]] auto select_row_groups(std::vector<std::vector<size_type>> const& row_groups,
                                       size_type& row_start,
                                       size_type& row_count) const
  {
    if (!row_groups.empty()) {
      std::vector<row_group_info> selection;
      CUDF_EXPECTS(row_groups.size() == per_file_metadata.size(),
                   "Must specify row groups for each source");

      row_count = 0;
      for (size_t src_idx = 0; src_idx < row_groups.size(); ++src_idx) {
        auto const& fmd = per_file_metadata[src_idx];
        for (auto const& rowgroup_idx : row_groups[src_idx]) {
          CUDF_EXPECTS(
            rowgroup_idx >= 0 && rowgroup_idx < static_cast<size_type>(fmd.row_groups.size()),
            "Invalid rowgroup index");
          row_group_info rgi(rowgroup_idx, row_count, src_idx);
          // if page-level indexes are present, then collect extra chunk and page info.
          if (fmd.offset_indexes.size() > 0 && fmd.column_indexes.size() > 0) {
            // range counting is invalid when picking row groups, so just set bounds
            // to [0, infinity)
            column_info_for_row_group(rgi, 0, 0, std::numeric_limits<size_type>::max());
          }
          selection.emplace_back(rgi);
          row_count += get_row_group(rowgroup_idx, src_idx).num_rows;
        }
      }
      return selection;
    }

    row_start = std::max(row_start, 0);
    if (row_count < 0) {
      row_count = static_cast<size_type>(
        std::min<int64_t>(get_num_rows(), std::numeric_limits<size_type>::max()));
    }
    row_count = min(row_count, get_num_rows() - row_start);
    CUDF_EXPECTS(row_count >= 0, "Invalid row count");
    CUDF_EXPECTS(row_start <= get_num_rows(), "Invalid row start");

    std::vector<row_group_info> selection;
    size_type count = 0;
    for (size_t src_idx = 0; src_idx < per_file_metadata.size(); ++src_idx) {
      auto const& fmd = per_file_metadata[src_idx];

      for (size_t rg_idx = 0; rg_idx < fmd.row_groups.size(); ++rg_idx) {
        auto const& rg = fmd.row_groups[rg_idx];

        auto const chunk_start_row = count;
        count += rg.num_rows;
        if (count > row_start || count == 0) {
          row_group_info rgi(rg_idx, chunk_start_row, src_idx);

          // if page-level indexes are present, then collect extra chunk and page
          // info. if using custom bounds, then figure out which pages to read
          if (fmd.offset_indexes.size() > 0 && fmd.column_indexes.size() > 0) {
            column_info_for_row_group(rgi, chunk_start_row, row_start, row_count);
          }
          selection.emplace_back(rgi);
        }
        if (count >= row_start + row_count) { break; }
      }
    }

    return selection;
  }

  /**
   * @brief Filters and reduces down to a selection of columns
   *
   * @param use_names List of paths of column names to select; `nullopt` if user did not select
   * columns to read
   * @param include_index Whether to always include the PANDAS index column(s)
   * @param strings_to_categorical Type conversion parameter
   * @param timestamp_type_id Type conversion parameter
   *
   * @return input column information, output column information, list of output column schema
   * indices
   */
  [[nodiscard]] auto select_columns(std::optional<std::vector<std::string>> const& use_names,
                                    bool include_index,
                                    bool strings_to_categorical,
                                    type_id timestamp_type_id) const
  {
    auto find_schema_child = [&](SchemaElement const& schema_elem, std::string const& name) {
      auto const& col_schema_idx = std::find_if(
        schema_elem.children_idx.cbegin(),
        schema_elem.children_idx.cend(),
        [&](size_t col_schema_idx) { return get_schema(col_schema_idx).name == name; });

      return (col_schema_idx != schema_elem.children_idx.end()) ? static_cast<int>(*col_schema_idx)
                                                                : -1;
    };

    std::vector<column_buffer> output_columns;
    std::vector<input_column_info> input_columns;
    std::vector<int> nesting;

    // Return true if column path is valid. e.g. if the path is {"struct1", "child1"}, then it is
    // valid if "struct1.child1" exists in this file's schema. If "struct1" exists but "child1" is
    // not a child of "struct1" then the function will return false for "struct1"
    std::function<bool(column_name_info const*, int, std::vector<column_buffer>&, bool)>
      build_column = [&](column_name_info const* col_name_info,
                         int schema_idx,
                         std::vector<column_buffer>& out_col_array,
                         bool has_list_parent) {
        if (schema_idx < 0) { return false; }
        auto const& schema_elem = get_schema(schema_idx);

        // if schema_elem is a stub then it does not exist in the column_name_info and column_buffer
        // hierarchy. So continue on
        if (schema_elem.is_stub()) {
          // is this legit?
          CUDF_EXPECTS(schema_elem.num_children == 1, "Unexpected number of children for stub");
          auto child_col_name_info = (col_name_info) ? &col_name_info->children[0] : nullptr;
          return build_column(
            child_col_name_info, schema_elem.children_idx[0], out_col_array, has_list_parent);
        }

        // if we're at the root, this is a new output column
        auto const col_type =
          schema_elem.is_one_level_list()
            ? type_id::LIST
            : to_type_id(schema_elem, strings_to_categorical, timestamp_type_id);
        auto const dtype = to_data_type(col_type, schema_elem);

        column_buffer output_col(dtype, schema_elem.repetition_type == OPTIONAL);
        if (has_list_parent) { output_col.user_data |= PARQUET_COLUMN_BUFFER_FLAG_HAS_LIST_PARENT; }
        // store the index of this element if inserted in out_col_array
        nesting.push_back(static_cast<int>(out_col_array.size()));
        output_col.name = schema_elem.name;

        // build each child
        bool path_is_valid = false;
        if (col_name_info == nullptr or col_name_info->children.empty()) {
          // add all children of schema_elem.
          // At this point, we can no longer pass a col_name_info to build_column
          for (int idx = 0; idx < schema_elem.num_children; idx++) {
            path_is_valid |= build_column(nullptr,
                                          schema_elem.children_idx[idx],
                                          output_col.children,
                                          has_list_parent || col_type == type_id::LIST);
          }
        } else {
          for (size_t idx = 0; idx < col_name_info->children.size(); idx++) {
            path_is_valid |=
              build_column(&col_name_info->children[idx],
                           find_schema_child(schema_elem, col_name_info->children[idx].name),
                           output_col.children,
                           has_list_parent || col_type == type_id::LIST);
          }
        }

        // if I have no children, we're at a leaf and I'm an input column (that is, one with actual
        // data stored) so add me to the list.
        if (schema_elem.num_children == 0) {
          input_column_info& input_col = input_columns.emplace_back(
            input_column_info{schema_idx, schema_elem.name, schema_elem.max_repetition_level > 0});

          // set up child output column for one-level encoding list
          if (schema_elem.is_one_level_list()) {
            // determine the element data type
            auto const element_type =
              to_type_id(schema_elem, strings_to_categorical, timestamp_type_id);
            auto const element_dtype = to_data_type(element_type, schema_elem);

            column_buffer element_col(element_dtype, schema_elem.repetition_type == OPTIONAL);
            if (has_list_parent || col_type == type_id::LIST) {
              element_col.user_data |= PARQUET_COLUMN_BUFFER_FLAG_HAS_LIST_PARENT;
            }
            // store the index of this element
            nesting.push_back(static_cast<int>(output_col.children.size()));
            // TODO: not sure if we should assign a name or leave it blank
            element_col.name = "element";

            output_col.children.push_back(std::move(element_col));
          }

          std::copy(nesting.cbegin(), nesting.cend(), std::back_inserter(input_col.nesting));

          // pop off the extra nesting element.
          if (schema_elem.is_one_level_list()) { nesting.pop_back(); }

          path_is_valid = true;  // If we're able to reach leaf then path is valid
        }

        if (path_is_valid) { out_col_array.push_back(std::move(output_col)); }

        nesting.pop_back();
        return path_is_valid;
      };

    std::vector<int> output_column_schemas;

    //
    // there is not necessarily a 1:1 mapping between input columns and output columns.
    // For example, parquet does not explicitly store a ColumnChunkDesc for struct columns.
    // The "structiness" is simply implied by the schema.  For example, this schema:
    //  required group field_id=1 name {
    //    required binary field_id=2 firstname (String);
    //    required binary field_id=3 middlename (String);
    //    required binary field_id=4 lastname (String);
    // }
    // will only contain 3 internal columns of data (firstname, middlename, lastname).  But of
    // course "name" is ultimately the struct column we want to return.
    //
    // "firstname", "middlename" and "lastname" represent the input columns in the file that we
    // process to produce the final cudf "name" column.
    //
    // A user can ask for a single field out of the struct e.g. firstname.
    // In this case they'll pass a fully qualified name to the schema element like
    // ["name", "firstname"]
    //
    auto const& root = get_schema(0);
    if (not use_names.has_value()) {
      for (auto const& schema_idx : root.children_idx) {
        build_column(nullptr, schema_idx, output_columns, false);
        output_column_schemas.push_back(schema_idx);
      }
    } else {
      struct path_info {
        std::string full_path;
        int schema_idx;
      };

      // Convert schema into a vector of every possible path
      std::vector<path_info> all_paths;
      std::function<void(std::string, int)> add_path = [&](std::string path_till_now,
                                                           int schema_idx) {
        auto const& schema_elem = get_schema(schema_idx);
        std::string curr_path   = path_till_now + schema_elem.name;
        all_paths.push_back({curr_path, schema_idx});
        for (auto const& child_idx : schema_elem.children_idx) {
          add_path(curr_path + ".", child_idx);
        }
      };
      for (auto const& child_idx : get_schema(0).children_idx) {
        add_path("", child_idx);
      }

      // Find which of the selected paths are valid and get their schema index
      std::vector<path_info> valid_selected_paths;
      for (auto const& selected_path : *use_names) {
        auto found_path =
          std::find_if(all_paths.begin(), all_paths.end(), [&](path_info& valid_path) {
            return valid_path.full_path == selected_path;
          });
        if (found_path != all_paths.end()) {
          valid_selected_paths.push_back({selected_path, found_path->schema_idx});
        }
      }

      // Now construct paths as vector of strings for further consumption
      std::vector<std::vector<std::string>> use_names3;
      std::transform(valid_selected_paths.begin(),
                     valid_selected_paths.end(),
                     std::back_inserter(use_names3),
                     [&](path_info const& valid_path) {
                       auto schema_idx = valid_path.schema_idx;
                       std::vector<std::string> result_path;
                       do {
                         SchemaElement const& elem = get_schema(schema_idx);
                         result_path.push_back(elem.name);
                         schema_idx = elem.parent_idx;
                       } while (schema_idx > 0);
                       return std::vector<std::string>(result_path.rbegin(), result_path.rend());
                     });

      std::vector<column_name_info> selected_columns;
      if (include_index) {
        std::vector<std::string> index_names = get_pandas_index_names();
        std::transform(index_names.cbegin(),
                       index_names.cend(),
                       std::back_inserter(selected_columns),
                       [](std::string const& name) { return column_name_info(name); });
      }
      // Merge the vector use_names into a set of hierarchical column_name_info objects
      /* This is because if we have columns like this:
       *     col1
       *      / \
       *    s3   f4
       *   / \
       * f5   f6
       *
       * there may be common paths in use_names like:
       * {"col1", "s3", "f5"}, {"col1", "f4"}
       * which means we want the output to contain
       *     col1
       *      / \
       *    s3   f4
       *   /
       * f5
       *
       * rather than
       *  col1   col1
       *   |      |
       *   s3     f4
       *   |
       *   f5
       */
      for (auto const& path : use_names3) {
        auto array_to_find_in = &selected_columns;
        for (size_t depth = 0; depth < path.size(); ++depth) {
          // Check if the path exists in our selected_columns and if not, add it.
          auto const& name_to_find = path[depth];
          auto found_col           = std::find_if(
            array_to_find_in->begin(),
            array_to_find_in->end(),
            [&name_to_find](column_name_info const& col) { return col.name == name_to_find; });
          if (found_col == array_to_find_in->end()) {
            auto& col        = array_to_find_in->emplace_back(name_to_find);
            array_to_find_in = &col.children;
          } else {
            // Path exists. go down further.
            array_to_find_in = &found_col->children;
          }
        }
      }
      for (auto& col : selected_columns) {
        auto const& top_level_col_schema_idx = find_schema_child(root, col.name);
        bool valid_column = build_column(&col, top_level_col_schema_idx, output_columns, false);
        if (valid_column) output_column_schemas.push_back(top_level_col_schema_idx);
      }
    }

    return std::make_tuple(
      std::move(input_columns), std::move(output_columns), std::move(output_column_schemas));
  }
};

/**
 * @brief Generate depth remappings for repetition and definition levels.
 *
 * When dealing with columns that contain lists, we must examine incoming
 * repetition and definition level pairs to determine what range of output nesting
 * is indicated when adding new values.  This function generates the mappings of
 * the R/D levels to those start/end bounds
 *
 * @param remap Maps column schema index to the R/D remapping vectors for that column
 * @param src_col_schema The column schema to generate the new mapping for
 * @param md File metadata information
 */
void generate_depth_remappings(std::map<int, std::pair<std::vector<int>, std::vector<int>>>& remap,
                               int src_col_schema,
                               aggregate_reader_metadata const& md)
{
  // already generated for this level
  if (remap.find(src_col_schema) != remap.end()) { return; }
  auto schema   = md.get_schema(src_col_schema);
  int max_depth = md.get_output_nesting_depth(src_col_schema);

  CUDF_EXPECTS(remap.find(src_col_schema) == remap.end(),
               "Attempting to remap a schema more than once");
  auto inserted =
    remap.insert(std::pair<int, std::pair<std::vector<int>, std::vector<int>>>{src_col_schema, {}});
  auto& depth_remap = inserted.first->second;

  std::vector<int>& rep_depth_remap = (depth_remap.first);
  rep_depth_remap.resize(schema.max_repetition_level + 1);
  std::vector<int>& def_depth_remap = (depth_remap.second);
  def_depth_remap.resize(schema.max_definition_level + 1);

  // the key:
  // for incoming level values  R/D
  // add values starting at the shallowest nesting level X has repetition level R
  // until you reach the deepest nesting level Y that corresponds to the repetition level R1
  // held by the nesting level that has definition level D
  //
  // Example: a 3 level struct with a list at the bottom
  //
  //                     R / D   Depth
  // level0              0 / 1     0
  //   level1            0 / 2     1
  //     level2          0 / 3     2
  //       list          0 / 3     3
  //         element     1 / 4     4
  //
  // incoming R/D : 0, 0  -> add values from depth 0 to 3   (def level 0 always maps to depth 0)
  // incoming R/D : 0, 1  -> add values from depth 0 to 3
  // incoming R/D : 0, 2  -> add values from depth 0 to 3
  // incoming R/D : 1, 4  -> add values from depth 4 to 4
  //
  // Note : the -validity- of values is simply checked by comparing the incoming D value against the
  // D value of the given nesting level (incoming D >= the D for the nesting level == valid,
  // otherwise NULL).  The tricky part is determining what nesting levels to add values at.
  //
  // For schemas with no repetition level (no lists), X is always 0 and Y is always max nesting
  // depth.
  //

  // compute "X" from above
  for (int s_idx = schema.max_repetition_level; s_idx >= 0; s_idx--) {
    auto find_shallowest = [&](int r) {
      int shallowest = -1;
      int cur_depth  = max_depth - 1;
      int schema_idx = src_col_schema;
      while (schema_idx > 0) {
        auto cur_schema = md.get_schema(schema_idx);
        if (cur_schema.max_repetition_level == r) {
          // if this is a repeated field, map it one level deeper
          shallowest = cur_schema.is_stub() ? cur_depth + 1 : cur_depth;
        }
        // if it's one-level encoding list
        else if (cur_schema.is_one_level_list()) {
          shallowest = cur_depth - 1;
        }
        if (!cur_schema.is_stub()) { cur_depth--; }
        schema_idx = cur_schema.parent_idx;
      }
      return shallowest;
    };
    rep_depth_remap[s_idx] = find_shallowest(s_idx);
  }

  // compute "Y" from above
  for (int s_idx = schema.max_definition_level; s_idx >= 0; s_idx--) {
    auto find_deepest = [&](int d) {
      SchemaElement prev_schema;
      int schema_idx = src_col_schema;
      int r1         = 0;
      while (schema_idx > 0) {
        SchemaElement cur_schema = md.get_schema(schema_idx);
        if (cur_schema.max_definition_level == d) {
          // if this is a repeated field, map it one level deeper
          r1 = cur_schema.is_stub() ? prev_schema.max_repetition_level
                                    : cur_schema.max_repetition_level;
          break;
        }
        prev_schema = cur_schema;
        schema_idx  = cur_schema.parent_idx;
      }

      // we now know R1 from above. return the deepest nesting level that has the
      // same repetition level
      schema_idx = src_col_schema;
      int depth  = max_depth - 1;
      while (schema_idx > 0) {
        SchemaElement cur_schema = md.get_schema(schema_idx);
        if (cur_schema.max_repetition_level == r1) {
          // if this is a repeated field, map it one level deeper
          depth = cur_schema.is_stub() ? depth + 1 : depth;
          break;
        }
        if (!cur_schema.is_stub()) { depth--; }
        prev_schema = cur_schema;
        schema_idx  = cur_schema.parent_idx;
      }
      return depth;
    };
    def_depth_remap[s_idx] = find_deepest(s_idx);
  }
}

/**
 * @copydoc cudf::io::detail::parquet::read_column_chunks
 */
std::future<void> reader::impl::read_column_chunks(
  std::vector<std::unique_ptr<datasource::buffer>>& page_data,
  hostdevice_vector<gpu::ColumnChunkDesc>& chunks,  // TODO const?
  size_t begin_chunk,
  size_t end_chunk,
  const std::vector<size_t>& column_chunk_offsets,
  std::vector<size_type> const& chunk_source_map,
  size_t chunk_meta_idx)
{
  // Transfer chunk data, coalescing adjacent chunks
  std::vector<std::future<size_t>> read_tasks;
  for (size_t chunk = begin_chunk; chunk < end_chunk;) {
    auto do_read = [&](size_t io_offset, size_t io_size, size_t chunk_idx) {
      auto& source = _sources[chunk_source_map[chunk]];
      if (source->is_device_read_preferred(io_size)) {
        auto buffer        = rmm::device_buffer(io_size, _stream);
        auto fut_read_size = source->device_read_async(
          io_offset, io_size, static_cast<uint8_t*>(buffer.data()), _stream);
        read_tasks.emplace_back(std::move(fut_read_size));
        page_data[chunk_idx] = datasource::buffer::create(std::move(buffer));
      } else {
        auto const buffer = source->host_read(io_offset, io_size);
        page_data[chunk_idx] =
          datasource::buffer::create(rmm::device_buffer(buffer->data(), buffer->size(), _stream));
      }
    };

    // if dictionary and page data are split in this chunk, read the dictionary separately.
    // we could possibly read the dictionary for the next chunk with the data for this one,
    // but that gets complicated.  for now just do a little extra I/O
    if (chunks[chunk].dictionary_size) {
      size_t io_offset = column_chunk_offsets[chunk_meta_idx];
      size_t io_size   = chunks[chunk].dictionary_size;
      if (io_size != 0) {
        do_read(io_offset, io_size, chunk_meta_idx);
        chunks[chunk].dictionary_data = page_data[chunk_meta_idx]->data();
      }

      // now read page data
      io_offset = column_chunk_offsets[++chunk_meta_idx];
      io_size   = chunks[chunk].compressed_size;
      if (io_size != 0) {
        do_read(io_offset, io_size, chunk_meta_idx);
        chunks[chunk].compressed_data = page_data[chunk_meta_idx]->data();
      }

      chunk++;
      chunk_meta_idx++;
    } else {
      const size_t io_offset   = column_chunk_offsets[chunk_meta_idx];
      size_t io_size           = chunks[chunk].compressed_size;
      size_t next_chunk        = chunk + 1;
      const bool is_compressed = (chunks[chunk].codec != parquet::Compression::UNCOMPRESSED);
      auto l_chunk_meta_idx    = chunk_meta_idx + 1;
      while (next_chunk < end_chunk) {
        const size_t next_offset = column_chunk_offsets[l_chunk_meta_idx];
        const bool is_next_compressed =
          (chunks[next_chunk].codec != parquet::Compression::UNCOMPRESSED);
        const bool is_next_contiguous = chunks[next_chunk].dictionary_size == 0;
        if (!is_next_contiguous || next_offset != io_offset + io_size ||
            is_next_compressed != is_compressed) {
          // Can't merge if not contiguous or mixing compressed and uncompressed
          // Not coalescing uncompressed with compressed chunks is so that compressed buffers can be
          // freed earlier (immediately after decompression stage) to limit peak memory requirements
          break;
        }
        io_size += chunks[next_chunk].compressed_size;
        next_chunk++;
        l_chunk_meta_idx++;
      }
      if (io_size != 0) {
        do_read(io_offset, io_size, chunk_meta_idx);
        auto d_compdata = page_data[chunk_meta_idx]->data();
        do {
          chunks[chunk].compressed_data = d_compdata;
          d_compdata += chunks[chunk].compressed_size;
        } while (++chunk != next_chunk);
      } else {
        chunk = next_chunk;
      }
      chunk_meta_idx = l_chunk_meta_idx;
    }
  }
  auto sync_fn = [](decltype(read_tasks) read_tasks) {
    for (auto& task : read_tasks) {
      task.wait();
    }
  };
  return std::async(std::launch::deferred, sync_fn, std::move(read_tasks));
}

namespace {
size_t count_page_headers_with_pgidx(
  hostdevice_vector<gpu::ColumnChunkDesc>& chunks,
  std::vector<aggregate_reader_metadata::row_group_info> const& row_groups)
{
  size_t total_pages = 0;
  for (auto& chunk : chunks) {
    auto const& col_info = row_groups[chunk.row_group_idx].chunks[chunk.pgidx_col_idx];
    chunk.num_dict_pages = col_info.dictionary_offset > 0 ? 1 : 0;
    chunk.num_data_pages = col_info.pages.size();
    total_pages += chunk.num_data_pages + chunk.num_dict_pages;
  }
  return total_pages;
}

void fill_in_page_info(hostdevice_vector<gpu::ColumnChunkDesc>& chunks,
                       hostdevice_vector<gpu::PageInfo>& pages,
                       std::vector<aggregate_reader_metadata::row_group_info> const& row_groups)
{
  // fill in page_info num_null using page index if available
  // also fix page chunk_row and num_rows
  for (size_t c = 0, page_count = 0; c < chunks.size(); c++) {
    auto const& chunk    = chunks[c];
    auto const& col_info = row_groups[chunk.row_group_idx].chunks[chunk.pgidx_col_idx];
    size_t start_row     = chunk.first_page_row;
    page_count += chunk.num_dict_pages;
    for (size_t p = 0; p < col_info.pages.size(); p++, page_count++) {
      pages[page_count].num_rows  = col_info.pages[p].num_rows;
      pages[page_count].chunk_row = start_row;
      pages[page_count].num_nulls = col_info.pages[p].num_nulls;
      start_row += pages[page_count].num_rows;
    }
  }
}

}  // namespace

/**
 * @copydoc cudf::io::detail::parquet::count_page_headers
 */
size_t reader::impl::count_page_headers(hostdevice_vector<gpu::ColumnChunkDesc>& chunks)
{
  size_t total_pages = 0;

  chunks.host_to_device(_stream);
  gpu::DecodePageHeaders(chunks.device_ptr(), chunks.size(), _stream);
  chunks.device_to_host(_stream, true);

  for (size_t c = 0; c < chunks.size(); c++) {
    total_pages += chunks[c].num_data_pages + chunks[c].num_dict_pages;
  }

  return total_pages;
}

/**
 * @copydoc cudf::io::detail::parquet::decode_page_headers
 */
void reader::impl::decode_page_headers(hostdevice_vector<gpu::ColumnChunkDesc>& chunks,
                                       hostdevice_vector<gpu::PageInfo>& pages)
{
  // IMPORTANT : if you change how pages are stored within a chunk (dist pages, then data pages),
  // please update preprocess_nested_columns to reflect this.
  for (size_t c = 0, page_count = 0; c < chunks.size(); c++) {
    chunks[c].max_num_pages = chunks[c].num_data_pages + chunks[c].num_dict_pages;
    chunks[c].page_info     = pages.device_ptr(page_count);
    page_count += chunks[c].max_num_pages;
  }

  chunks.host_to_device(_stream);
  gpu::DecodePageHeaders(chunks.device_ptr(), chunks.size(), _stream);
  pages.device_to_host(_stream, true);
}

/**
 * @copydoc cudf::io::detail::parquet::decompress_page_data
 */
rmm::device_buffer reader::impl::decompress_page_data(
  hostdevice_vector<gpu::ColumnChunkDesc>& chunks, hostdevice_vector<gpu::PageInfo>& pages)
{
  auto for_each_codec_page = [&](parquet::Compression codec, const std::function<void(size_t)>& f) {
    for (size_t c = 0, page_count = 0; c < chunks.size(); c++) {
      const auto page_stride = chunks[c].max_num_pages;
      if (chunks[c].codec == codec) {
        for (int k = 0; k < page_stride; k++) {
          f(page_count + k);
        }
      }
      page_count += page_stride;
    }
  };

  // Brotli scratch memory for decompressing
  rmm::device_buffer debrotli_scratch;

  // Count the exact number of compressed pages
  size_t num_comp_pages    = 0;
  size_t total_decomp_size = 0;

  struct codec_stats {
    parquet::Compression compression_type = UNCOMPRESSED;
    size_t num_pages                      = 0;
    int32_t max_decompressed_size         = 0;
    size_t total_decomp_size              = 0;
  };

  std::array codecs{codec_stats{parquet::GZIP},
                    codec_stats{parquet::SNAPPY},
                    codec_stats{parquet::BROTLI},
                    codec_stats{parquet::ZSTD}};

  auto is_codec_supported = [&codecs](int8_t codec) {
    if (codec == parquet::UNCOMPRESSED) return true;
    return std::find_if(codecs.begin(), codecs.end(), [codec](auto& cstats) {
             return codec == cstats.compression_type;
           }) != codecs.end();
  };
  CUDF_EXPECTS(std::all_of(chunks.begin(),
                           chunks.end(),
                           [&is_codec_supported](auto const& chunk) {
                             return is_codec_supported(chunk.codec);
                           }),
               "Unsupported compression type");

  for (auto& codec : codecs) {
    for_each_codec_page(codec.compression_type, [&](size_t page) {
      auto page_uncomp_size = pages[page].uncompressed_page_size;
      total_decomp_size += page_uncomp_size;
      codec.total_decomp_size += page_uncomp_size;
      codec.max_decompressed_size = std::max(codec.max_decompressed_size, page_uncomp_size);
      codec.num_pages++;
      num_comp_pages++;
    });
    if (codec.compression_type == parquet::BROTLI && codec.num_pages > 0) {
      debrotli_scratch.resize(get_gpu_debrotli_scratch_size(codec.num_pages), _stream);
    }
  }

  // Dispatch batches of pages to decompress for each codec
  rmm::device_buffer decomp_pages(total_decomp_size, _stream);

  std::vector<device_span<uint8_t const>> comp_in;
  comp_in.reserve(num_comp_pages);
  std::vector<device_span<uint8_t>> comp_out;
  comp_out.reserve(num_comp_pages);

<<<<<<< HEAD
  // vectors for v2 headers, if any
=======
  // vectors to save v2 def and rep level data, if any
>>>>>>> d34d8b04
  std::vector<device_span<uint8_t const>> copy_in;
  copy_in.reserve(num_comp_pages);
  std::vector<device_span<uint8_t>> copy_out;
  copy_out.reserve(num_comp_pages);

  rmm::device_uvector<compression_result> comp_res(num_comp_pages, _stream);
  thrust::fill(rmm::exec_policy(_stream),
               comp_res.begin(),
               comp_res.end(),
               compression_result{0, compression_status::FAILURE});

  size_t decomp_offset = 0;
  int32_t start_pos    = 0;
  for (const auto& codec : codecs) {
    if (codec.num_pages == 0) { continue; }

    for_each_codec_page(codec.compression_type, [&](size_t page_idx) {
      auto const dst_base = static_cast<uint8_t*>(decomp_pages.data()) + decomp_offset;
      auto& page          = pages[page_idx];
      // offset will only be non-zero for V2 pages
      auto const offset = page.def_lvl_bytes + page.rep_lvl_bytes;
      // for V2 need to copy def and rep level info into place, and then offset the
      // input and output buffers. otherwise we'd have to keep both the compressed
      // and decompressed data.
<<<<<<< HEAD
      if (offset) {
=======
      if (offset != 0) {
>>>>>>> d34d8b04
        copy_in.emplace_back(page.page_data, offset);
        copy_out.emplace_back(dst_base, offset);
      }
      comp_in.emplace_back(page.page_data + offset,
                           static_cast<size_t>(page.compressed_page_size - offset));
      comp_out.emplace_back(dst_base + offset,
                            static_cast<size_t>(page.uncompressed_page_size - offset));
      page.page_data = dst_base;
      decomp_offset += page.uncompressed_page_size;
    });

    host_span<device_span<uint8_t const> const> comp_in_view{comp_in.data() + start_pos,
                                                             codec.num_pages};
    auto const d_comp_in = cudf::detail::make_device_uvector_async(comp_in_view, _stream);
    host_span<device_span<uint8_t> const> comp_out_view(comp_out.data() + start_pos,
                                                        codec.num_pages);
    auto const d_comp_out = cudf::detail::make_device_uvector_async(comp_out_view, _stream);
    device_span<compression_result> d_comp_res_view(comp_res.data() + start_pos, codec.num_pages);

    switch (codec.compression_type) {
      case parquet::GZIP:
        gpuinflate(d_comp_in, d_comp_out, d_comp_res_view, gzip_header_included::YES, _stream);
        break;
      case parquet::SNAPPY:
        if (nvcomp_integration::is_stable_enabled()) {
          nvcomp::batched_decompress(nvcomp::compression_type::SNAPPY,
                                     d_comp_in,
                                     d_comp_out,
                                     d_comp_res_view,
                                     codec.max_decompressed_size,
                                     codec.total_decomp_size,
                                     _stream);
        } else {
          gpu_unsnap(d_comp_in, d_comp_out, d_comp_res_view, _stream);
        }
        break;
      case parquet::ZSTD:
        nvcomp::batched_decompress(nvcomp::compression_type::ZSTD,
                                   d_comp_in,
                                   d_comp_out,
                                   d_comp_res_view,
                                   codec.max_decompressed_size,
                                   codec.total_decomp_size,
                                   _stream);
        break;
      case parquet::BROTLI:
        gpu_debrotli(d_comp_in,
                     d_comp_out,
                     d_comp_res_view,
                     debrotli_scratch.data(),
                     debrotli_scratch.size(),
                     _stream);
        break;
      default: CUDF_FAIL("Unexpected decompression dispatch"); break;
    }
    start_pos += codec.num_pages;
  }

  decompress_check(comp_res, _stream);

<<<<<<< HEAD
  if (copy_in.size()) {
    host_span<device_span<uint8_t const> const> copy_in_view{copy_in.data(), copy_in.size()};
    auto const d_copy_in = cudf::detail::make_device_uvector_async(copy_in_view, _stream);

    host_span<device_span<uint8_t> const> copy_out_view(copy_out.data(), copy_out.size());
    auto const d_copy_out = cudf::detail::make_device_uvector_async(copy_out_view, _stream);
=======
  // now copy the uncompressed V2 def and rep level data
  if (not copy_in.empty()) {
    auto const d_copy_in  = cudf::detail::make_device_uvector_async(copy_in, _stream);
    auto const d_copy_out = cudf::detail::make_device_uvector_async(copy_out, _stream);
>>>>>>> d34d8b04

    gpu_copy_uncompressed_blocks(d_copy_in, d_copy_out, _stream);
    _stream.synchronize();
  }

  // Update the page information in device memory with the updated value of
  // page_data; it now points to the uncompressed data buffer
  pages.host_to_device(_stream);

  return decomp_pages;
}

/**
 * @copydoc cudf::io::detail::parquet::allocate_nesting_info
 */
void reader::impl::allocate_nesting_info(hostdevice_vector<gpu::ColumnChunkDesc> const& chunks,
                                         hostdevice_vector<gpu::PageInfo>& pages,
                                         hostdevice_vector<gpu::PageNestingInfo>& page_nesting_info)
{
  // compute total # of page_nesting infos needed and allocate space. doing this in one
  // buffer to keep it to a single gpu allocation
  size_t const total_page_nesting_infos = std::accumulate(
    chunks.host_ptr(), chunks.host_ptr() + chunks.size(), 0, [&](int total, auto& chunk) {
      // the schema of the input column
      auto const& schema                    = _metadata->get_schema(chunk.src_col_schema);
      auto const per_page_nesting_info_size = max(
        schema.max_definition_level + 1, _metadata->get_output_nesting_depth(chunk.src_col_schema));
      return total + (per_page_nesting_info_size * chunk.num_data_pages);
    });

  page_nesting_info = hostdevice_vector<gpu::PageNestingInfo>{total_page_nesting_infos, _stream};

  // retrieve from the gpu so we can update
  pages.device_to_host(_stream, true);

  // update pointers in the PageInfos
  int target_page_index = 0;
  int src_info_index    = 0;
  for (size_t idx = 0; idx < chunks.size(); idx++) {
    int src_col_schema                    = chunks[idx].src_col_schema;
    auto& schema                          = _metadata->get_schema(src_col_schema);
    auto const per_page_nesting_info_size = std::max(
      schema.max_definition_level + 1, _metadata->get_output_nesting_depth(src_col_schema));

    // skip my dict pages
    target_page_index += chunks[idx].num_dict_pages;
    for (int p_idx = 0; p_idx < chunks[idx].num_data_pages; p_idx++) {
      pages[target_page_index + p_idx].nesting = page_nesting_info.device_ptr() + src_info_index;
      pages[target_page_index + p_idx].num_nesting_levels = per_page_nesting_info_size;

      src_info_index += per_page_nesting_info_size;
    }
    target_page_index += chunks[idx].num_data_pages;
  }

  // copy back to the gpu
  pages.host_to_device(_stream);

  // fill in
  int nesting_info_index = 0;
  std::map<int, std::pair<std::vector<int>, std::vector<int>>> depth_remapping;
  for (size_t idx = 0; idx < chunks.size(); idx++) {
    int src_col_schema = chunks[idx].src_col_schema;

    // schema of the input column
    auto& schema = _metadata->get_schema(src_col_schema);
    // real depth of the output cudf column hierarchy (1 == no nesting, 2 == 1 level, etc)
    int max_depth = _metadata->get_output_nesting_depth(src_col_schema);

    // # of nesting infos stored per page for this column
    auto const per_page_nesting_info_size = std::max(schema.max_definition_level + 1, max_depth);

    // if this column has lists, generate depth remapping
    std::map<int, std::pair<std::vector<int>, std::vector<int>>> depth_remapping;
    if (schema.max_repetition_level > 0) {
      generate_depth_remappings(depth_remapping, src_col_schema, *_metadata);
    }

    // fill in host-side nesting info
    int schema_idx  = src_col_schema;
    auto cur_schema = _metadata->get_schema(schema_idx);
    int cur_depth   = max_depth - 1;
    while (schema_idx > 0) {
      // stub columns (basically the inner field of a list scheme element) are not real columns.
      // we can ignore them for the purposes of output nesting info
      if (!cur_schema.is_stub()) {
        // initialize each page within the chunk
        for (int p_idx = 0; p_idx < chunks[idx].num_data_pages; p_idx++) {
          gpu::PageNestingInfo* pni =
            &page_nesting_info[nesting_info_index + (p_idx * per_page_nesting_info_size)];

          // if we have lists, set our start and end depth remappings
          if (schema.max_repetition_level > 0) {
            auto remap = depth_remapping.find(src_col_schema);
            CUDF_EXPECTS(remap != depth_remapping.end(),
                         "Could not find depth remapping for schema");
            std::vector<int> const& rep_depth_remap = (remap->second.first);
            std::vector<int> const& def_depth_remap = (remap->second.second);

            for (size_t m = 0; m < rep_depth_remap.size(); m++) {
              pni[m].start_depth = rep_depth_remap[m];
            }
            for (size_t m = 0; m < def_depth_remap.size(); m++) {
              pni[m].end_depth = def_depth_remap[m];
            }
          }

          // values indexed by output column index
          pni[cur_depth].max_def_level = cur_schema.max_definition_level;
          pni[cur_depth].max_rep_level = cur_schema.max_repetition_level;
          pni[cur_depth].size          = 0;
        }

        // move up the hierarchy
        cur_depth--;
      }

      // next schema
      schema_idx = cur_schema.parent_idx;
      cur_schema = _metadata->get_schema(schema_idx);
    }

    nesting_info_index += (per_page_nesting_info_size * chunks[idx].num_data_pages);
  }

  // copy nesting info to the device
  page_nesting_info.host_to_device(_stream);
}

/**
 * @copydoc cudf::io::detail::parquet::preprocess_columns
 */
void reader::impl::preprocess_columns(hostdevice_vector<gpu::ColumnChunkDesc>& chunks,
                                      hostdevice_vector<gpu::PageInfo>& pages,
                                      size_t min_row,
                                      size_t total_rows,
                                      bool uses_custom_row_bounds)
{
  // iterate over all input columns and allocate any associated output
  // buffers if they are not part of a list hierarchy. mark down
  // if we have any list columns that need further processing.
  bool has_lists = false;
  for (size_t idx = 0; idx < _input_columns.size(); idx++) {
    auto const& input_col  = _input_columns[idx];
    size_t const max_depth = input_col.nesting_depth();

    auto* cols = &_output_columns;
    for (size_t l_idx = 0; l_idx < max_depth; l_idx++) {
      auto& out_buf = (*cols)[input_col.nesting[l_idx]];
      cols          = &out_buf.children;

      // if this has a list parent, we will have to do further work in gpu::PreprocessColumnData
      // to know how big this buffer actually is.
      if (out_buf.user_data & PARQUET_COLUMN_BUFFER_FLAG_HAS_LIST_PARENT) {
        has_lists = true;
      }
      // if we haven't already processed this column because it is part of a struct hierarchy
      else if (out_buf.size == 0) {
        // add 1 for the offset if this is a list column
        out_buf.create(
          out_buf.type.id() == type_id::LIST && l_idx < max_depth ? total_rows + 1 : total_rows,
          _stream,
          _mr);
      }
    }
  }

  // if we have columns containing lists, further preprocessing is necessary.
  if (has_lists) {
    gpu::PreprocessColumnData(pages,
                              chunks,
                              _input_columns,
                              _output_columns,
                              total_rows,
                              min_row,
                              uses_custom_row_bounds,
                              _metadata->has_page_stats(),
                              _stream,
                              _mr);
    _stream.synchronize();
  }
}

/**
 * @copydoc cudf::io::detail::parquet::decode_page_data
 */
void reader::impl::decode_page_data(hostdevice_vector<gpu::ColumnChunkDesc>& chunks,
                                    hostdevice_vector<gpu::PageInfo>& pages,
                                    hostdevice_vector<gpu::PageNestingInfo>& page_nesting,
                                    size_t min_row,
                                    size_t total_rows)
{
  auto is_dict_chunk = [](const gpu::ColumnChunkDesc& chunk) {
    return (chunk.data_type & 0x7) == BYTE_ARRAY && chunk.num_dict_pages > 0;
  };

  // Count the number of string dictionary entries
  // NOTE: Assumes first page in the chunk is always the dictionary page
  size_t total_str_dict_indexes = 0;
  for (size_t c = 0, page_count = 0; c < chunks.size(); c++) {
    if (is_dict_chunk(chunks[c])) { total_str_dict_indexes += pages[page_count].num_input_values; }
    page_count += chunks[c].max_num_pages;
  }

  // Build index for string dictionaries since they can't be indexed
  // directly due to variable-sized elements
  auto str_dict_index = cudf::detail::make_zeroed_device_uvector_async<string_index_pair>(
    total_str_dict_indexes, _stream);

  // TODO (dm): hd_vec should have begin and end iterator members
  size_t sum_max_depths =
    std::accumulate(chunks.host_ptr(),
                    chunks.host_ptr(chunks.size()),
                    0,
                    [&](size_t cursum, gpu::ColumnChunkDesc const& chunk) {
                      return cursum + _metadata->get_output_nesting_depth(chunk.src_col_schema);
                    });

  // In order to reduce the number of allocations of hostdevice_vector, we allocate a single vector
  // to store all per-chunk pointers to nested data/nullmask. `chunk_offsets[i]` will store the
  // offset into `chunk_nested_data`/`chunk_nested_valids` for the array of pointers for chunk `i`
  auto chunk_nested_valids = hostdevice_vector<uint32_t*>(sum_max_depths, _stream);
  auto chunk_nested_data   = hostdevice_vector<void*>(sum_max_depths, _stream);
  auto chunk_offsets       = std::vector<size_t>();

  // Update chunks with pointers to column data.
  for (size_t c = 0, page_count = 0, str_ofs = 0, chunk_off = 0; c < chunks.size(); c++) {
    input_column_info const& input_col = _input_columns[chunks[c].src_col_index];
    CUDF_EXPECTS(input_col.schema_idx == chunks[c].src_col_schema,
                 "Column/page schema index mismatch");

    if (is_dict_chunk(chunks[c])) {
      chunks[c].str_dict_index = str_dict_index.data() + str_ofs;
      str_ofs += pages[page_count].num_input_values;
    }

    size_t max_depth = _metadata->get_output_nesting_depth(chunks[c].src_col_schema);
    chunk_offsets.push_back(chunk_off);

    // get a slice of size `nesting depth` from `chunk_nested_valids` to store an array of pointers
    // to validity data
    auto valids              = chunk_nested_valids.host_ptr(chunk_off);
    chunks[c].valid_map_base = chunk_nested_valids.device_ptr(chunk_off);

    // get a slice of size `nesting depth` from `chunk_nested_data` to store an array of pointers to
    // out data
    auto data                  = chunk_nested_data.host_ptr(chunk_off);
    chunks[c].column_data_base = chunk_nested_data.device_ptr(chunk_off);

    chunk_off += max_depth;

    // fill in the arrays on the host.  there are some important considerations to
    // take into account here for nested columns.  specifically, with structs
    // there is sharing of output buffers between input columns.  consider this schema
    //
    //  required group field_id=1 name {
    //    required binary field_id=2 firstname (String);
    //    required binary field_id=3 middlename (String);
    //    required binary field_id=4 lastname (String);
    // }
    //
    // there are 3 input columns of data here (firstname, middlename, lastname), but
    // only 1 output column (name).  The structure of the output column buffers looks like
    // the schema itself
    //
    // struct      (name)
    //     string  (firstname)
    //     string  (middlename)
    //     string  (lastname)
    //
    // The struct column can contain validity information. the problem is, the decode
    // step for the input columns will all attempt to decode this validity information
    // because each one has it's own copy of the repetition/definition levels. but
    // since this is all happening in parallel it would mean multiple blocks would
    // be stomping all over the same memory randomly.  to work around this, we set
    // things up so that only 1 child of any given nesting level fills in the
    // data (offsets in the case of lists) or validity information for the higher
    // levels of the hierarchy that are shared.  In this case, it would mean we
    // would just choose firstname to be the one that decodes the validity for name.
    //
    // we do this by only handing out the pointers to the first child we come across.
    //
    auto* cols = &_output_columns;
    for (size_t idx = 0; idx < max_depth; idx++) {
      auto& out_buf = (*cols)[input_col.nesting[idx]];
      cols          = &out_buf.children;

      int owning_schema = out_buf.user_data & PARQUET_COLUMN_BUFFER_SCHEMA_MASK;
      if (owning_schema == 0 || owning_schema == input_col.schema_idx) {
        valids[idx] = out_buf.null_mask();
        data[idx]   = out_buf.data();
        out_buf.user_data |=
          static_cast<uint32_t>(input_col.schema_idx) & PARQUET_COLUMN_BUFFER_SCHEMA_MASK;
      } else {
        valids[idx] = nullptr;
        data[idx]   = nullptr;
      }
    }

    // column_data_base will always point to leaf data, even for nested types.
    page_count += chunks[c].max_num_pages;
  }

  chunks.host_to_device(_stream);
  chunk_nested_valids.host_to_device(_stream);
  chunk_nested_data.host_to_device(_stream);

  if (total_str_dict_indexes > 0) {
    gpu::BuildStringDictionaryIndex(chunks.device_ptr(), chunks.size(), _stream);
  }

  gpu::DecodePageData(pages, chunks, total_rows, min_row, _stream);
  pages.device_to_host(_stream);
  page_nesting.device_to_host(_stream);
  _stream.synchronize();

  // for list columns, add the final offset to every offset buffer.
  // TODO : make this happen in more efficiently. Maybe use thrust::for_each
  // on each buffer.  Or potentially do it in PreprocessColumnData
  // Note : the reason we are doing this here instead of in the decode kernel is
  // that it is difficult/impossible for a given page to know that it is writing the very
  // last value that should then be followed by a terminator (because rows can span
  // page boundaries).
  for (size_t idx = 0; idx < _input_columns.size(); idx++) {
    input_column_info const& input_col = _input_columns[idx];

    auto* cols = &_output_columns;
    for (size_t l_idx = 0; l_idx < input_col.nesting_depth(); l_idx++) {
      auto& out_buf = (*cols)[input_col.nesting[l_idx]];
      cols          = &out_buf.children;

      if (out_buf.type.id() != type_id::LIST ||
          (out_buf.user_data & PARQUET_COLUMN_BUFFER_FLAG_LIST_TERMINATED)) {
        continue;
      }
      CUDF_EXPECTS(l_idx < input_col.nesting_depth() - 1, "Encountered a leaf list column");
      auto& child = (*cols)[input_col.nesting[l_idx + 1]];

      // the final offset for a list at level N is the size of it's child
      int offset = child.type.id() == type_id::LIST ? child.size - 1 : child.size;
      cudaMemcpyAsync(static_cast<int32_t*>(out_buf.data()) + (out_buf.size - 1),
                      &offset,
                      sizeof(offset),
                      cudaMemcpyHostToDevice,
                      _stream.value());
      out_buf.user_data |= PARQUET_COLUMN_BUFFER_FLAG_LIST_TERMINATED;
    }
  }

  // update null counts in the final column buffers
  for (size_t idx = 0; idx < pages.size(); idx++) {
    gpu::PageInfo* pi = &pages[idx];
    if (pi->flags & gpu::PAGEINFO_FLAGS_DICTIONARY) { continue; }
    gpu::ColumnChunkDesc* col          = &chunks[pi->chunk_idx];
    input_column_info const& input_col = _input_columns[col->src_col_index];

    int index                 = pi->nesting - page_nesting.device_ptr();
    gpu::PageNestingInfo* pni = &page_nesting[index];

    auto* cols = &_output_columns;
    for (size_t l_idx = 0; l_idx < input_col.nesting_depth(); l_idx++) {
      auto& out_buf = (*cols)[input_col.nesting[l_idx]];
      cols          = &out_buf.children;

      // if I wasn't the one who wrote out the validity bits, skip it
      if (chunk_nested_valids.host_ptr(chunk_offsets[pi->chunk_idx])[l_idx] == nullptr) {
        continue;
      }
      out_buf.null_count() += pni[l_idx].null_count;
    }
  }

  _stream.synchronize();
}

reader::impl::impl(std::vector<std::unique_ptr<datasource>>&& sources,
                   parquet_reader_options const& options,
                   rmm::cuda_stream_view stream,
                   rmm::mr::device_memory_resource* mr)
  : _stream(stream), _mr(mr), _sources(std::move(sources))
{
  // Open and parse the source dataset metadata
  _metadata = std::make_unique<aggregate_reader_metadata>(_sources);

  // Override output timestamp resolution if requested
  if (options.get_timestamp_type().id() != type_id::EMPTY) {
    _timestamp_type = options.get_timestamp_type();
  }

  // Strings may be returned as either string or categorical columns
  _strings_to_categorical = options.is_enabled_convert_strings_to_categories();

  // Binary columns can be read as binary or strings
  _reader_column_schema = options.get_column_schema();

  // Select only columns required by the options
  std::tie(_input_columns, _output_columns, _output_column_schemas) =
    _metadata->select_columns(options.get_columns(),
                              options.is_enabled_use_pandas_metadata(),
                              _strings_to_categorical,
                              _timestamp_type.id());
}

table_with_metadata reader::impl::read(size_type skip_rows,
                                       size_type num_rows,
                                       bool uses_custom_row_bounds,
                                       std::vector<std::vector<size_type>> const& row_group_list)
{
  // Select only row groups required
  const auto selected_row_groups =
    _metadata->select_row_groups(row_group_list, skip_rows, num_rows);

  table_metadata out_metadata;

  // output cudf columns as determined by the top level schema
  std::vector<std::unique_ptr<column>> out_columns;
  out_columns.reserve(_output_columns.size());

  if (selected_row_groups.size() != 0 && _input_columns.size() != 0) {
    // Descriptors for all the chunks that make up the selected columns
    const auto num_input_columns = _input_columns.size();
    const auto num_chunks        = selected_row_groups.size() * num_input_columns;
    hostdevice_vector<gpu::ColumnChunkDesc> chunks(0, num_chunks, _stream);

    // if using custom bounds, need to account for non-contiguous dictionary
    // pages
    int num_extra_pages = 0;
    if (uses_custom_row_bounds) {
      for (auto const& rg : selected_row_groups) {
        if (rg.has_page_index()) {
          // TODO(ets): use accumulate?
          thrust::for_each(rg.chunks.begin(),
                           rg.chunks.end(),
                           [&](aggregate_reader_metadata::column_info const& chunk) {
                             if (not chunk.is_contiguous()) { num_extra_pages++; }
                           });
        }
      }
    }

    // Association between each column chunk and its source
    std::vector<size_type> chunk_source_map(num_chunks);

    // Tracker for eventually deallocating compressed and uncompressed data
    std::vector<std::unique_ptr<datasource::buffer>> page_data(num_chunks + num_extra_pages);

    // Keep track of column chunk file offsets
    std::vector<size_t> column_chunk_offsets(num_chunks + num_extra_pages);

    // if there are lists present, we need to preprocess
    bool has_lists = false;

    // Initialize column chunk information
    size_t total_decompressed_size = 0;
    auto remaining_rows            = num_rows;
    size_t chunk_idx               = 0;
    std::vector<std::future<void>> read_rowgroup_tasks;
    for (size_t rg_idx = 0; rg_idx < selected_row_groups.size(); rg_idx++) {
      const auto& rg              = selected_row_groups[rg_idx];
      const auto& row_group       = _metadata->get_row_group(rg.index, rg.source_index);
      auto const row_group_start  = rg.start_row;
      auto const row_group_source = rg.source_index;
      auto const row_group_rows   = std::min<int>(remaining_rows, row_group.num_rows);
      auto const io_chunk_idx     = chunks.size();
      auto const start_chunk_idx  = chunk_idx;

      // generate ColumnChunkDesc objects for everything to be decoded (all input columns)
      for (size_t i = 0; i < num_input_columns; ++i) {
        size_t first_page_row = 0;
        auto col              = _input_columns[i];
        // look up metadata
        auto& col_meta = _metadata->get_column_metadata(rg.index, rg.source_index, col.schema_idx);
        auto& schema   = _metadata->get_schema(col.schema_idx);

        // this column contains repetition levels and will require a preprocess
        if (schema.max_repetition_level > 0) { has_lists = true; }

        auto [type_width, clock_rate, converted_type] =
          conversion_info(to_type_id(schema, _strings_to_categorical, _timestamp_type.id()),
                          _timestamp_type.id(),
                          schema.type,
                          schema.converted_type,
                          schema.type_length);

        size_type compressed_size;
        size_type dict_size;

        // translate schema_idx into something we can use for the page indexes
        size_type colidx = 0;
        for (auto const& colchunk : _metadata->get_row_group(rg.index, rg.source_index).columns) {
          if (colchunk.schema_idx == col.schema_idx) { break; }
          colidx++;
        }

        if (uses_custom_row_bounds && rg.has_page_index()) {
          auto const& col_info = rg.chunks[colidx];
          if (col_info.pages.size() == 0) {
            dict_size       = 0;
            compressed_size = 0;
          } else {
            auto size_input = thrust::make_transform_iterator(
              col_info.pages.begin(), [](aggregate_reader_metadata::page_info const& page) {
                return page.location.compressed_page_size;
              });
            compressed_size = thrust::reduce(size_input, size_input + col_info.pages.size());
            if (col_info.dictionary_offset && not col_info.is_contiguous()) {
              column_chunk_offsets[chunk_idx++] = col_info.dictionary_offset;
              dict_size                         = col_info.dictionary_size;
              column_chunk_offsets[chunk_idx]   = col_info.pages[0].location.offset;
            } else {
              dict_size = 0;
              compressed_size += col_info.dictionary_size;
              column_chunk_offsets[chunk_idx] = col_info.dictionary_offset
                                                  ? col_info.dictionary_offset
                                                  : col_info.pages[0].location.offset;
            }

            first_page_row = col_info.pages[0].location.first_row_index;
          }
        } else {
          dict_size       = 0;
          compressed_size = col_meta.total_compressed_size;
          column_chunk_offsets[chunks.size()] =
            col_meta.dictionary_page_offset
              ? std::min(col_meta.data_page_offset, col_meta.dictionary_page_offset)
              : col_meta.data_page_offset;
        }

        chunks.push_back(gpu::ColumnChunkDesc(dict_size,
                                              nullptr,
                                              compressed_size,
                                              nullptr,
                                              col_meta.num_values,
                                              schema.type,
                                              type_width,
                                              row_group_start,
                                              first_page_row,
                                              row_group_rows,
                                              schema.max_definition_level,
                                              schema.max_repetition_level,
                                              _metadata->get_output_nesting_depth(col.schema_idx),
                                              required_bits(schema.max_definition_level),
                                              required_bits(schema.max_repetition_level),
                                              col_meta.codec,
                                              converted_type,
                                              schema.logical_type,
                                              schema.decimal_scale,
                                              clock_rate,
                                              i,
                                              col.schema_idx,
                                              rg_idx,
                                              colidx));

        // Map each column chunk to its column index and its source index
        chunk_source_map[chunks.size() - 1] = row_group_source;

        if (col_meta.codec != Compression::UNCOMPRESSED) {
          // doesn't need to be exact, just used to indicate the presence of compressed pages
          total_decompressed_size += col_meta.total_uncompressed_size;
        }

        chunk_idx++;
      }
      // Read compressed chunk data to device memory
      read_rowgroup_tasks.push_back(read_column_chunks(page_data,
                                                       chunks,
                                                       io_chunk_idx,
                                                       chunks.size(),
                                                       column_chunk_offsets,
                                                       chunk_source_map,
                                                       start_chunk_idx));

      remaining_rows -= row_group.num_rows;
    }
    for (auto& task : read_rowgroup_tasks) {
      task.wait();
    }
    assert(remaining_rows <= 0);

    // Process dataset chunk pages into output columns
    // this pass just calculates num_data_pages and num_dict_pages.  can
    // figure this out from metadata if we have page indexes
    const auto total_pages = _metadata->has_page_stats()
                               ? count_page_headers_with_pgidx(chunks, selected_row_groups)
                               : count_page_headers(chunks);
    if (total_pages > 0) {
      hostdevice_vector<gpu::PageInfo> pages(total_pages, total_pages, _stream);
      rmm::device_buffer decomp_page_data;

      // decoding of column/page information
      decode_page_headers(chunks, pages);
      if (has_lists && _metadata->has_page_stats()) {
        fill_in_page_info(chunks, pages, selected_row_groups);
        pages.host_to_device(_stream, true);
      }
      if (total_decompressed_size > 0) {
        decomp_page_data = decompress_page_data(chunks, pages);
        // Free compressed data
        for (size_t c = 0, p = 0; c < chunks.size(); c++) {
          // need to check for discontiguous page dictionaries
          if (chunks[c].codec != parquet::Compression::UNCOMPRESSED) {
            page_data[p++].reset();
            // if chunk is not contiguous then get rid of extra page_data entry
            if (chunks[c].dictionary_size) { page_data[p++].reset(); }
          } else {
            p += chunks[c].dictionary_size ? 2 : 1;
          }
        }
      }

      // build output column info
      // walk the schema, building out_buffers that mirror what our final cudf columns will look
      // like. important : there is not necessarily a 1:1 mapping between input columns and output
      // columns. For example, parquet does not explicitly store a ColumnChunkDesc for struct
      // columns. The "structiness" is simply implied by the schema.  For example, this schema:
      //  required group field_id=1 name {
      //    required binary field_id=2 firstname (String);
      //    required binary field_id=3 middlename (String);
      //    required binary field_id=4 lastname (String);
      // }
      // will only contain 3 columns of data (firstname, middlename, lastname).  But of course
      // "name" is a struct column that we want to return, so we have to make sure that we
      // create it ourselves.
      // std::vector<output_column_info> output_info = build_output_column_info();

      // nesting information (sizes, etc) stored -per page-
      // note : even for flat schemas, we allocate 1 level of "nesting" info
      hostdevice_vector<gpu::PageNestingInfo> page_nesting_info;
      allocate_nesting_info(chunks, pages, page_nesting_info);

      // - compute column sizes and allocate output buffers.
      //   important:
      //   for nested schemas, we have to do some further preprocessing to determine:
      //    - real column output sizes per level of nesting (in a flat schema, there's only 1 level
      //    of
      //      nesting and it's size is the row count)
      //
      // - for nested schemas, output buffer offset values per-page, per nesting-level for the
      // purposes of decoding.
      preprocess_columns(chunks, pages, skip_rows, num_rows, uses_custom_row_bounds);

      // decoding of column data itself
      decode_page_data(chunks, pages, page_nesting_info, skip_rows, num_rows);

      // create the final output cudf columns
      for (size_t i = 0; i < _output_columns.size(); ++i) {
        column_name_info& col_name = out_metadata.schema_info.emplace_back("");
        auto const metadata =
          _reader_column_schema.has_value()
            ? std::make_optional<reader_column_schema>((*_reader_column_schema)[i])
            : std::nullopt;
        out_columns.emplace_back(
          make_column(_output_columns[i], &col_name, metadata, _stream, _mr));
      }
    }
  }

  // Create empty columns as needed (this can happen if we've ended up with no actual data to read)
  for (size_t i = out_columns.size(); i < _output_columns.size(); ++i) {
    column_name_info& col_name = out_metadata.schema_info.emplace_back("");
    out_columns.emplace_back(io::detail::empty_like(_output_columns[i], &col_name, _stream, _mr));
  }

  // Return column names (must match order of returned columns)
  out_metadata.column_names.resize(_output_columns.size());
  for (size_t i = 0; i < _output_column_schemas.size(); i++) {
    auto const& schema           = _metadata->get_schema(_output_column_schemas[i]);
    out_metadata.column_names[i] = schema.name;
  }

  // Return user metadata
  out_metadata.per_file_user_data = _metadata->get_key_value_metadata();
  out_metadata.user_data          = {out_metadata.per_file_user_data[0].begin(),
                            out_metadata.per_file_user_data[0].end()};

  return {std::make_unique<table>(std::move(out_columns)), std::move(out_metadata)};
}

// Forward to implementation
reader::reader(std::vector<std::unique_ptr<cudf::io::datasource>>&& sources,
               parquet_reader_options const& options,
               rmm::cuda_stream_view stream,
               rmm::mr::device_memory_resource* mr)
  : _impl(std::make_unique<impl>(std::move(sources), options, stream, mr))
{
}

// Destructor within this translation unit
reader::~reader() = default;

// Forward to implementation
table_with_metadata reader::read(parquet_reader_options const& options)
{
  // if the user has specified custom row bounds
  bool const uses_custom_row_bounds = options.get_num_rows() >= 0 || options.get_skip_rows() != 0;
  return _impl->read(options.get_skip_rows(),
                     options.get_num_rows(),
                     uses_custom_row_bounds,
                     options.get_row_groups());
}

}  // namespace parquet
}  // namespace detail
}  // namespace io
}  // namespace cudf<|MERGE_RESOLUTION|>--- conflicted
+++ resolved
@@ -1366,11 +1366,7 @@
   std::vector<device_span<uint8_t>> comp_out;
   comp_out.reserve(num_comp_pages);
 
-<<<<<<< HEAD
-  // vectors for v2 headers, if any
-=======
   // vectors to save v2 def and rep level data, if any
->>>>>>> d34d8b04
   std::vector<device_span<uint8_t const>> copy_in;
   copy_in.reserve(num_comp_pages);
   std::vector<device_span<uint8_t>> copy_out;
@@ -1395,11 +1391,7 @@
       // for V2 need to copy def and rep level info into place, and then offset the
       // input and output buffers. otherwise we'd have to keep both the compressed
       // and decompressed data.
-<<<<<<< HEAD
-      if (offset) {
-=======
       if (offset != 0) {
->>>>>>> d34d8b04
         copy_in.emplace_back(page.page_data, offset);
         copy_out.emplace_back(dst_base, offset);
       }
@@ -1460,19 +1452,10 @@
 
   decompress_check(comp_res, _stream);
 
-<<<<<<< HEAD
-  if (copy_in.size()) {
-    host_span<device_span<uint8_t const> const> copy_in_view{copy_in.data(), copy_in.size()};
-    auto const d_copy_in = cudf::detail::make_device_uvector_async(copy_in_view, _stream);
-
-    host_span<device_span<uint8_t> const> copy_out_view(copy_out.data(), copy_out.size());
-    auto const d_copy_out = cudf::detail::make_device_uvector_async(copy_out_view, _stream);
-=======
   // now copy the uncompressed V2 def and rep level data
   if (not copy_in.empty()) {
     auto const d_copy_in  = cudf::detail::make_device_uvector_async(copy_in, _stream);
     auto const d_copy_out = cudf::detail::make_device_uvector_async(copy_out, _stream);
->>>>>>> d34d8b04
 
     gpu_copy_uncompressed_blocks(d_copy_in, d_copy_out, _stream);
     _stream.synchronize();
