--- conflicted
+++ resolved
@@ -410,21 +410,12 @@
               // they will be recomputed in the preprocess step by examining repetition and
               // definition levels
               bs->page.num_rows = bs->page.num_input_values;
-<<<<<<< HEAD
-              // zero out V2 info
-              bs->page.num_nulls     = 0;
-              bs->page.def_lvl_bytes = 0;
-              bs->page.rep_lvl_bytes = 0;
-=======
->>>>>>> 6136a47e
               values_found += bs->page.num_input_values;
               break;
             case PageType::DATA_PAGE_V2:
               index_out = num_dict_pages + data_page_count;
               data_page_count++;
-              bs->page.flags                     = 0;
-              bs->page.definition_level_encoding = Encoding::RLE;
-              bs->page.repetition_level_encoding = Encoding::RLE;
+              bs->page.flags = 0;
               values_found += bs->page.num_input_values;
               // V2 only uses RLE, so it was removed from the header
               bs->page.definition_level_encoding = Encoding::RLE;
