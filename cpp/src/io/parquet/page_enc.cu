/*
 * Copyright (c) 2019-2023, NVIDIA CORPORATION.
 *
 * Licensed under the Apache License, Version 2.0 (the "License");
 * you may not use this file except in compliance with the License.
 * You may obtain a copy of the License at
 *
 *     http://www.apache.org/licenses/LICENSE-2.0
 *
 * Unless required by applicable law or agreed to in writing, software
 * distributed under the License is distributed on an "AS IS" BASIS,
 * WITHOUT WARRANTIES OR CONDITIONS OF ANY KIND, either express or implied.
 * See the License for the specific language governing permissions and
 * limitations under the License.
 */

#include "delta_enc.cuh"
#include "parquet_gpu.cuh"

#include <io/utilities/block_utils.cuh>

#include <cudf/detail/iterator.cuh>
#include <cudf/detail/utilities/assert.cuh>
#include <cudf/detail/utilities/cuda.cuh>
#include <cudf/detail/utilities/stream_pool.hpp>
#include <cudf/detail/utilities/vector_factories.hpp>

#include <rmm/cuda_stream_view.hpp>
#include <rmm/exec_policy.hpp>

#include <cub/cub.cuh>

#include <cuda/std/chrono>

#include <thrust/binary_search.h>
#include <thrust/gather.h>
#include <thrust/iterator/discard_iterator.h>
#include <thrust/iterator/reverse_iterator.h>
#include <thrust/iterator/transform_iterator.h>
#include <thrust/iterator/zip_iterator.h>
#include <thrust/merge.h>
#include <thrust/scan.h>
#include <thrust/scatter.h>
#include <thrust/tuple.h>

#include <bitset>

namespace cudf::io::parquet::detail {

namespace {

using ::cudf::detail::device_2dspan;

constexpr int encode_block_size = 128;
constexpr int rle_buffer_size   = 2 * encode_block_size;
constexpr int num_encode_warps  = encode_block_size / cudf::detail::warp_size;

constexpr int rolling_idx(int pos) { return rolling_index<rle_buffer_size>(pos); }

// do not truncate statistics
constexpr int32_t NO_TRUNC_STATS = 0;

// minimum scratch space required for encoding statistics
constexpr size_t MIN_STATS_SCRATCH_SIZE = sizeof(__int128_t);

// mask to determine lane id
constexpr uint32_t WARP_MASK = cudf::detail::warp_size - 1;

// currently 64k - 1
constexpr uint32_t MAX_GRID_Y_SIZE = (1 << 16) - 1;

// space needed for RLE length field
constexpr int RLE_LENGTH_FIELD_LEN = 4;

struct frag_init_state_s {
  parquet_column_device_view col;
  PageFragment frag;
};

template <int rle_buf_size>
struct page_enc_state_s {
  uint8_t* cur;          //!< current output ptr
  uint8_t* rle_out;      //!< current RLE write ptr
  uint8_t* rle_len_pos;  //!< position to write RLE length (for V2 boolean data)
  uint32_t rle_run;      //!< current RLE run
  uint32_t run_val;      //!< current RLE run value
  uint32_t rle_pos;      //!< RLE encoder positions
  uint32_t rle_numvals;  //!< RLE input value count
  uint32_t rle_lit_count;
  uint32_t rle_rpt_count;
  uint32_t page_start_val;
  uint32_t chunk_start_val;
  uint32_t rpt_map[num_encode_warps];
  EncPage page;
  EncColumnChunk ck;
  parquet_column_device_view col;
  uint32_t vals[rle_buf_size];
};

using rle_page_enc_state_s = page_enc_state_s<rle_buffer_size>;

/**
 * @brief Returns the size of the type in the Parquet file.
 */
constexpr uint32_t physical_type_len(Type physical_type, type_id id)
{
  if (physical_type == FIXED_LEN_BYTE_ARRAY and id == type_id::DECIMAL128) {
    return sizeof(__int128_t);
  }
  switch (physical_type) {
    case INT96: return 12u;
    case INT64:
    case DOUBLE: return sizeof(int64_t);
    case BOOLEAN: return 1u;
    default: return sizeof(int32_t);
  }
}

constexpr uint32_t max_RLE_page_size(uint8_t value_bit_width, uint32_t num_values)
{
  if (value_bit_width == 0) return 0;

  // Run length = 4, max(rle/bitpack header) = 5. bitpacking worst case is one byte every 8 values
  // (because bitpacked runs are a multiple of 8). Don't need to round up the last term since that
  // overhead is accounted for in the '5'.
  // TODO: this formula does not take into account the data for RLE runs. The worst realistic case
  // is repeated runs of 8 bitpacked, 2 RLE values. In this case, the formula would be
  //   0.8 * (num_values * bw / 8 + num_values / 8) + 0.2 * (num_values / 2 * (1 + (bw+7)/8))
  // for bw < 8 the above value will be larger than below, but in testing it seems like for low
  // bitwidths it's hard to get the pathological 8:2 split.
  // If the encoder starts printing the data corruption warning, then this will need to be
  // revisited.
  return 4 + 5 + util::div_rounding_up_unsafe(num_values * value_bit_width, 8) + (num_values / 8);
}

// subtract b from a, but return 0 if this would underflow
constexpr size_t underflow_safe_subtract(size_t a, size_t b)
{
  if (b > a) { return 0; }
  return a - b;
}

void __device__ init_frag_state(frag_init_state_s* const s,
                                uint32_t fragment_size,
                                int part_end_row)
{
  // frag.num_rows = fragment_size except for the last fragment in partition which can be
  // smaller. num_rows is fixed but fragment size could be larger if the data is strings or
  // nested.
  s->frag.num_rows           = min(fragment_size, part_end_row - s->frag.start_row);
  s->frag.num_dict_vals      = 0;
  s->frag.fragment_data_size = 0;
  s->frag.dict_data_size     = 0;

  s->frag.start_value_idx  = row_to_value_idx(s->frag.start_row, s->col);
  auto const end_value_idx = row_to_value_idx(s->frag.start_row + s->frag.num_rows, s->col);
  s->frag.num_leaf_values  = end_value_idx - s->frag.start_value_idx;

  if (s->col.level_offsets != nullptr) {
    // For nested schemas, the number of values in a fragment is not directly related to the
    // number of encoded data elements or the number of rows.  It is simply the number of
    // repetition/definition values which together encode validity and nesting information.
    auto const first_level_val_idx = s->col.level_offsets[s->frag.start_row];
    auto const last_level_val_idx  = s->col.level_offsets[s->frag.start_row + s->frag.num_rows];
    s->frag.num_values             = last_level_val_idx - first_level_val_idx;
  } else {
    s->frag.num_values = s->frag.num_rows;
  }
}

template <int block_size>
void __device__ calculate_frag_size(frag_init_state_s* const s, int t)
{
  using block_reduce = cub::BlockReduce<uint32_t, block_size>;
  __shared__ typename block_reduce::TempStorage reduce_storage;

  auto const physical_type   = s->col.physical_type;
  auto const leaf_type       = s->col.leaf_column->type().id();
  auto const dtype_len       = physical_type_len(physical_type, leaf_type);
  auto const nvals           = s->frag.num_leaf_values;
  auto const start_value_idx = s->frag.start_value_idx;

  uint32_t num_valid = 0;
  uint32_t len       = 0;
  for (uint32_t i = 0; i < nvals; i += block_size) {
    auto const val_idx  = start_value_idx + i + t;
    auto const is_valid = i + t < nvals && val_idx < s->col.leaf_column->size() &&
                          s->col.leaf_column->is_valid(val_idx);
    if (is_valid) {
      num_valid++;
      len += dtype_len;
      if (physical_type == BYTE_ARRAY) {
        switch (leaf_type) {
          case type_id::STRING: {
            auto str = s->col.leaf_column->element<string_view>(val_idx);
            len += str.size_bytes();
          } break;
          case type_id::LIST: {
            auto list_element =
              get_element<statistics::byte_array_view>(*s->col.leaf_column, val_idx);
            len += list_element.size_bytes();
          } break;
          default: CUDF_UNREACHABLE("Unsupported data type for leaf column");
        }
      }
    }
  }

  auto const total_len = block_reduce(reduce_storage).Sum(len);
  __syncthreads();
  auto const total_valid = block_reduce(reduce_storage).Sum(num_valid);

  if (t == 0) {
    s->frag.fragment_data_size = total_len;
    s->frag.num_valid          = total_valid;
  }

  __syncthreads();
  // page fragment size must fit in a 32-bit signed integer
  if (s->frag.fragment_data_size > static_cast<uint32_t>(std::numeric_limits<int32_t>::max())) {
    // TODO need to propagate this error back to the host
    CUDF_UNREACHABLE("page fragment size exceeds maximum for i32");
  }
}

/**
 * @brief Determine the correct page encoding for the given page parameters.
 *
 * This is only used by the plain and dictionary encoders. Delta encoders will set the page
 * encoding directly.
 */
Encoding __device__ determine_encoding(PageType page_type,
                                       Type physical_type,
                                       bool use_dictionary,
                                       bool write_v2_headers)
{
  // NOTE: For dictionary encoding, parquet v2 recommends using PLAIN in dictionary page and
  // RLE_DICTIONARY in data page, but parquet v1 uses PLAIN_DICTIONARY in both dictionary and
  // data pages (actual encoding is identical).
  switch (page_type) {
    case PageType::DATA_PAGE: return use_dictionary ? Encoding::PLAIN_DICTIONARY : Encoding::PLAIN;
    case PageType::DATA_PAGE_V2:
      return physical_type == BOOLEAN ? Encoding::RLE
             : use_dictionary         ? Encoding::RLE_DICTIONARY
                                      : Encoding::PLAIN;
    case PageType::DICTIONARY_PAGE:
      return write_v2_headers ? Encoding::PLAIN : Encoding::PLAIN_DICTIONARY;
    default: CUDF_UNREACHABLE("unsupported page type");
  }
}

/**
 * @brief Generate level histogram for a page.
 *
 * For definition levels, the histogram values h(0)...h(max_def-1) represent nulls at
 * various levels of the hierarchy, and h(max_def) is the number of non-null values (num_valid).
 * If the leaf level is nullable, then num_leaf_values is h(max_def-1) + h(max_def),
 * and h(max_def-1) is num_leaf_values - num_valid. h(0) is derivable as num_values -
 * sum(h(1)..h(max_def)).
 *
 * For repetition levels, h(0) equals the number of rows. Here we can calculate
 * h(1)..h(max_rep-1), set h(0) directly, and then obtain h(max_rep) in the same way as
 * for the definition levels.
 *
 * @param hist Pointer to the histogram (size is max_level + 1)
 * @param s Page encode state
 * @param lvl_data Pointer to the global repetition or definition level data
 * @param lvl_end Last element of the histogram to encode (exclusive)
 */
template <int block_size, typename state_buf>
void __device__
generate_page_histogram(uint32_t* hist, state_buf const* s, uint8_t const* lvl_data, int lvl_end)
{
  using block_reduce = cub::BlockReduce<int, block_size>;
  __shared__ typename block_reduce::TempStorage temp_storage;

  auto const t                  = threadIdx.x;
  auto const page_first_val_idx = s->col.level_offsets[s->page.start_row];
  auto const col_last_val_idx   = s->col.level_offsets[s->col.num_rows];

  // h(0) is always derivable, so start at 1
  for (int lvl = 1; lvl < lvl_end; lvl++) {
    int nval_in_level = 0;
    for (int i = 0; i < s->page.num_values; i += block_size) {
      auto const lidx = i + t;
      auto const gidx = page_first_val_idx + lidx;
      if (lidx < s->page.num_values && gidx < col_last_val_idx && lvl_data[gidx] == lvl) {
        nval_in_level++;
      }
    }
    __syncthreads();
    auto const lvl_sum = block_reduce(temp_storage).Sum(nval_in_level);
    if (t == 0) { hist[lvl] = lvl_sum; }
  }
}

/**
 * @brief Generate definition level histogram for a block of values.
 *
 * This is used when the max repetition level is 0 (no lists) and the definition
 * level data is not calculated in advance for the entire column.
 *
 * @param hist Pointer to the histogram (size is max_def_level + 1)
 * @param s Page encode state
 * @param nrows Number of rows to process
 * @param rle_numvals Index (relative to start of page) of the first level value
 * @param maxlvl Last element of the histogram to encode (exclusive)
 */
template <int block_size>
void __device__ generate_def_level_histogram(uint32_t* hist,
                                             rle_page_enc_state_s const* s,
                                             uint32_t nrows,
                                             uint32_t rle_numvals,
                                             uint32_t maxlvl)
{
  using block_reduce = cub::BlockReduce<uint32_t, block_size>;
  __shared__ typename block_reduce::TempStorage temp_storage;
  auto const t = threadIdx.x;

  // Do a block sum for each level rather than each thread trying an atomicAdd.
  // This way is much faster.
  auto const mylvl = s->vals[rolling_index<rle_buffer_size>(rle_numvals + t)];
  // We can start at 1 because hist[0] can be derived.
  for (uint32_t lvl = 1; lvl < maxlvl; lvl++) {
    uint32_t const is_yes = t < nrows and mylvl == lvl;
    auto const lvl_sum    = block_reduce(temp_storage).Sum(is_yes);
    if (t == 0) { hist[lvl] += lvl_sum; }
    __syncthreads();
  }
}

// operator to use with warp_reduce. stolen from cub::Sum
struct BitwiseOr {
  /// Binary OR operator, returns <tt>a | b</tt>
  template <typename T>
  __host__ __device__ __forceinline__ T operator()(T const& a, T const& b) const
  {
    return a | b;
  }
};

// PT is the parquet physical type (INT32 or INT64).
// I is the column type from the input table.
template <Type PT, typename I>
__device__ uint8_t const* delta_encode(page_enc_state_s<0>* s, uint64_t* buffer, void* temp_space)
{
  using output_type = std::conditional_t<PT == INT32, int32_t, int64_t>;
  __shared__ delta_binary_packer<output_type> packer;

  auto const t = threadIdx.x;
  if (t == 0) {
    packer.init(s->cur, s->page.num_valid, reinterpret_cast<output_type*>(buffer), temp_space);
  }
  __syncthreads();

  // TODO(ets): in the plain encoder the scaling is a little different for INT32 than INT64.
  // might need to modify this if there's a big performance hit in the 32-bit case.
  int32_t const scale = s->col.ts_scale == 0 ? 1 : s->col.ts_scale;
  for (uint32_t cur_val_idx = 0; cur_val_idx < s->page.num_leaf_values;) {
    uint32_t const nvals = min(s->page.num_leaf_values - cur_val_idx, delta::block_size);

    size_type const val_idx_in_block = cur_val_idx + t;
    size_type const val_idx          = s->page_start_val + val_idx_in_block;

    bool const is_valid =
      (val_idx < s->col.leaf_column->size() && val_idx_in_block < s->page.num_leaf_values)
        ? s->col.leaf_column->is_valid(val_idx)
        : false;

    cur_val_idx += nvals;

    output_type v = is_valid ? s->col.leaf_column->element<I>(val_idx) : 0;
    if (scale < 0) {
      v /= -scale;
    } else {
      v *= scale;
    }
    packer.add_value(v, is_valid);
  }

  return packer.flush();
}

}  // anonymous namespace

// blockDim {512,1,1}
template <int block_size>
__global__ void __launch_bounds__(block_size)
  gpuInitRowGroupFragments(device_2dspan<PageFragment> frag,
                           device_span<parquet_column_device_view const> col_desc,
                           device_span<partition_info const> partitions,
                           device_span<int const> part_frag_offset,
                           uint32_t fragment_size)
{
  __shared__ __align__(16) frag_init_state_s state_g;

  frag_init_state_s* const s          = &state_g;
  auto const t                        = threadIdx.x;
  auto const num_fragments_per_column = frag.size().second;

  if (t == 0) { s->col = col_desc[blockIdx.x]; }
  __syncthreads();

  for (uint32_t frag_y = blockIdx.y; frag_y < num_fragments_per_column; frag_y += gridDim.y) {
    if (t == 0) {
      // Find which partition this fragment came from
      auto it =
        thrust::upper_bound(thrust::seq, part_frag_offset.begin(), part_frag_offset.end(), frag_y);
      int const p            = it - part_frag_offset.begin() - 1;
      int const part_end_row = partitions[p].start_row + partitions[p].num_rows;
      s->frag.start_row = (frag_y - part_frag_offset[p]) * fragment_size + partitions[p].start_row;
      s->frag.chunk     = frag[blockIdx.x][frag_y].chunk;
      init_frag_state(s, fragment_size, part_end_row);
    }
    __syncthreads();

    calculate_frag_size<block_size>(s, t);
    __syncthreads();
    if (t == 0) { frag[blockIdx.x][frag_y] = s->frag; }
  }
}

// blockDim {512,1,1}
template <int block_size>
__global__ void __launch_bounds__(block_size)
  gpuCalculatePageFragments(device_span<PageFragment> frag,
                            device_span<size_type const> column_frag_sizes)
{
  __shared__ __align__(16) frag_init_state_s state_g;

  EncColumnChunk* const ck_g = frag[blockIdx.x].chunk;
  frag_init_state_s* const s = &state_g;
  uint32_t const t           = threadIdx.x;
  auto const fragment_size   = column_frag_sizes[ck_g->col_desc_id];

  if (t == 0) { s->col = *ck_g->col_desc; }
  __syncthreads();

  if (t == 0) {
    int const part_end_row = ck_g->start_row + ck_g->num_rows;
    s->frag.start_row      = ck_g->start_row + (blockIdx.x - ck_g->first_fragment) * fragment_size;
    s->frag.chunk          = ck_g;
    init_frag_state(s, fragment_size, part_end_row);
  }
  __syncthreads();

  calculate_frag_size<block_size>(s, t);
  if (t == 0) { frag[blockIdx.x] = s->frag; }
}

// blockDim {128,1,1}
__global__ void __launch_bounds__(128)
  gpuInitFragmentStats(device_span<statistics_group> groups,
                       device_span<PageFragment const> fragments)
{
  uint32_t const lane_id = threadIdx.x & WARP_MASK;
  uint32_t const frag_id = blockIdx.x * 4 + (threadIdx.x / cudf::detail::warp_size);
  if (frag_id < fragments.size()) {
    if (lane_id == 0) {
      statistics_group g;
      auto* const ck_g = fragments[frag_id].chunk;
      g.col            = ck_g->col_desc;
      g.start_row      = fragments[frag_id].start_value_idx;
      g.num_rows       = fragments[frag_id].num_leaf_values;
      g.non_leaf_nulls = fragments[frag_id].num_values - g.num_rows;
      groups[frag_id]  = g;
    }
  }
}

__device__ size_t delta_data_len(Type physical_type,
                                 cudf::type_id type_id,
                                 uint32_t num_values,
                                 size_t page_size)
{
  auto const dtype_len_out = physical_type_len(physical_type, type_id);
  auto const dtype_len     = [&]() -> uint32_t {
    if (physical_type == INT32) { return int32_logical_len(type_id); }
    if (physical_type == INT96) { return sizeof(int64_t); }
    return dtype_len_out;
  }();

  auto const vals_per_block = delta::block_size;
  size_t const num_blocks   = util::div_rounding_up_unsafe(num_values, vals_per_block);
  // need max dtype_len + 1 bytes for min_delta (because we only encode 7 bits per byte)
  // one byte per mini block for the bitwidth
  auto const mini_block_header_size = dtype_len + 1 + delta::num_mini_blocks;
  // each encoded value can be at most sizeof(type) * 8 + 1 bits
  auto const max_bits = dtype_len * 8 + 1;
  // each data block will then be max_bits * values per block. vals_per_block is guaranteed to be
  // divisible by 128 (via static assert on delta::block_size), but do safe division anyway.
  auto const bytes_per_block = cudf::util::div_rounding_up_unsafe(max_bits * vals_per_block, 8);
  auto const block_size      = mini_block_header_size + bytes_per_block;

  // delta header is 2 bytes for the block_size, 1 byte for number of mini-blocks,
  // max 5 bytes for number of values, and max dtype_len + 1 for first value.
  // TODO: if we ever allow configurable block sizes then this calculation will need to be
  // modified.
  auto const header_size = 2 + 1 + 5 + dtype_len + 1;

  // The above is just a size estimate for a DELTA_BINARY_PACKED data page. For BYTE_ARRAY
  // data we also need to add size of the char data. `page_size` that is passed in is the
  // plain encoded size (i.e. num_values * sizeof(size_type) + char_data_len), so the char
  // data len is `page_size` minus the first term.
  // TODO: this will need to change for DELTA_BYTE_ARRAY encoding
  auto const char_data_len =
    physical_type == BYTE_ARRAY ? page_size - num_values * sizeof(size_type) : 0;

  return header_size + num_blocks * block_size + char_data_len;
}

// blockDim {128,1,1}
__global__ void __launch_bounds__(128)
  gpuInitPages(device_2dspan<EncColumnChunk> chunks,
               device_span<EncPage> pages,
               device_span<size_type> page_sizes,
               device_span<size_type> comp_page_sizes,
               device_span<parquet_column_device_view const> col_desc,
               statistics_merge_group* page_grstats,
               statistics_merge_group* chunk_grstats,
               int32_t num_columns,
               size_t max_page_size_bytes,
               size_type max_page_size_rows,
               uint32_t page_align,
               bool write_v2_headers)
{
  // TODO: All writing seems to be done by thread 0. Could be replaced by thrust foreach
  __shared__ __align__(8) parquet_column_device_view col_g;
  __shared__ __align__(8) EncColumnChunk ck_g;
  __shared__ __align__(8) PageFragment frag_g;
  __shared__ __align__(8) EncPage page_g;
  __shared__ __align__(8) statistics_merge_group pagestats_g;

  uint32_t const t          = threadIdx.x;
  auto const data_page_type = write_v2_headers ? PageType::DATA_PAGE_V2 : PageType::DATA_PAGE;

  if (t == 0) {
    col_g  = col_desc[blockIdx.x];
    ck_g   = chunks[blockIdx.y][blockIdx.x];
    page_g = {};
  }
  __syncthreads();

  // if writing delta encoded values, we're going to need to know the data length to get a guess
  // at the worst case number of bytes needed to encode.
  auto const physical_type = col_g.physical_type;
  auto const type_id       = col_g.leaf_column->type().id();
  auto const is_use_delta =
    write_v2_headers && !ck_g.use_dictionary &&
    (physical_type == INT32 || physical_type == INT64 || physical_type == BYTE_ARRAY);

  if (t < 32) {
    uint32_t fragments_in_chunk  = 0;
    uint32_t rows_in_page        = 0;
    uint32_t values_in_page      = 0;
    uint32_t leaf_values_in_page = 0;
    uint32_t num_valid           = 0;
    size_t page_size             = 0;
    size_t var_bytes_size        = 0;
    uint32_t num_pages           = 0;
    uint32_t num_rows            = 0;
    uint32_t page_start          = 0;
    uint32_t page_offset         = ck_g.ck_stat_size;
    uint32_t num_dict_entries    = 0;
    uint32_t comp_page_offset    = ck_g.ck_stat_size;
    uint32_t page_headers_size   = 0;
    uint32_t max_page_data_size  = 0;
    uint32_t cur_row             = ck_g.start_row;
    uint32_t ck_max_stats_len    = 0;
    uint32_t max_stats_len       = 0;

    if (!t) {
      pagestats_g.col_dtype   = col_g.leaf_column->type();
      pagestats_g.stats_dtype = col_g.stats_dtype;
      pagestats_g.start_chunk = ck_g.first_fragment;
      pagestats_g.num_chunks  = 0;
    }
    if (ck_g.use_dictionary) {
      if (!t) {
        page_g.page_data       = ck_g.uncompressed_bfr + page_offset;
        page_g.compressed_data = ck_g.compressed_bfr + comp_page_offset;
        page_g.num_fragments   = 0;
        page_g.page_type       = PageType::DICTIONARY_PAGE;
        page_g.chunk           = &chunks[blockIdx.y][blockIdx.x];
        page_g.chunk_id        = blockIdx.y * num_columns + blockIdx.x;
        page_g.hdr_size        = 0;
        page_g.max_hdr_size    = 32;
        page_g.max_data_size   = ck_g.uniq_data_size;
        page_g.start_row       = cur_row;
        page_g.num_rows        = ck_g.num_dict_entries;
        page_g.num_leaf_values = ck_g.num_dict_entries;
        page_g.num_values      = ck_g.num_dict_entries;  // TODO: shouldn't matter for dict page
        page_offset +=
          util::round_up_unsafe(page_g.max_hdr_size + page_g.max_data_size, page_align);
        if (not comp_page_sizes.empty()) {
          comp_page_offset += page_g.max_hdr_size + comp_page_sizes[ck_g.first_page];
        }
        page_headers_size += page_g.max_hdr_size;
        max_page_data_size = max(max_page_data_size, page_g.max_data_size);
      }
      __syncwarp();
      if (t == 0) {
        if (not pages.empty()) {
          page_g.kernel_mask     = encode_kernel_mask::PLAIN;
          pages[ck_g.first_page] = page_g;
        }
        if (not page_sizes.empty()) { page_sizes[ck_g.first_page] = page_g.max_data_size; }
        if (page_grstats) { page_grstats[ck_g.first_page] = pagestats_g; }
      }
      num_pages = 1;
    }
    __syncwarp();

    // page padding needed for RLE encoded boolean data
    auto const rle_pad =
      write_v2_headers && col_g.physical_type == BOOLEAN ? RLE_LENGTH_FIELD_LEN : 0;

    // This loop goes over one page fragment at a time and adds it to page.
    // When page size crosses a particular limit, then it moves on to the next page and then next
    // page fragment gets added to that one.

    // This doesn't actually deal with data. It's agnostic. It only cares about number of rows and
    // page size.
    do {
      uint32_t minmax_len = 0;
      __syncwarp();
      if (num_rows < ck_g.num_rows) {
        if (t == 0) { frag_g = ck_g.fragments[fragments_in_chunk]; }
        if (!t && ck_g.stats) {
          if (col_g.stats_dtype == dtype_string) {
            minmax_len = max(ck_g.stats[fragments_in_chunk].min_value.str_val.length,
                             ck_g.stats[fragments_in_chunk].max_value.str_val.length);
          } else if (col_g.stats_dtype == dtype_byte_array) {
            minmax_len = max(ck_g.stats[fragments_in_chunk].min_value.byte_val.length,
                             ck_g.stats[fragments_in_chunk].max_value.byte_val.length);
          }
        }
      } else if (!t) {
        frag_g.fragment_data_size = 0;
        frag_g.num_rows           = 0;
      }
      __syncwarp();
      uint32_t fragment_data_size =
        (ck_g.use_dictionary)
          ? frag_g.num_leaf_values * util::div_rounding_up_unsafe(ck_g.dict_rle_bits, 8)
          : frag_g.fragment_data_size;

      // page fragment size must fit in a 32-bit signed integer
      if (fragment_data_size > std::numeric_limits<int32_t>::max()) {
        CUDF_UNREACHABLE("page fragment size exceeds maximum for i32");
      }

      // TODO (dm): this convoluted logic to limit page size needs refactoring
      size_t this_max_page_size = (values_in_page * 2 >= ck_g.num_values)   ? 256 * 1024
                                  : (values_in_page * 3 >= ck_g.num_values) ? 384 * 1024
                                                                            : 512 * 1024;

      // override this_max_page_size if the requested size is smaller
      this_max_page_size = min(this_max_page_size, max_page_size_bytes);

      // subtract size of rep and def level vectors and RLE length field
      auto num_vals      = values_in_page + frag_g.num_values;
      this_max_page_size = underflow_safe_subtract(
        this_max_page_size,
        max_RLE_page_size(col_g.num_def_level_bits(), num_vals) +
          max_RLE_page_size(col_g.num_rep_level_bits(), num_vals) + rle_pad);

      // checks to see when we need to close the current page and start a new one
      auto const is_last_chunk          = num_rows >= ck_g.num_rows;
      auto const is_page_bytes_exceeded = page_size + fragment_data_size > this_max_page_size;
      auto const is_page_rows_exceeded  = rows_in_page + frag_g.num_rows > max_page_size_rows;
      // only check for limit overflow if there's already at least one fragment for this page
      auto const is_page_too_big =
        values_in_page > 0 && (is_page_bytes_exceeded || is_page_rows_exceeded);

      if (is_last_chunk || is_page_too_big) {
        if (ck_g.use_dictionary) {
          // Additional byte to store entry bit width
          page_size = 1 + max_RLE_page_size(ck_g.dict_rle_bits, values_in_page);
        }
        if (!t) {
          page_g.num_fragments = fragments_in_chunk - page_start;
          page_g.chunk         = &chunks[blockIdx.y][blockIdx.x];
          page_g.chunk_id      = blockIdx.y * num_columns + blockIdx.x;
          page_g.page_type     = data_page_type;
          page_g.hdr_size      = 0;
          page_g.max_hdr_size  = 32;  // Max size excluding statistics
          if (ck_g.stats) {
            uint32_t stats_hdr_len = 16;
            if (col_g.stats_dtype == dtype_string || col_g.stats_dtype == dtype_byte_array) {
              stats_hdr_len += 5 * 3 + 2 * max_stats_len;
            } else {
              stats_hdr_len += ((col_g.stats_dtype >= dtype_int64) ? 10 : 5) * 3;
            }
            page_g.max_hdr_size += stats_hdr_len;
          }
          page_g.max_hdr_size = util::round_up_unsafe(page_g.max_hdr_size, page_align);
          page_g.page_data    = ck_g.uncompressed_bfr + page_offset;
          if (not comp_page_sizes.empty()) {
            page_g.compressed_data = ck_g.compressed_bfr + comp_page_offset;
          }
          page_g.start_row          = cur_row;
          page_g.num_rows           = rows_in_page;
          page_g.num_leaf_values    = leaf_values_in_page;
          page_g.num_values         = values_in_page;
          page_g.num_valid          = num_valid;
          auto const def_level_size = max_RLE_page_size(col_g.num_def_level_bits(), values_in_page);
          auto const rep_level_size = max_RLE_page_size(col_g.num_rep_level_bits(), values_in_page);
          // get a different bound if using delta encoding
          if (is_use_delta) {
<<<<<<< HEAD
            auto delta_len = delta_data_len(physical_type, type_id, page_g.num_leaf_values);
            // for byte array, delta_len will be just the length data. page_size is the plain
            // encoded size (i.e. num_values * sizeof(size_type) + char_data_len), so add that
            // to delta_len but subtract the first term.
            if (physical_type == BYTE_ARRAY) {
              delta_len += page_size - page_g.num_leaf_values * sizeof(size_type);
            }
=======
            auto const delta_len =
              delta_data_len(physical_type, type_id, page_g.num_leaf_values, page_size);
>>>>>>> 0d0c95f7
            page_size = max(page_size, delta_len);
          }
          auto const max_data_size = page_size + def_level_size + rep_level_size + rle_pad;
          // page size must fit in 32-bit signed integer
          if (max_data_size > std::numeric_limits<int32_t>::max()) {
            CUDF_UNREACHABLE("page size exceeds maximum for i32");
          }
          // if byte_array then save the variable bytes size
          if (ck_g.col_desc->physical_type == BYTE_ARRAY) {
            // Page size is the sum of frag sizes, and frag sizes for strings includes the
            // 4-byte length indicator, so subtract that.
            page_g.var_bytes_size = var_bytes_size;
          }
          page_g.max_data_size    = static_cast<uint32_t>(max_data_size);
          pagestats_g.start_chunk = ck_g.first_fragment + page_start;
          pagestats_g.num_chunks  = page_g.num_fragments;
          page_offset +=
            util::round_up_unsafe(page_g.max_hdr_size + page_g.max_data_size, page_align);
          if (not comp_page_sizes.empty()) {
            comp_page_offset += page_g.max_hdr_size + comp_page_sizes[ck_g.first_page + num_pages];
          }
          page_headers_size += page_g.max_hdr_size;
          max_page_data_size = max(max_page_data_size, page_g.max_data_size);
          cur_row += rows_in_page;
          ck_max_stats_len = max(ck_max_stats_len, max_stats_len);
        }
        __syncwarp();
        if (t == 0) {
          if (not pages.empty()) {
            // set encoding
            if (is_use_delta) {
              // TODO(ets): at some point make a more intelligent decision on this. DELTA_LENGTH_BA
              // should always be preferred over PLAIN, but DELTA_BINARY is a different matter.
              // If the delta encoding size is going to be close to 32 bits anyway, then plain
              // is a better choice.
              page_g.kernel_mask = physical_type == BYTE_ARRAY ? encode_kernel_mask::DELTA_LENGTH_BA
                                                               : encode_kernel_mask::DELTA_BINARY;
            } else if (ck_g.use_dictionary || physical_type == BOOLEAN) {
              page_g.kernel_mask = encode_kernel_mask::DICTIONARY;
            } else {
              page_g.kernel_mask = encode_kernel_mask::PLAIN;
            }
            // need space for the chunk histograms plus data page histograms
            auto const num_histograms = num_pages - ck_g.num_dict_pages();
            if (ck_g.def_histogram_data != nullptr && col_g.max_def_level > 0) {
              page_g.def_histogram =
                ck_g.def_histogram_data + num_histograms * (col_g.max_def_level + 1);
            }
            if (ck_g.rep_histogram_data != nullptr && col_g.max_rep_level > 0) {
              page_g.rep_histogram =
                ck_g.rep_histogram_data + num_histograms * (col_g.max_rep_level + 1);
            }
            pages[ck_g.first_page + num_pages] = page_g;
          }
          if (not page_sizes.empty()) {
            page_sizes[ck_g.first_page + num_pages] = page_g.max_data_size;
          }
          if (page_grstats) { page_grstats[ck_g.first_page + num_pages] = pagestats_g; }
        }

        num_pages++;
        page_size           = 0;
        var_bytes_size      = 0;
        rows_in_page        = 0;
        values_in_page      = 0;
        leaf_values_in_page = 0;
        num_valid           = 0;
        page_start          = fragments_in_chunk;
        max_stats_len       = 0;
      }
      max_stats_len = max(max_stats_len, minmax_len);
      num_dict_entries += frag_g.num_dict_vals;
      page_size += fragment_data_size;
      // fragment_data_size includes the length indicator...remove it
      var_bytes_size += frag_g.fragment_data_size - frag_g.num_valid * sizeof(size_type);
      rows_in_page += frag_g.num_rows;
      values_in_page += frag_g.num_values;
      leaf_values_in_page += frag_g.num_leaf_values;
      num_valid += frag_g.num_valid;
      num_rows += frag_g.num_rows;
      fragments_in_chunk++;
    } while (frag_g.num_rows != 0);
    __syncwarp();
    if (!t) {
      if (ck_g.ck_stat_size == 0 && ck_g.stats) {
        uint32_t ck_stat_size = util::round_up_unsafe(48 + 2 * ck_max_stats_len, page_align);
        page_offset += ck_stat_size;
        comp_page_offset += ck_stat_size;
        ck_g.ck_stat_size = ck_stat_size;
      }
      ck_g.num_pages          = num_pages;
      ck_g.bfr_size           = page_offset;
      ck_g.page_headers_size  = page_headers_size;
      ck_g.max_page_data_size = max_page_data_size;
      if (not comp_page_sizes.empty()) { ck_g.compressed_size = comp_page_offset; }
      pagestats_g.start_chunk = ck_g.first_page + ck_g.use_dictionary;  // Exclude dictionary
      pagestats_g.num_chunks  = num_pages - ck_g.use_dictionary;
    }
  }
  __syncthreads();
  if (t == 0) {
    if (not pages.empty()) ck_g.pages = &pages[ck_g.first_page];
    chunks[blockIdx.y][blockIdx.x] = ck_g;
    if (chunk_grstats) chunk_grstats[blockIdx.y * num_columns + blockIdx.x] = pagestats_g;
  }
}

/**
 * @brief Mask table representing how many consecutive repeats are needed to code a repeat run
 *[nbits-1]
 */
static __device__ __constant__ uint32_t kRleRunMask[24] = {
  0x00ff'ffff, 0x0fff, 0x00ff, 0x3f, 0x0f, 0x0f, 0x7, 0x7, 0x3, 0x3, 0x3, 0x3,
  0x1,         0x1,    0x1,    0x1,  0x1,  0x1,  0x1, 0x1, 0x1, 0x1, 0x1, 0x1};

/**
 * @brief Variable-length encode an integer
 */
inline __device__ uint8_t* VlqEncode(uint8_t* p, uint32_t v)
{
  while (v > 0x7f) {
    *p++ = (v | 0x80);
    v >>= 7;
  }
  *p++ = v;
  return p;
}

/**
 * @brief Pack literal values in output bitstream (1,2,3,4,5,6,8,10,12,16,20 or 24 bits per value)
 */
inline __device__ void PackLiteralsShuffle(
  uint8_t* dst, uint32_t v, uint32_t count, uint32_t w, uint32_t t)
{
  constexpr uint32_t MASK2T = 1;  // mask for 2 thread leader
  constexpr uint32_t MASK4T = 3;  // mask for 4 thread leader
  constexpr uint32_t MASK8T = 7;  // mask for 8 thread leader
  uint64_t v64;

  if (t > (count | 0x1f)) { return; }

  switch (w) {
    case 1:
      v |= shuffle_xor(v, 1) << 1;  // grab bit 1 from neighbor
      v |= shuffle_xor(v, 2) << 2;  // grab bits 2-3 from 2 lanes over
      v |= shuffle_xor(v, 4) << 4;  // grab bits 4-7 from 4 lanes over
      // sub-warp leader writes the combined bits
      if (t < count && !(t & MASK8T)) { dst[(t * w) >> 3] = v; }
      return;
    case 2:
      v |= shuffle_xor(v, 1) << 2;
      v |= shuffle_xor(v, 2) << 4;
      if (t < count && !(t & MASK4T)) { dst[(t * w) >> 3] = v; }
      return;
    case 3:
      v |= shuffle_xor(v, 1) << 3;
      v |= shuffle_xor(v, 2) << 6;
      v |= shuffle_xor(v, 4) << 12;
      if (t < count && !(t & MASK8T)) {
        dst[(t >> 3) * 3 + 0] = v;
        dst[(t >> 3) * 3 + 1] = v >> 8;
        dst[(t >> 3) * 3 + 2] = v >> 16;
      }
      return;
    case 4:
      v |= shuffle_xor(v, 1) << 4;
      if (t < count && !(t & MASK2T)) { dst[(t * w) >> 3] = v; }
      return;
    case 5:
      v |= shuffle_xor(v, 1) << 5;
      v |= shuffle_xor(v, 2) << 10;
      v64 = static_cast<uint64_t>(shuffle_xor(v, 4)) << 20 | v;
      if (t < count && !(t & MASK8T)) {
        dst[(t >> 3) * 5 + 0] = v64;
        dst[(t >> 3) * 5 + 1] = v64 >> 8;
        dst[(t >> 3) * 5 + 2] = v64 >> 16;
        dst[(t >> 3) * 5 + 3] = v64 >> 24;
        dst[(t >> 3) * 5 + 4] = v64 >> 32;
      }
      return;
    case 6:
      v |= shuffle_xor(v, 1) << 6;
      v |= shuffle_xor(v, 2) << 12;
      if (t < count && !(t & MASK4T)) {
        dst[(t >> 2) * 3 + 0] = v;
        dst[(t >> 2) * 3 + 1] = v >> 8;
        dst[(t >> 2) * 3 + 2] = v >> 16;
      }
      return;
    case 8:
      if (t < count) { dst[t] = v; }
      return;
    case 10:
      v |= shuffle_xor(v, 1) << 10;
      v64 = static_cast<uint64_t>(shuffle_xor(v, 2)) << 20 | v;
      if (t < count && !(t & MASK4T)) {
        dst[(t >> 2) * 5 + 0] = v64;
        dst[(t >> 2) * 5 + 1] = v64 >> 8;
        dst[(t >> 2) * 5 + 2] = v64 >> 16;
        dst[(t >> 2) * 5 + 3] = v64 >> 24;
        dst[(t >> 2) * 5 + 4] = v64 >> 32;
      }
      return;
    case 12:
      v |= shuffle_xor(v, 1) << 12;
      if (t < count && !(t & MASK2T)) {
        dst[(t >> 1) * 3 + 0] = v;
        dst[(t >> 1) * 3 + 1] = v >> 8;
        dst[(t >> 1) * 3 + 2] = v >> 16;
      }
      return;
    case 16:
      if (t < count) {
        dst[t * 2 + 0] = v;
        dst[t * 2 + 1] = v >> 8;
      }
      return;
    case 20:
      v64 = static_cast<uint64_t>(shuffle_xor(v, 1)) << 20 | v;
      if (t < count && !(t & MASK2T)) {
        dst[(t >> 1) * 5 + 0] = v64;
        dst[(t >> 1) * 5 + 1] = v64 >> 8;
        dst[(t >> 1) * 5 + 2] = v64 >> 16;
        dst[(t >> 1) * 5 + 3] = v64 >> 24;
        dst[(t >> 1) * 5 + 4] = v64 >> 32;
      }
      return;
    case 24:
      if (t < count) {
        dst[t * 3 + 0] = v;
        dst[t * 3 + 1] = v >> 8;
        dst[t * 3 + 2] = v >> 16;
      }
      return;

    default: CUDF_UNREACHABLE("Unsupported bit width");
  }
}

/**
 * @brief Pack literals of arbitrary bit-length in output bitstream.
 */
inline __device__ void PackLiteralsRoundRobin(
  uint8_t* dst, uint32_t v, uint32_t count, uint32_t w, uint32_t t)
{
  // Scratch space to temporarily write to. Needed because we will use atomics to write 32 bit
  // words but the destination mem may not be a multiple of 4 bytes.
  // TODO (dm): This assumes blockdim = 128. Reduce magic numbers.
  constexpr uint32_t NUM_THREADS  = 128;  // this needs to match gpuEncodePages block_size parameter
  constexpr uint32_t NUM_BYTES    = (NUM_THREADS * MAX_DICT_BITS) >> 3;
  constexpr uint32_t SCRATCH_SIZE = NUM_BYTES / sizeof(uint32_t);
  __shared__ uint32_t scratch[SCRATCH_SIZE];
  for (uint32_t i = t; i < SCRATCH_SIZE; i += NUM_THREADS) {
    scratch[i] = 0;
  }
  __syncthreads();

  if (t <= count) {
    // shift symbol left by up to 31 bits
    uint64_t v64 = v;
    v64 <<= (t * w) & 0x1f;

    // Copy 64 bit word into two 32 bit words while following C++ strict aliasing rules.
    uint32_t v32[2];
    memcpy(&v32, &v64, sizeof(uint64_t));

    // Atomically write result to scratch
    if (v32[0]) { atomicOr(scratch + ((t * w) >> 5), v32[0]); }
    if (v32[1]) { atomicOr(scratch + ((t * w) >> 5) + 1, v32[1]); }
  }
  __syncthreads();

  // Copy scratch data to final destination
  auto available_bytes = (count * w + 7) / 8;

  auto scratch_bytes = reinterpret_cast<char*>(&scratch[0]);
  for (uint32_t i = t; i < available_bytes; i += NUM_THREADS) {
    dst[i] = scratch_bytes[i];
  }
  __syncthreads();
}

/**
 * @brief Pack literal values in output bitstream
 */
inline __device__ void PackLiterals(
  uint8_t* dst, uint32_t v, uint32_t count, uint32_t w, uint32_t t)
{
  if (w > 24) { CUDF_UNREACHABLE("Unsupported bit width"); }
  switch (w) {
    case 1:
    case 2:
    case 3:
    case 4:
    case 5:
    case 6:
    case 8:
    case 10:
    case 12:
    case 16:
    case 20:
    case 24:
      // bit widths that lie on easy boundaries can be handled either directly
      // (8, 16, 24) or through fast shuffle operations.
      PackLiteralsShuffle(dst, v, count, w, t);
      return;
    default:
      // bit packing that uses atomics, but can handle arbitrary bit widths up to 24.
      PackLiteralsRoundRobin(dst, v, count, w, t);
  }
}

/**
 * @brief RLE encoder
 *
 * @param[in,out] s Page encode state
 * @param[in] numvals Total count of input values
 * @param[in] nbits number of bits per symbol (1..16)
 * @param[in] flush nonzero if last batch in block
 * @param[in] t thread id (0..127)
 */
static __device__ void RleEncode(
  rle_page_enc_state_s* s, uint32_t numvals, uint32_t nbits, uint32_t flush, uint32_t t)
{
  using cudf::detail::warp_size;
  auto const lane_id = t % warp_size;
  auto const warp_id = t / warp_size;

  uint32_t rle_pos = s->rle_pos;
  uint32_t rle_run = s->rle_run;

  while (rle_pos < numvals || (flush && rle_run)) {
    uint32_t pos = rle_pos + t;
    if (rle_run > 0 && !(rle_run & 1)) {
      // Currently in a long repeat run
      uint32_t mask = ballot(pos < numvals && s->vals[rolling_idx(pos)] == s->run_val);
      uint32_t rle_rpt_count, max_rpt_count;
      if (lane_id == 0) { s->rpt_map[warp_id] = mask; }
      __syncthreads();
      if (t < warp_size) {
        uint32_t c32 = ballot(t >= 4 || s->rpt_map[t] != 0xffff'ffffu);
        if (t == 0) {
          uint32_t last_idx = __ffs(c32) - 1;
          s->rle_rpt_count =
            last_idx * warp_size + ((last_idx < 4) ? __ffs(~s->rpt_map[last_idx]) - 1 : 0);
        }
      }
      __syncthreads();
      max_rpt_count = min(numvals - rle_pos, encode_block_size);
      rle_rpt_count = s->rle_rpt_count;
      rle_run += rle_rpt_count << 1;
      rle_pos += rle_rpt_count;
      if (rle_rpt_count < max_rpt_count || (flush && rle_pos == numvals)) {
        if (t == 0) {
          uint32_t const run_val = s->run_val;
          uint8_t* dst           = VlqEncode(s->rle_out, rle_run);
          *dst++                 = run_val;
          if (nbits > 8) { *dst++ = run_val >> 8; }
          if (nbits > 16) { *dst++ = run_val >> 16; }
          s->rle_out = dst;
        }
        rle_run = 0;
      }
    } else {
      // New run or in a literal run
      uint32_t v0      = s->vals[rolling_idx(pos)];
      uint32_t v1      = s->vals[rolling_idx(pos + 1)];
      uint32_t mask    = ballot(pos + 1 < numvals && v0 == v1);
      uint32_t maxvals = min(numvals - rle_pos, encode_block_size);
      uint32_t rle_lit_count, rle_rpt_count;
      if (lane_id == 0) { s->rpt_map[warp_id] = mask; }
      __syncthreads();
      if (t < warp_size) {
        // Repeat run can only start on a multiple of 8 values
        uint32_t idx8        = (t * 8) / warp_size;
        uint32_t pos8        = (t * 8) % warp_size;
        uint32_t m0          = (idx8 < 4) ? s->rpt_map[idx8] : 0;
        uint32_t m1          = (idx8 < 3) ? s->rpt_map[idx8 + 1] : 0;
        uint32_t needed_mask = kRleRunMask[nbits - 1];
        mask                 = ballot((__funnelshift_r(m0, m1, pos8) & needed_mask) == needed_mask);
        if (!t) {
          uint32_t rle_run_start = (mask != 0) ? min((__ffs(mask) - 1) * 8, maxvals) : maxvals;
          uint32_t rpt_len       = 0;
          if (rle_run_start < maxvals) {
            uint32_t idx_cur = rle_run_start / warp_size;
            uint32_t idx_ofs = rle_run_start % warp_size;
            while (idx_cur < 4) {
              m0   = (idx_cur < 4) ? s->rpt_map[idx_cur] : 0;
              m1   = (idx_cur < 3) ? s->rpt_map[idx_cur + 1] : 0;
              mask = ~__funnelshift_r(m0, m1, idx_ofs);
              if (mask != 0) {
                rpt_len += __ffs(mask) - 1;
                break;
              }
              rpt_len += warp_size;
              idx_cur++;
            }
          }
          s->rle_lit_count = rle_run_start;
          s->rle_rpt_count = min(rpt_len, maxvals - rle_run_start);
        }
      }
      __syncthreads();
      rle_lit_count = s->rle_lit_count;
      rle_rpt_count = s->rle_rpt_count;
      if (rle_lit_count != 0 || (rle_run != 0 && rle_rpt_count != 0)) {
        uint32_t lit_div8;
        bool need_more_data = false;
        if (!flush && rle_pos + rle_lit_count == numvals) {
          // Wait for more data
          rle_lit_count -= min(rle_lit_count, 24);
          need_more_data = true;
        }
        if (rle_lit_count != 0) {
          lit_div8 = (rle_lit_count + ((flush && rle_pos + rle_lit_count == numvals) ? 7 : 0)) >> 3;
          if (rle_run + lit_div8 * 2 > 0x7f) {
            lit_div8      = 0x3f - (rle_run >> 1);  // Limit to fixed 1-byte header (504 literals)
            rle_rpt_count = 0;                      // Defer repeat run
          }
          if (lit_div8 != 0) {
            uint8_t* dst = s->rle_out + 1 + (rle_run >> 1) * nbits;
            PackLiterals(dst, (rle_pos + t < numvals) ? v0 : 0, lit_div8 * 8, nbits, t);
            rle_run = (rle_run + lit_div8 * 2) | 1;
            rle_pos = min(rle_pos + lit_div8 * 8, numvals);
          }
        }
        if (rle_run >= ((rle_rpt_count != 0 || (flush && rle_pos == numvals)) ? 0x03 : 0x7f)) {
          __syncthreads();
          // Complete literal run
          if (!t) {
            uint8_t* dst = s->rle_out;
            dst[0]       = rle_run;  // At most 0x7f
            dst += 1 + nbits * (rle_run >> 1);
            s->rle_out = dst;
          }
          rle_run = 0;
        }
        if (need_more_data) { break; }
      }
      // Start a repeat run
      if (rle_rpt_count != 0) {
        if (t == s->rle_lit_count) { s->run_val = v0; }
        rle_run = rle_rpt_count * 2;
        rle_pos += rle_rpt_count;
        if (rle_pos + 1 == numvals && !flush) { break; }
      }
    }
    __syncthreads();
  }
  __syncthreads();
  if (!t) {
    s->rle_run     = rle_run;
    s->rle_pos     = rle_pos;
    s->rle_numvals = numvals;
  }
}

/**
 * @brief PLAIN bool encoder
 *
 * @param[in,out] s Page encode state
 * @param[in] numvals Total count of input values
 * @param[in] flush nonzero if last batch in block
 * @param[in] t thread id (0..127)
 */
static __device__ void PlainBoolEncode(rle_page_enc_state_s* s,
                                       uint32_t numvals,
                                       uint32_t flush,
                                       uint32_t t)
{
  uint32_t rle_pos = s->rle_pos;
  uint8_t* dst     = s->rle_out;

  while (rle_pos < numvals) {
    uint32_t pos    = rle_pos + t;
    uint32_t v      = (pos < numvals) ? s->vals[rolling_idx(pos)] : 0;
    uint32_t n      = min(numvals - rle_pos, 128);
    uint32_t nbytes = (n + ((flush) ? 7 : 0)) >> 3;
    if (!nbytes) { break; }
    v |= shuffle_xor(v, 1) << 1;
    v |= shuffle_xor(v, 2) << 2;
    v |= shuffle_xor(v, 4) << 4;
    if (t < n && !(t & 7)) { dst[t >> 3] = v; }
    rle_pos = min(rle_pos + nbytes * 8, numvals);
    dst += nbytes;
  }
  __syncthreads();
  if (!t) {
    s->rle_pos     = rle_pos;
    s->rle_numvals = numvals;
    s->rle_out     = dst;
  }
}

/**
 * @brief Determines the difference between the Proleptic Gregorian Calendar epoch (1970-01-01
 * 00:00:00 UTC) and the Julian date epoch (-4713-11-24 12:00:00 UTC).
 *
 * @return The difference between two epochs in `cuda::std::chrono::duration` format with a period
 * of hours.
 */
constexpr auto julian_calendar_epoch_diff()
{
  using namespace cuda::std::chrono;
  using namespace cuda::std::chrono_literals;
  return sys_days{January / 1 / 1970} - (sys_days{November / 24 / -4713} + 12h);
}

/**
 * @brief Converts number `v` of periods of type `PeriodT` into a pair with nanoseconds since
 * midnight and number of Julian days. Does not deal with time zones. Used by INT96 code.
 *
 * @tparam PeriodT a ratio representing the tick period in duration
 * @param v count of ticks since epoch
 * @return A pair of (nanoseconds, days) where nanoseconds is the number of nanoseconds
 * elapsed in the day and days is the number of days from Julian epoch.
 */
template <typename PeriodT>
__device__ auto julian_days_with_time(int64_t v)
{
  using namespace cuda::std::chrono;
  auto const dur_total             = duration<int64_t, PeriodT>{v};
  auto const dur_days              = floor<days>(dur_total);
  auto const dur_time_of_day       = dur_total - dur_days;
  auto const dur_time_of_day_nanos = duration_cast<nanoseconds>(dur_time_of_day);
  auto const julian_days           = dur_days + ceil<days>(julian_calendar_epoch_diff());
  return std::make_pair(dur_time_of_day_nanos, julian_days);
}

// this has been split out into its own kernel because of the amount of shared memory required
// for the state buffer. encode kernels that don't use the RLE buffer can get started while
// the level data is encoded.
// blockDim(128, 1, 1)
template <int block_size>
__global__ void __launch_bounds__(block_size, 8) gpuEncodePageLevels(device_span<EncPage> pages,
                                                                     bool write_v2_headers,
                                                                     encode_kernel_mask kernel_mask)
{
  __shared__ __align__(8) rle_page_enc_state_s state_g;

  auto* const s    = &state_g;
  uint32_t const t = threadIdx.x;

  if (t == 0) {
    state_g = rle_page_enc_state_s{};
    s->page = pages[blockIdx.x];
    s->ck   = *s->page.chunk;
    s->col  = *s->ck.col_desc;
    s->cur  = s->page.page_data + s->page.max_hdr_size;
    // init V2 info
    s->page.def_lvl_bytes = 0;
    s->page.rep_lvl_bytes = 0;
    s->page.num_nulls     = 0;
    s->rle_len_pos        = nullptr;
  }
  __syncthreads();

  if (BitAnd(s->page.kernel_mask, kernel_mask) == 0) { return; }

  auto const is_v2 = s->page.page_type == PageType::DATA_PAGE_V2;

  // Encode Repetition and Definition levels
  if (s->page.page_type != PageType::DICTIONARY_PAGE &&
      (s->col.num_def_level_bits()) != 0 &&  // This means max definition level is not 0 (nullable)
      (s->col.num_rep_level_bits()) == 0     // This means there are no repetition levels (non-list)
  ) {
    // Calculate definition levels from validity
    uint32_t def_lvl_bits = s->col.num_def_level_bits();
    if (def_lvl_bits != 0) {
      if (!t) {
        s->rle_run     = 0;
        s->rle_pos     = 0;
        s->rle_numvals = 0;
        s->rle_out     = s->cur;
        if (not is_v2) {
          s->rle_out += 4;  // save space for length
        }
      }
      __syncthreads();
      while (s->rle_numvals < s->page.num_rows) {
        uint32_t rle_numvals = s->rle_numvals;
        uint32_t nrows       = min(s->page.num_rows - rle_numvals, 128);
        auto row             = s->page.start_row + rle_numvals + t;
        // Definition level encodes validity. Checks the valid map and if it is valid, then sets the
        // def_lvl accordingly and sets it in s->vals which is then given to RleEncode to encode
        uint32_t def_lvl = [&]() {
          bool within_bounds = rle_numvals + t < s->page.num_rows && row < s->col.num_rows;
          if (not within_bounds) { return 0u; }
          uint32_t def       = 0;
          size_type l        = 0;
          bool is_col_struct = false;
          auto col           = *s->col.parent_column;
          do {
            // If col not nullable then it does not contribute to def levels
            if (s->col.nullability[l]) {
              if (col.is_valid(row)) {
                ++def;
              } else {
                // We have found the shallowest level at which this row is null
                break;
              }
            }
            is_col_struct = (col.type().id() == type_id::STRUCT);
            if (is_col_struct) {
              row += col.offset();
              col = col.child(0);
              ++l;
            }
          } while (is_col_struct);
          return def;
        }();
        s->vals[rolling_idx(rle_numvals + t)] = def_lvl;
        __syncthreads();
        // if max_def <= 1, then the histogram is trivial to calculate
        if (s->page.def_histogram != nullptr and s->col.max_def_level > 1) {
          // Only calculate up to max_def_level...the last entry is num_valid and will be filled
          // in later.
          generate_def_level_histogram<block_size>(
            s->page.def_histogram, s, nrows, rle_numvals, s->col.max_def_level);
        }
        rle_numvals += nrows;
        RleEncode(s, rle_numvals, def_lvl_bits, (rle_numvals == s->page.num_rows), t);
        __syncthreads();
      }
      if (t < 32) {
        uint8_t* const cur     = s->cur;
        uint8_t* const rle_out = s->rle_out;
        // V2 does not write the RLE length field
        uint32_t const rle_bytes =
          static_cast<uint32_t>(rle_out - cur) - (is_v2 ? 0 : RLE_LENGTH_FIELD_LEN);
        if (not is_v2 && t < RLE_LENGTH_FIELD_LEN) { cur[t] = rle_bytes >> (t * 8); }
        __syncwarp();
        if (t == 0) {
          s->cur                = rle_out;
          s->page.def_lvl_bytes = rle_bytes;
        }
      }
    }
  } else if (s->page.page_type != PageType::DICTIONARY_PAGE &&
             s->col.num_rep_level_bits() != 0  // This means there ARE repetition levels (has list)
  ) {
    auto encode_levels = [&](uint8_t const* lvl_val_data, uint32_t nbits, uint32_t& lvl_bytes) {
      // For list types, the repetition and definition levels are pre-calculated. We just need to
      // encode and write them now.
      if (!t) {
        s->rle_run     = 0;
        s->rle_pos     = 0;
        s->rle_numvals = 0;
        s->rle_out     = s->cur;
        if (not is_v2) {
          s->rle_out += 4;  // save space for length
        }
      }
      __syncthreads();
      size_type page_first_val_idx = s->col.level_offsets[s->page.start_row];
      size_type col_last_val_idx   = s->col.level_offsets[s->col.num_rows];
      while (s->rle_numvals < s->page.num_values) {
        uint32_t rle_numvals = s->rle_numvals;
        uint32_t nvals       = min(s->page.num_values - rle_numvals, 128);
        uint32_t idx         = page_first_val_idx + rle_numvals + t;
        uint32_t lvl_val =
          (rle_numvals + t < s->page.num_values && idx < col_last_val_idx) ? lvl_val_data[idx] : 0;
        s->vals[rolling_idx(rle_numvals + t)] = lvl_val;
        __syncthreads();
        rle_numvals += nvals;
        RleEncode(s, rle_numvals, nbits, (rle_numvals == s->page.num_values), t);
        __syncthreads();
      }
      if (t < 32) {
        uint8_t* const cur     = s->cur;
        uint8_t* const rle_out = s->rle_out;
        // V2 does not write the RLE length field
        uint32_t const rle_bytes =
          static_cast<uint32_t>(rle_out - cur) - (is_v2 ? 0 : RLE_LENGTH_FIELD_LEN);
        if (not is_v2 && t < RLE_LENGTH_FIELD_LEN) { cur[t] = rle_bytes >> (t * 8); }
        __syncwarp();
        if (t == 0) {
          s->cur    = rle_out;
          lvl_bytes = rle_bytes;
        }
      }
    };
    encode_levels(s->col.rep_values, s->col.num_rep_level_bits(), s->page.rep_lvl_bytes);
    __syncthreads();
    encode_levels(s->col.def_values, s->col.num_def_level_bits(), s->page.def_lvl_bytes);
  }

  if (t == 0) { pages[blockIdx.x] = s->page; }
}

template <int block_size, typename state_buf>
__device__ void finish_page_encode(state_buf* s,
                                   uint8_t const* end_ptr,
                                   device_span<EncPage> pages,
                                   device_span<device_span<uint8_t const>> comp_in,
                                   device_span<device_span<uint8_t>> comp_out,
                                   device_span<compression_result> comp_results,
                                   bool write_v2_headers)
{
  auto const t = threadIdx.x;

  // returns sum of histogram values from [1..max_level)
  auto histogram_sum = [](uint32_t* const hist, int max_level) {
    auto const hist_start = hist + 1;
    auto const hist_end   = hist + max_level;
    return thrust::reduce(thrust::seq, hist_start, hist_end, 0U);
  };

  // V2 does not compress rep and def level data
  size_t const skip_comp_size =
    write_v2_headers ? s->page.def_lvl_bytes + s->page.rep_lvl_bytes : 0;

  // this will be true if max_rep > 0 (i.e. there are lists)
  if (s->page.rep_histogram != nullptr) {
    // for repetition we get hist[0] from num_rows, and can derive hist[max_rep_level]
    if (s->col.max_rep_level > 1) {
      generate_page_histogram<block_size>(
        s->page.rep_histogram, s, s->col.rep_values, s->col.max_rep_level);
    }

    if (t == 0) {
      // rep_hist[0] is num_rows, we have rep_hist[1..max_rep_level) calculated, so
      // rep_hist[max_rep_level] is num_values minus the sum of the preceding values.
      s->page.rep_histogram[0] = s->page.num_rows;
      s->page.rep_histogram[s->col.max_rep_level] =
        s->page.num_values - s->page.num_rows -
        histogram_sum(s->page.rep_histogram, s->col.max_rep_level);
    }
    __syncthreads();

    if (s->page.def_histogram != nullptr) {
      // For definition, we know `hist[max_def_level] = num_valid`. If the leaf level is
      // nullable, then `hist[max_def_level - 1] = num_leaf_values - num_valid`. Finally,
      // hist[0] can be derived as `num_values - sum(hist[1]..hist[max_def_level])`.
      bool const is_leaf_nullable = s->col.leaf_column->nullable();
      auto const last_lvl = is_leaf_nullable ? s->col.max_def_level - 1 : s->col.max_def_level;
      if (last_lvl > 1) {
        generate_page_histogram<block_size>(s->page.def_histogram, s, s->col.def_values, last_lvl);
      }

      if (t == 0) {
        s->page.def_histogram[s->col.max_def_level] = s->page.num_valid;
        if (is_leaf_nullable) {
          s->page.def_histogram[last_lvl] = s->page.num_leaf_values - s->page.num_valid;
        }
        s->page.def_histogram[0] = s->page.num_values - s->page.num_leaf_values -
                                   histogram_sum(s->page.def_histogram, last_lvl);
      }
    }
  } else if (s->page.def_histogram != nullptr) {
    // finish off what was started in generate_def_level_histogram
    if (t == 0) {
      // `hist[max_def_level] = num_valid`, and the values for hist[1..max_def_level) are known
      s->page.def_histogram[s->col.max_def_level] = s->page.num_valid;
      s->page.def_histogram[0]                    = s->page.num_values - s->page.num_valid -
                                 histogram_sum(s->page.def_histogram, s->col.max_def_level);
    }
  }

  if (t == 0) {
    // only need num_nulls for v2 data page headers
    if (write_v2_headers) { s->page.num_nulls = s->page.num_values - s->page.num_valid; }
    uint8_t const* const base   = s->page.page_data + s->page.max_hdr_size;
    auto const actual_data_size = static_cast<uint32_t>(end_ptr - base);
    if (actual_data_size > s->page.max_data_size) {
      // FIXME(ets): this needs to do error propagation back to the host
      CUDF_UNREACHABLE("detected possible page data corruption");
    }
    s->page.max_data_size = actual_data_size;
    if (not comp_in.empty()) {
      comp_in[blockIdx.x]  = {base + skip_comp_size, actual_data_size - skip_comp_size};
      comp_out[blockIdx.x] = {s->page.compressed_data + s->page.max_hdr_size + skip_comp_size,
                              0};  // size is unused
    }
    pages[blockIdx.x] = s->page;
    if (not comp_results.empty()) {
      comp_results[blockIdx.x]   = {0, compression_status::FAILURE};
      pages[blockIdx.x].comp_res = &comp_results[blockIdx.x];
    }
  }

  // copy uncompressed bytes over
  if (skip_comp_size != 0 && not comp_in.empty()) {
    uint8_t* const src = s->page.page_data + s->page.max_hdr_size;
    uint8_t* const dst = s->page.compressed_data + s->page.max_hdr_size;
    for (int i = t; i < skip_comp_size; i += block_size) {
      dst[i] = src[i];
    }
  }
}

// PLAIN page data encoder
// blockDim(128, 1, 1)
template <int block_size>
__global__ void __launch_bounds__(block_size, 8)
  gpuEncodePages(device_span<EncPage> pages,
                 device_span<device_span<uint8_t const>> comp_in,
                 device_span<device_span<uint8_t>> comp_out,
                 device_span<compression_result> comp_results,
                 bool write_v2_headers)
{
  __shared__ __align__(8) page_enc_state_s<0> state_g;
  using block_scan = cub::BlockScan<uint32_t, block_size>;
  __shared__ typename block_scan::TempStorage scan_storage;

  auto* const s = &state_g;
  uint32_t t    = threadIdx.x;

  if (t == 0) {
    state_g        = page_enc_state_s<0>{};
    s->page        = pages[blockIdx.x];
    s->ck          = *s->page.chunk;
    s->col         = *s->ck.col_desc;
    s->rle_len_pos = nullptr;
    // get s->cur back to where it was at the end of encoding the rep and def level data
    s->cur =
      s->page.page_data + s->page.max_hdr_size + s->page.def_lvl_bytes + s->page.rep_lvl_bytes;
    // if V1 data page, need space for the RLE length fields
    if (s->page.page_type == PageType::DATA_PAGE) {
      if (s->col.num_def_level_bits() != 0) { s->cur += RLE_LENGTH_FIELD_LEN; }
      if (s->col.num_rep_level_bits() != 0) { s->cur += RLE_LENGTH_FIELD_LEN; }
    }
  }
  __syncthreads();

  if (BitAnd(s->page.kernel_mask, encode_kernel_mask::PLAIN) == 0) { return; }

  // Encode data values
  __syncthreads();
  auto const physical_type = s->col.physical_type;
  auto const type_id       = s->col.leaf_column->type().id();
  auto const dtype_len_out = physical_type_len(physical_type, type_id);
  auto const dtype_len_in  = [&]() -> uint32_t {
    if (physical_type == INT32) { return int32_logical_len(type_id); }
    if (physical_type == INT96) { return sizeof(int64_t); }
    return dtype_len_out;
  }();

  if (t == 0) {
    uint8_t* dst   = s->cur;
    s->rle_run     = 0;
    s->rle_pos     = 0;
    s->rle_numvals = 0;
    s->rle_out     = dst;
    s->page.encoding =
      determine_encoding(s->page.page_type, physical_type, s->ck.use_dictionary, write_v2_headers);
    s->page_start_val  = row_to_value_idx(s->page.start_row, s->col);
    s->chunk_start_val = row_to_value_idx(s->ck.start_row, s->col);
  }
  __syncthreads();

  for (uint32_t cur_val_idx = 0; cur_val_idx < s->page.num_leaf_values;) {
    uint32_t nvals = min(s->page.num_leaf_values - cur_val_idx, block_size);
    uint32_t len, pos;

    auto [is_valid, val_idx] = [&]() {
      uint32_t val_idx;
      uint32_t is_valid;

      size_type const val_idx_in_block = cur_val_idx + t;
      if (s->page.page_type == PageType::DICTIONARY_PAGE) {
        val_idx  = val_idx_in_block;
        is_valid = (val_idx < s->page.num_leaf_values);
        if (is_valid) { val_idx = s->ck.dict_data[val_idx]; }
      } else {
        size_type const val_idx_in_leaf_col = s->page_start_val + val_idx_in_block;

        is_valid = (val_idx_in_leaf_col < s->col.leaf_column->size() &&
                    val_idx_in_block < s->page.num_leaf_values)
                     ? s->col.leaf_column->is_valid(val_idx_in_leaf_col)
                     : 0;
        val_idx  = val_idx_in_leaf_col;
      }
      return std::make_tuple(is_valid, val_idx);
    }();

    cur_val_idx += nvals;

    // Non-dictionary encoding
    uint8_t* dst = s->cur;

    if (is_valid) {
      len = dtype_len_out;
      if (physical_type == BYTE_ARRAY) {
        if (type_id == type_id::STRING) {
          len += s->col.leaf_column->element<string_view>(val_idx).size_bytes();
        } else if (s->col.output_as_byte_array && type_id == type_id::LIST) {
          len +=
            get_element<statistics::byte_array_view>(*s->col.leaf_column, val_idx).size_bytes();
        }
      }
    } else {
      len = 0;
    }
    uint32_t total_len = 0;
    block_scan(scan_storage).ExclusiveSum(len, pos, total_len);
    __syncthreads();
    if (t == 0) { s->cur = dst + total_len; }
    if (is_valid) {
      switch (physical_type) {
        case INT32: [[fallthrough]];
        case FLOAT: {
          auto const v = [dtype_len = dtype_len_in,
                          idx       = val_idx,
                          col       = s->col.leaf_column,
                          scale     = s->col.ts_scale == 0 ? 1 : s->col.ts_scale]() -> int32_t {
            switch (dtype_len) {
              case 8: return col->element<int64_t>(idx) * scale;
              case 4: return col->element<int32_t>(idx) * scale;
              case 2: return col->element<int16_t>(idx) * scale;
              default: return col->element<int8_t>(idx) * scale;
            }
          }();

          dst[pos + 0] = v;
          dst[pos + 1] = v >> 8;
          dst[pos + 2] = v >> 16;
          dst[pos + 3] = v >> 24;
        } break;
        case INT64: {
          int64_t v        = s->col.leaf_column->element<int64_t>(val_idx);
          int32_t ts_scale = s->col.ts_scale;
          if (ts_scale != 0) {
            if (ts_scale < 0) {
              v /= -ts_scale;
            } else {
              v *= ts_scale;
            }
          }
          dst[pos + 0] = v;
          dst[pos + 1] = v >> 8;
          dst[pos + 2] = v >> 16;
          dst[pos + 3] = v >> 24;
          dst[pos + 4] = v >> 32;
          dst[pos + 5] = v >> 40;
          dst[pos + 6] = v >> 48;
          dst[pos + 7] = v >> 56;
        } break;
        case INT96: {
          int64_t v        = s->col.leaf_column->element<int64_t>(val_idx);
          int32_t ts_scale = s->col.ts_scale;
          if (ts_scale != 0) {
            if (ts_scale < 0) {
              v /= -ts_scale;
            } else {
              v *= ts_scale;
            }
          }

          auto const [last_day_nanos, julian_days] = [&] {
            using namespace cuda::std::chrono;
            switch (s->col.leaf_column->type().id()) {
              case type_id::TIMESTAMP_SECONDS:
              case type_id::TIMESTAMP_MILLISECONDS: {
                return julian_days_with_time<cuda::std::milli>(v);
              } break;
              case type_id::TIMESTAMP_MICROSECONDS:
              case type_id::TIMESTAMP_NANOSECONDS: {
                return julian_days_with_time<cuda::std::micro>(v);
              } break;
            }
            return julian_days_with_time<cuda::std::nano>(0);
          }();

          // the 12 bytes of fixed length data.
          v             = last_day_nanos.count();
          dst[pos + 0]  = v;
          dst[pos + 1]  = v >> 8;
          dst[pos + 2]  = v >> 16;
          dst[pos + 3]  = v >> 24;
          dst[pos + 4]  = v >> 32;
          dst[pos + 5]  = v >> 40;
          dst[pos + 6]  = v >> 48;
          dst[pos + 7]  = v >> 56;
          uint32_t w    = julian_days.count();
          dst[pos + 8]  = w;
          dst[pos + 9]  = w >> 8;
          dst[pos + 10] = w >> 16;
          dst[pos + 11] = w >> 24;
        } break;

        case DOUBLE: {
          auto v = s->col.leaf_column->element<double>(val_idx);
          memcpy(dst + pos, &v, 8);
        } break;
        case BYTE_ARRAY: {
          auto const bytes = [](cudf::type_id const type_id,
                                column_device_view const* leaf_column,
                                uint32_t const val_idx) -> void const* {
            switch (type_id) {
              case type_id::STRING:
                return reinterpret_cast<void const*>(
                  leaf_column->element<string_view>(val_idx).data());
              case type_id::LIST:
                return reinterpret_cast<void const*>(
                  get_element<statistics::byte_array_view>(*(leaf_column), val_idx).data());
              default: CUDF_UNREACHABLE("invalid type id for byte array writing!");
            }
          }(type_id, s->col.leaf_column, val_idx);
          uint32_t v   = len - 4;  // string length
          dst[pos + 0] = v;
          dst[pos + 1] = v >> 8;
          dst[pos + 2] = v >> 16;
          dst[pos + 3] = v >> 24;
          if (v != 0) memcpy(dst + pos + 4, bytes, v);
        } break;
        case FIXED_LEN_BYTE_ARRAY: {
          if (type_id == type_id::DECIMAL128) {
            // When using FIXED_LEN_BYTE_ARRAY for decimals, the rep is encoded in big-endian
            auto const v = s->col.leaf_column->element<numeric::decimal128>(val_idx).value();
            auto const v_char_ptr = reinterpret_cast<char const*>(&v);
            thrust::copy(thrust::seq,
                         thrust::make_reverse_iterator(v_char_ptr + sizeof(v)),
                         thrust::make_reverse_iterator(v_char_ptr),
                         dst + pos);
          }
        } break;
      }
    }
    __syncthreads();
  }

  finish_page_encode<block_size>(
    s, s->cur, pages, comp_in, comp_out, comp_results, write_v2_headers);
}

// DICTIONARY page data encoder
// blockDim(128, 1, 1)
template <int block_size>
__global__ void __launch_bounds__(block_size, 8)
  gpuEncodeDictPages(device_span<EncPage> pages,
                     device_span<device_span<uint8_t const>> comp_in,
                     device_span<device_span<uint8_t>> comp_out,
                     device_span<compression_result> comp_results,
                     bool write_v2_headers)
{
  __shared__ __align__(8) rle_page_enc_state_s state_g;
  using block_scan = cub::BlockScan<uint32_t, block_size>;
  __shared__ typename block_scan::TempStorage scan_storage;

  auto* const s = &state_g;
  uint32_t t    = threadIdx.x;

  if (t == 0) {
    state_g        = rle_page_enc_state_s{};
    s->page        = pages[blockIdx.x];
    s->ck          = *s->page.chunk;
    s->col         = *s->ck.col_desc;
    s->rle_len_pos = nullptr;
    // get s->cur back to where it was at the end of encoding the rep and def level data
    s->cur =
      s->page.page_data + s->page.max_hdr_size + s->page.def_lvl_bytes + s->page.rep_lvl_bytes;
    // if V1 data page, need space for the RLE length fields
    if (s->page.page_type == PageType::DATA_PAGE) {
      if (s->col.num_def_level_bits() != 0) { s->cur += RLE_LENGTH_FIELD_LEN; }
      if (s->col.num_rep_level_bits() != 0) { s->cur += RLE_LENGTH_FIELD_LEN; }
    }
  }
  __syncthreads();

  if (BitAnd(s->page.kernel_mask, encode_kernel_mask::DICTIONARY) == 0) { return; }

  // Encode data values
  auto const physical_type = s->col.physical_type;
  auto const type_id       = s->col.leaf_column->type().id();
  auto const dtype_len_out = physical_type_len(physical_type, type_id);
  auto const dtype_len_in  = [&]() -> uint32_t {
    if (physical_type == INT32) { return int32_logical_len(type_id); }
    if (physical_type == INT96) { return sizeof(int64_t); }
    return dtype_len_out;
  }();

  // TODO assert dict_bits >= 0
  auto const dict_bits = (physical_type == BOOLEAN) ? 1
                         : (s->ck.use_dictionary and s->page.page_type != PageType::DICTIONARY_PAGE)
                           ? s->ck.dict_rle_bits
                           : -1;
  if (t == 0) {
    uint8_t* dst   = s->cur;
    s->rle_run     = 0;
    s->rle_pos     = 0;
    s->rle_numvals = 0;
    s->rle_out     = dst;
    s->page.encoding =
      determine_encoding(s->page.page_type, physical_type, s->ck.use_dictionary, write_v2_headers);
    if (dict_bits >= 0 && physical_type != BOOLEAN) {
      dst[0]     = dict_bits;
      s->rle_out = dst + 1;
    } else if (write_v2_headers && physical_type == BOOLEAN) {
      // save space for RLE length. we don't know the total length yet.
      s->rle_out     = dst + RLE_LENGTH_FIELD_LEN;
      s->rle_len_pos = dst;
    }
    s->page_start_val  = row_to_value_idx(s->page.start_row, s->col);
    s->chunk_start_val = row_to_value_idx(s->ck.start_row, s->col);
  }
  __syncthreads();

  for (uint32_t cur_val_idx = 0; cur_val_idx < s->page.num_leaf_values;) {
    uint32_t nvals = min(s->page.num_leaf_values - cur_val_idx, block_size);

    auto [is_valid, val_idx] = [&]() {
      size_type const val_idx_in_block    = cur_val_idx + t;
      size_type const val_idx_in_leaf_col = s->page_start_val + val_idx_in_block;

      uint32_t const is_valid = (val_idx_in_leaf_col < s->col.leaf_column->size() &&
                                 val_idx_in_block < s->page.num_leaf_values)
                                  ? s->col.leaf_column->is_valid(val_idx_in_leaf_col)
                                  : 0;
      // need to test for use_dictionary because it might be boolean
      uint32_t const val_idx =
        (s->ck.use_dictionary) ? val_idx_in_leaf_col - s->chunk_start_val : val_idx_in_leaf_col;
      return std::make_tuple(is_valid, val_idx);
    }();

    cur_val_idx += nvals;

    // Dictionary encoding
    if (dict_bits > 0) {
      uint32_t rle_numvals;
      uint32_t rle_numvals_in_block;
      uint32_t pos;
      block_scan(scan_storage).ExclusiveSum(is_valid, pos, rle_numvals_in_block);
      rle_numvals = s->rle_numvals;
      if (is_valid) {
        uint32_t v;
        if (physical_type == BOOLEAN) {
          v = s->col.leaf_column->element<uint8_t>(val_idx);
        } else {
          v = s->ck.dict_index[val_idx];
        }
        s->vals[rolling_idx(rle_numvals + pos)] = v;
      }
      rle_numvals += rle_numvals_in_block;
      __syncthreads();
      if ((!write_v2_headers) && (physical_type == BOOLEAN)) {
        PlainBoolEncode(s, rle_numvals, (cur_val_idx == s->page.num_leaf_values), t);
      } else {
        RleEncode(s, rle_numvals, dict_bits, (cur_val_idx == s->page.num_leaf_values), t);
      }
      __syncthreads();
    }
    if (t == 0) { s->cur = s->rle_out; }
    __syncthreads();
  }

  // save RLE length if necessary
  if (s->rle_len_pos != nullptr && t < 32) {
    // size doesn't include the 4 bytes for the length
    auto const rle_size = static_cast<uint32_t>(s->cur - s->rle_len_pos) - RLE_LENGTH_FIELD_LEN;
    if (t < RLE_LENGTH_FIELD_LEN) { s->rle_len_pos[t] = rle_size >> (t * 8); }
    __syncwarp();
  }

  finish_page_encode<block_size>(
    s, s->cur, pages, comp_in, comp_out, comp_results, write_v2_headers);
}

// DELTA_BINARY_PACKED page data encoder
// blockDim(128, 1, 1)
template <int block_size>
__global__ void __launch_bounds__(block_size, 8)
  gpuEncodeDeltaBinaryPages(device_span<EncPage> pages,
                            device_span<device_span<uint8_t const>> comp_in,
                            device_span<device_span<uint8_t>> comp_out,
                            device_span<compression_result> comp_results)
{
  // block of shared memory for value storage and bit packing
  __shared__ uleb128_t delta_shared[delta::buffer_size + delta::block_size];
  __shared__ __align__(8) page_enc_state_s<0> state_g;
  __shared__ union {
    typename delta_binary_packer<uleb128_t>::index_scan::TempStorage delta_index_tmp;
    typename delta_binary_packer<uleb128_t>::block_reduce::TempStorage delta_reduce_tmp;
    typename delta_binary_packer<uleb128_t>::warp_reduce::TempStorage
      delta_warp_red_tmp[delta::num_mini_blocks];
  } temp_storage;

  auto* const s = &state_g;
  uint32_t t    = threadIdx.x;

  if (t == 0) {
    state_g        = page_enc_state_s<0>{};
    s->page        = pages[blockIdx.x];
    s->ck          = *s->page.chunk;
    s->col         = *s->ck.col_desc;
    s->rle_len_pos = nullptr;
    // get s->cur back to where it was at the end of encoding the rep and def level data
    s->cur =
      s->page.page_data + s->page.max_hdr_size + s->page.def_lvl_bytes + s->page.rep_lvl_bytes;
  }
  __syncthreads();

  if (BitAnd(s->page.kernel_mask, encode_kernel_mask::DELTA_BINARY) == 0) { return; }

  // Encode data values
  auto const physical_type = s->col.physical_type;
  auto const type_id       = s->col.leaf_column->type().id();
  auto const dtype_len_out = physical_type_len(physical_type, type_id);
  auto const dtype_len_in  = [&]() -> uint32_t {
    if (physical_type == INT32) { return int32_logical_len(type_id); }
    if (physical_type == INT96) { return sizeof(int64_t); }
    return dtype_len_out;
  }();

  if (t == 0) {
    uint8_t* dst       = s->cur;
    s->rle_run         = 0;
    s->rle_pos         = 0;
    s->rle_numvals     = 0;
    s->rle_out         = dst;
    s->page.encoding   = Encoding::DELTA_BINARY_PACKED;
    s->page_start_val  = row_to_value_idx(s->page.start_row, s->col);
    s->chunk_start_val = row_to_value_idx(s->ck.start_row, s->col);
  }
  __syncthreads();

  uint8_t const* delta_ptr = nullptr;  // this will be the end of delta block pointer

  if (physical_type == INT32) {
    switch (dtype_len_in) {
      case 8: {
        // only DURATIONS map to 8 bytes, so safe to just use signed here?
        delta_ptr = delta_encode<INT32, int64_t>(s, delta_shared, &temp_storage);
        break;
      }
      case 4: {
        if (type_id == type_id::UINT32) {
          delta_ptr = delta_encode<INT32, uint32_t>(s, delta_shared, &temp_storage);
        } else {
          delta_ptr = delta_encode<INT32, int32_t>(s, delta_shared, &temp_storage);
        }
        break;
      }
      case 2: {
        if (type_id == type_id::UINT16) {
          delta_ptr = delta_encode<INT32, uint16_t>(s, delta_shared, &temp_storage);
        } else {
          delta_ptr = delta_encode<INT32, int16_t>(s, delta_shared, &temp_storage);
        }
        break;
      }
      case 1: {
        if (type_id == type_id::UINT8) {
          delta_ptr = delta_encode<INT32, uint8_t>(s, delta_shared, &temp_storage);
        } else {
          delta_ptr = delta_encode<INT32, int8_t>(s, delta_shared, &temp_storage);
        }
        break;
      }
      default: CUDF_UNREACHABLE("invalid dtype_len_in when encoding DELTA_BINARY_PACKED");
    }
  } else {
    if (type_id == type_id::UINT64) {
      delta_ptr = delta_encode<INT64, uint64_t>(s, delta_shared, &temp_storage);
    } else {
      delta_ptr = delta_encode<INT64, int64_t>(s, delta_shared, &temp_storage);
    }
  }

  finish_page_encode<block_size>(s, delta_ptr, pages, comp_in, comp_out, comp_results, true);
}

// DELTA_LENGTH_BYTE_ARRAY page data encoder
// blockDim(128, 1, 1)
template <int block_size>
__global__ void __launch_bounds__(block_size, 8)
  gpuEncodeDeltaLengthByteArrayPages(device_span<EncPage> pages,
                                     device_span<device_span<uint8_t const>> comp_in,
                                     device_span<device_span<uint8_t>> comp_out,
                                     device_span<compression_result> comp_results)
{
  // block of shared memory for value storage and bit packing
  __shared__ uleb128_t delta_shared[delta::buffer_size + delta::block_size];
  __shared__ __align__(8) page_enc_state_s<0> state_g;
  __shared__ delta_binary_packer<int32_t> packer;
  __shared__ uint8_t const* first_string;
  __shared__ size_type string_data_len;
  using block_reduce = cub::BlockReduce<uint32_t, block_size>;
  __shared__ union {
    typename block_reduce::TempStorage reduce_storage;
    typename delta_binary_packer<uleb128_t>::index_scan::TempStorage delta_index_tmp;
    typename delta_binary_packer<uleb128_t>::block_reduce::TempStorage delta_reduce_tmp;
    typename delta_binary_packer<uleb128_t>::warp_reduce::TempStorage
      delta_warp_red_tmp[delta::num_mini_blocks];
  } temp_storage;

  auto* const s = &state_g;
  uint32_t t    = threadIdx.x;

  if (t == 0) {
    state_g        = page_enc_state_s<0>{};
    s->page        = pages[blockIdx.x];
    s->ck          = *s->page.chunk;
    s->col         = *s->ck.col_desc;
    s->rle_len_pos = nullptr;
    // get s->cur back to where it was at the end of encoding the rep and def level data
    s->cur =
      s->page.page_data + s->page.max_hdr_size + s->page.def_lvl_bytes + s->page.rep_lvl_bytes;
  }
  __syncthreads();

  if (BitAnd(s->page.kernel_mask, encode_kernel_mask::DELTA_LENGTH_BA) == 0) { return; }

  // Encode data values
  if (t == 0) {
    uint8_t* dst       = s->cur;
    s->rle_run         = 0;
    s->rle_pos         = 0;
    s->rle_numvals     = 0;
    s->rle_out         = dst;
    s->page.encoding   = Encoding::DELTA_LENGTH_BYTE_ARRAY;
    s->page_start_val  = row_to_value_idx(s->page.start_row, s->col);
    s->chunk_start_val = row_to_value_idx(s->ck.start_row, s->col);
  }
  __syncthreads();

<<<<<<< HEAD
=======
  auto const type_id = s->col.leaf_column->type().id();

>>>>>>> 0d0c95f7
  // encode the lengths as DELTA_BINARY_PACKED
  if (t == 0) {
    first_string = nullptr;
    packer.init(s->cur, s->page.num_valid, reinterpret_cast<int32_t*>(delta_shared), &temp_storage);

    // if there are valid values, find a pointer to the first valid string
    if (s->page.num_valid != 0) {
      for (uint32_t idx = 0; idx < s->page.num_leaf_values; idx++) {
        size_type const idx_in_col = s->page_start_val + idx;
        if (s->col.leaf_column->is_valid(idx_in_col)) {
<<<<<<< HEAD
          // TODO: do we need to account for list(uint8) vs string?
          first_string = reinterpret_cast<uint8_t const*>(
            s->col.leaf_column->element<string_view>(idx_in_col).data());
=======
          if (type_id == type_id::STRING) {
            first_string = reinterpret_cast<uint8_t const*>(
              s->col.leaf_column->element<string_view>(idx_in_col).data());
          } else if (s->col.output_as_byte_array && type_id == type_id::LIST) {
            first_string = reinterpret_cast<uint8_t const*>(
              get_element<statistics::byte_array_view>(*s->col.leaf_column, idx_in_col).data());
          }
>>>>>>> 0d0c95f7
          break;
        }
      }
    }
  }
  __syncthreads();

  uint32_t len = 0;
  for (uint32_t cur_val_idx = 0; cur_val_idx < s->page.num_leaf_values;) {
    uint32_t const nvals = min(s->page.num_leaf_values - cur_val_idx, delta::block_size);

    size_type const val_idx_in_block = cur_val_idx + t;
    size_type const val_idx          = s->page_start_val + val_idx_in_block;

    bool const is_valid =
      (val_idx < s->col.leaf_column->size() && val_idx_in_block < s->page.num_leaf_values)
        ? s->col.leaf_column->is_valid(val_idx)
        : false;

    cur_val_idx += nvals;

<<<<<<< HEAD
    int32_t v = is_valid ? s->col.leaf_column->element<string_view>(val_idx).size_bytes() : 0;
    len += v;
=======
    int32_t v = 0;
    if (is_valid) {
      if (type_id == type_id::STRING) {
        v = s->col.leaf_column->element<string_view>(val_idx).size_bytes();
      } else if (s->col.output_as_byte_array && type_id == type_id::LIST) {
        auto const arr_size =
          get_element<statistics::byte_array_view>(*s->col.leaf_column, val_idx).size_bytes();
        // the lengths are assumed to be INT32, check for overflow
        if (arr_size > static_cast<size_t>(std::numeric_limits<int32_t>::max())) {
          CUDF_UNREACHABLE("byte array size exceeds 2GB");
        }
        v = static_cast<int32_t>(arr_size);
      }
      len += v;
    }
>>>>>>> 0d0c95f7

    packer.add_value(v, is_valid);
  }

<<<<<<< HEAD
  // TODO: test for overflow (string_len > 2GB)
=======
>>>>>>> 0d0c95f7
  // string_len is only valid on thread 0
  auto const string_len = block_reduce(temp_storage.reduce_storage).Sum(len);
  if (t == 0) { string_data_len = string_len; }
  __syncthreads();

  // finish off the delta block and get the pointer to the end of the delta block
  auto const output_ptr = packer.flush();

  // now copy the char data
  memcpy_block<block_size, true>(output_ptr, first_string, string_data_len, t);

  finish_page_encode<block_size>(
<<<<<<< HEAD
    s, output_ptr + string_len, pages, comp_in, comp_out, comp_results, true);
=======
    s, output_ptr + string_data_len, pages, comp_in, comp_out, comp_results, true);
>>>>>>> 0d0c95f7
}

constexpr int decide_compression_warps_in_block = 4;
constexpr int decide_compression_block_size =
  decide_compression_warps_in_block * cudf::detail::warp_size;

// blockDim(decide_compression_block_size, 1, 1)
__global__ void __launch_bounds__(decide_compression_block_size)
  gpuDecideCompression(device_span<EncColumnChunk> chunks)
{
  __shared__ __align__(8) EncColumnChunk ck_g[decide_compression_warps_in_block];
  __shared__ __align__(4) unsigned int compression_error[decide_compression_warps_in_block];
  using warp_reduce = cub::WarpReduce<uint32_t>;
  __shared__ typename warp_reduce::TempStorage temp_storage[decide_compression_warps_in_block][2];

  auto const lane_id  = threadIdx.x % cudf::detail::warp_size;
  auto const warp_id  = threadIdx.x / cudf::detail::warp_size;
  auto const chunk_id = blockIdx.x * decide_compression_warps_in_block + warp_id;

  if (chunk_id >= chunks.size()) { return; }

  if (lane_id == 0) {
    ck_g[warp_id]              = chunks[chunk_id];
    compression_error[warp_id] = 0;
  }
  __syncwarp();

  uint32_t uncompressed_data_size = 0;
  uint32_t compressed_data_size   = 0;
  uint32_t encodings              = 0;
  auto const num_pages            = ck_g[warp_id].num_pages;
  for (auto page_id = lane_id; page_id < num_pages; page_id += cudf::detail::warp_size) {
    auto const& curr_page     = ck_g[warp_id].pages[page_id];
    auto const page_data_size = curr_page.max_data_size;
    auto const is_v2          = curr_page.page_type == PageType::DATA_PAGE_V2;
    auto const lvl_bytes      = is_v2 ? curr_page.def_lvl_bytes + curr_page.rep_lvl_bytes : 0;
    uncompressed_data_size += page_data_size;
    if (auto comp_res = curr_page.comp_res; comp_res != nullptr) {
      compressed_data_size += comp_res->bytes_written + lvl_bytes;
      if (comp_res->status != compression_status::SUCCESS) {
        atomicOr(&compression_error[warp_id], 1);
      }
    }
    // collect encoding info for the chunk metadata
    encodings |= encoding_to_mask(curr_page.encoding);
  }
  uncompressed_data_size = warp_reduce(temp_storage[warp_id][0]).Sum(uncompressed_data_size);
  compressed_data_size   = warp_reduce(temp_storage[warp_id][1]).Sum(compressed_data_size);
  __syncwarp();
  encodings = warp_reduce(temp_storage[warp_id][0]).Reduce(encodings, BitwiseOr{});
  __syncwarp();

  if (lane_id == 0) {
    auto const write_compressed = compressed_data_size != 0 and compression_error[warp_id] == 0 and
                                  compressed_data_size < uncompressed_data_size;
    chunks[chunk_id].is_compressed = write_compressed;
    chunks[chunk_id].bfr_size      = uncompressed_data_size;
    chunks[chunk_id].compressed_size =
      write_compressed ? compressed_data_size : uncompressed_data_size;

    // if there is repetition or definition level data add RLE encoding
    auto const rle_bits =
      ck_g[warp_id].col_desc->num_def_level_bits() + ck_g[warp_id].col_desc->num_rep_level_bits();
    if (rle_bits > 0) { encodings |= encoding_to_mask(Encoding::RLE); }
    chunks[chunk_id].encodings = encodings;
  }
}

/**
 * Minimal thrift compact protocol support
 */
inline __device__ uint8_t* cpw_put_uint8(uint8_t* p, uint8_t v)
{
  *p++ = v;
  return p;
}

inline __device__ uint8_t* cpw_put_uint32(uint8_t* p, uint32_t v)
{
  while (v > 0x7f) {
    *p++ = v | 0x80;
    v >>= 7;
  }
  *p++ = v;
  return p;
}

inline __device__ uint8_t* cpw_put_uint64(uint8_t* p, uint64_t v)
{
  while (v > 0x7f) {
    *p++ = v | 0x80;
    v >>= 7;
  }
  *p++ = v;
  return p;
}

inline __device__ uint8_t* cpw_put_int32(uint8_t* p, int32_t v)
{
  int32_t s = (v < 0);
  return cpw_put_uint32(p, (v ^ -s) * 2 + s);
}

inline __device__ uint8_t* cpw_put_int64(uint8_t* p, int64_t v)
{
  int64_t s = (v < 0);
  return cpw_put_uint64(p, (v ^ -s) * 2 + s);
}

inline __device__ uint8_t* cpw_put_fldh(uint8_t* p, int f, int cur, int t)
{
  if (f > cur && f <= cur + 15) {
    *p++ = ((f - cur) << 4) | t;
    return p;
  } else {
    *p++ = t;
    return cpw_put_int32(p, f);
  }
}

class header_encoder {
  uint8_t* current_header_ptr;
  int current_field_index;

 public:
  inline __device__ header_encoder(uint8_t* header_start)
    : current_header_ptr(header_start), current_field_index(0)
  {
  }

  inline __device__ void field_struct_begin(int field)
  {
    current_header_ptr =
      cpw_put_fldh(current_header_ptr, field, current_field_index, ST_FLD_STRUCT);
    current_field_index = 0;
  }

  inline __device__ void field_struct_end(int field)
  {
    *current_header_ptr++ = 0;
    current_field_index   = field;
  }

  inline __device__ void field_list_begin(int field, size_t len, int type)
  {
    current_header_ptr = cpw_put_fldh(current_header_ptr, field, current_field_index, ST_FLD_LIST);
    current_header_ptr = cpw_put_uint8(
      current_header_ptr, static_cast<uint8_t>((std::min(len, size_t{0xfu}) << 4) | type));
    if (len >= 0xf) { current_header_ptr = cpw_put_uint32(current_header_ptr, len); }
    current_field_index = 0;
  }

  inline __device__ void field_list_end(int field) { current_field_index = field; }

  inline __device__ void put_bool(bool value)
  {
    current_header_ptr = cpw_put_uint8(current_header_ptr, value ? ST_FLD_TRUE : ST_FLD_FALSE);
  }

  inline __device__ void put_binary(void const* value, uint32_t length)
  {
    current_header_ptr = cpw_put_uint32(current_header_ptr, length);
    memcpy(current_header_ptr, value, length);
    current_header_ptr += length;
  }

  template <typename T>
  inline __device__ void put_int64(T value)
  {
    current_header_ptr = cpw_put_int64(current_header_ptr, static_cast<int64_t>(value));
  }

  inline __device__ void field_bool(int field, bool value)
  {
    current_header_ptr = cpw_put_fldh(
      current_header_ptr, field, current_field_index, value ? ST_FLD_TRUE : ST_FLD_FALSE);
    current_field_index = field;
  }

  template <typename T>
  inline __device__ void field_int32(int field, T value)
  {
    current_header_ptr  = cpw_put_fldh(current_header_ptr, field, current_field_index, ST_FLD_I32);
    current_header_ptr  = cpw_put_int32(current_header_ptr, static_cast<int32_t>(value));
    current_field_index = field;
  }

  template <typename T>
  inline __device__ void field_int64(int field, T value)
  {
    current_header_ptr  = cpw_put_fldh(current_header_ptr, field, current_field_index, ST_FLD_I64);
    current_header_ptr  = cpw_put_int64(current_header_ptr, static_cast<int64_t>(value));
    current_field_index = field;
  }

  inline __device__ void field_binary(int field, void const* value, uint32_t length)
  {
    current_header_ptr =
      cpw_put_fldh(current_header_ptr, field, current_field_index, ST_FLD_BINARY);
    current_header_ptr = cpw_put_uint32(current_header_ptr, length);
    memcpy(current_header_ptr, value, length);
    current_header_ptr += length;
    current_field_index = field;
  }

  inline __device__ void end(uint8_t** header_end, bool termination_flag = true)
  {
    if (not termination_flag) { *current_header_ptr++ = 0; }
    *header_end = current_header_ptr;
  }

  inline __device__ uint8_t* get_ptr() { return current_header_ptr; }

  inline __device__ void set_ptr(uint8_t* ptr) { current_header_ptr = ptr; }
};

namespace {

// byteswap 128 bit integer, placing result in dst in network byte order.
// dst must point to at least 16 bytes of memory.
__device__ void byte_reverse128(__int128_t v, void* dst)
{
  auto const v_char_ptr = reinterpret_cast<unsigned char const*>(&v);
  auto const d_char_ptr = static_cast<unsigned char*>(dst);
  thrust::copy(thrust::seq,
               thrust::make_reverse_iterator(v_char_ptr + sizeof(v)),
               thrust::make_reverse_iterator(v_char_ptr),
               d_char_ptr);
}

/**
 * @brief Test to see if a span contains all valid UTF-8 characters.
 *
 * @param span device_span to test.
 * @return true if the span contains all valid UTF-8 characters.
 */
__device__ bool is_valid_utf8(device_span<unsigned char const> span)
{
  auto idx = 0;
  while (idx < span.size_bytes()) {
    // UTF-8 character should start with valid beginning bit pattern
    if (not strings::detail::is_valid_begin_utf8_char(span[idx])) { return false; }
    // subsequent elements of the character should be continuation chars
    auto const width = strings::detail::bytes_in_utf8_byte(span[idx++]);
    for (size_type i = 1; i < width && idx < span.size_bytes(); i++, idx++) {
      if (not strings::detail::is_utf8_continuation_char(span[idx])) { return false; }
    }
  }

  return true;
}

/**
 * @brief Increment part of a UTF-8 character.
 *
 * Attempt to increment the char pointed to by ptr, which is assumed to be part of a valid UTF-8
 * character. Returns true if successful, false if the increment caused an overflow, in which case
 * the data at ptr will be set to the lowest valid UTF-8 bit pattern (start or continuation).
 * Will halt execution if passed invalid UTF-8.
 */
__device__ bool increment_utf8_at(unsigned char* ptr)
{
  unsigned char elem = *ptr;
  // elem is one of (no 5 or 6 byte chars allowed):
  //  0b0vvvvvvv a 1 byte character
  //  0b10vvvvvv a continuation byte
  //  0b110vvvvv start of a 2 byte character
  //  0b1110vvvv start of a 3 byte character
  //  0b11110vvv start of a 4 byte character

  // TODO(ets): starting at 4 byte and working down.  Should probably start low and work higher.
  uint8_t mask  = 0xF8;
  uint8_t valid = 0xF0;

  while (mask != 0) {
    if ((elem & mask) == valid) {
      elem++;
      if ((elem & mask) != mask) {  // no overflow
        *ptr = elem;
        return true;
      }
      *ptr = valid;
      return false;
    }
    mask <<= 1;
    valid <<= 1;
  }

  // should not reach here since we test for valid UTF-8 higher up the call chain
  CUDF_UNREACHABLE("Trying to increment non-utf8");
}

/**
 * @brief Attempt to truncate a span of UTF-8 characters to at most truncate_length_bytes.
 *
 * If is_min is false, then the final character (or characters if there is overflow) will be
 * incremented so that the resultant UTF-8 will still be a valid maximum. scratch is only used when
 * is_min is false, and must be at least truncate_length bytes in size. If the span cannot be
 * truncated, leave it untouched and return the original length.
 *
 * @return Pair object containing a pointer to the truncated data and its length.
 */
__device__ std::pair<void const*, uint32_t> truncate_utf8(device_span<unsigned char const> span,
                                                          bool is_min,
                                                          void* scratch,
                                                          int32_t truncate_length)
{
  // we know at this point that truncate_length < size_bytes, so
  // there is data at [len]. work backwards until we find
  // the start of a UTF-8 encoded character, since UTF-8 characters may be multi-byte.
  auto len = truncate_length;
  while (not strings::detail::is_begin_utf8_char(span[len]) && len > 0) {
    len--;
  }

  if (len != 0) {
    if (is_min) { return {span.data(), len}; }
    memcpy(scratch, span.data(), len);
    // increment last byte, working backwards if the byte overflows
    auto const ptr = static_cast<unsigned char*>(scratch);
    for (int32_t i = len - 1; i >= 0; i--) {
      if (increment_utf8_at(&ptr[i])) {  // true if no overflow
        return {scratch, len};
      }
    }
    // cannot increment, so fall through
  }

  // couldn't truncate, return original value
  return {span.data(), span.size_bytes()};
}

/**
 * @brief Attempt to truncate a span of binary data to at most truncate_length bytes.
 *
 * If is_min is false, then the final byte (or bytes if there is overflow) will be
 * incremented so that the resultant binary will still be a valid maximum. scratch is only used when
 * is_min is false, and must be at least truncate_length bytes in size. If the span cannot be
 * truncated, leave it untouched and return the original length.
 *
 * @return Pair object containing a pointer to the truncated data and its length.
 */
__device__ std::pair<void const*, uint32_t> truncate_binary(device_span<uint8_t const> arr,
                                                            bool is_min,
                                                            void* scratch,
                                                            int32_t truncate_length)
{
  if (is_min) { return {arr.data(), truncate_length}; }
  memcpy(scratch, arr.data(), truncate_length);
  // increment last byte, working backwards if the byte overflows
  auto const ptr = static_cast<uint8_t*>(scratch);
  for (int32_t i = truncate_length - 1; i >= 0; i--) {
    ptr[i]++;
    if (ptr[i] != 0) {  // no overflow
      return {scratch, i + 1};
    }
  }

  // couldn't truncate, return original value
  return {arr.data(), arr.size_bytes()};
}

// TODO (ets): the assumption here is that string columns might have UTF-8 or plain binary,
// while binary columns are assumed to be binary and will be treated as such.  If this assumption
// is incorrect, then truncate_byte_array() and truncate_string() should just be combined into
// a single function.
/**
 * @brief Attempt to truncate a UTF-8 string to at most truncate_length bytes.
 */
__device__ std::pair<void const*, uint32_t> truncate_string(string_view const& str,
                                                            bool is_min,
                                                            void* scratch,
                                                            int32_t truncate_length)
{
  if (truncate_length == NO_TRUNC_STATS or str.size_bytes() <= truncate_length) {
    return {str.data(), str.size_bytes()};
  }

  // convert char to unsigned since UTF-8 is just bytes, not chars.  can't use std::byte because
  // that can't be incremented.
  auto const span = device_span<unsigned char const>(
    reinterpret_cast<unsigned char const*>(str.data()), str.size_bytes());

  // if str is all 8-bit chars, or is actually not UTF-8, then we can just use truncate_binary()
  if (str.size_bytes() != str.length() and is_valid_utf8(span.first(truncate_length))) {
    return truncate_utf8(span, is_min, scratch, truncate_length);
  }
  return truncate_binary(span, is_min, scratch, truncate_length);
}

/**
 * @brief Attempt to truncate a binary array to at most truncate_length bytes.
 */
__device__ std::pair<void const*, uint32_t> truncate_byte_array(
  statistics::byte_array_view const& arr, bool is_min, void* scratch, int32_t truncate_length)
{
  if (truncate_length == NO_TRUNC_STATS or arr.size_bytes() <= truncate_length) {
    return {arr.data(), arr.size_bytes()};
  }

  // convert std::byte to uint8_t since bytes can't be incremented
  device_span<uint8_t const> const span{reinterpret_cast<uint8_t const*>(arr.data()),
                                        arr.size_bytes()};
  return truncate_binary(span, is_min, scratch, truncate_length);
}

/**
 * @brief Find a min or max value of the proper form to be included in Parquet statistics
 * structures.
 *
 * Given a statistics_val union and a data type, perform any transformations needed to produce a
 * valid min or max binary value.  String and byte array types will be truncated if they exceed
 * truncate_length.
 */
__device__ std::pair<void const*, uint32_t> get_extremum(statistics_val const* stats_val,
                                                         statistics_dtype dtype,
                                                         void* scratch,
                                                         bool is_min,
                                                         int32_t truncate_length)
{
  switch (dtype) {
    case dtype_bool: return {stats_val, sizeof(bool)};
    case dtype_int8:
    case dtype_int16:
    case dtype_int32:
    case dtype_date32: return {stats_val, sizeof(int32_t)};
    case dtype_float32: {
      auto const fp_scratch = static_cast<float*>(scratch);
      fp_scratch[0]         = stats_val->fp_val;
      return {scratch, sizeof(float)};
    }
    case dtype_int64:
    case dtype_timestamp64:
    case dtype_float64: return {stats_val, sizeof(int64_t)};
    case dtype_decimal64:
    case dtype_decimal128:
      byte_reverse128(stats_val->d128_val, scratch);
      return {scratch, sizeof(__int128_t)};
    case dtype_string: return truncate_string(stats_val->str_val, is_min, scratch, truncate_length);
    case dtype_byte_array:
      return truncate_byte_array(stats_val->byte_val, is_min, scratch, truncate_length);
    default: CUDF_UNREACHABLE("Invalid statistics data type");
  }
}

}  // namespace

__device__ uint8_t* EncodeStatistics(uint8_t* start,
                                     statistics_chunk const* s,
                                     statistics_dtype dtype,
                                     void* scratch)
{
  uint8_t* end;
  header_encoder encoder(start);
  encoder.field_int64(3, s->null_count);
  if (s->has_minmax) {
    auto const [max_ptr, max_size] =
      get_extremum(&s->max_value, dtype, scratch, false, NO_TRUNC_STATS);
    encoder.field_binary(5, max_ptr, max_size);
    auto const [min_ptr, min_size] =
      get_extremum(&s->min_value, dtype, scratch, true, NO_TRUNC_STATS);
    encoder.field_binary(6, min_ptr, min_size);
  }
  encoder.end(&end);
  return end;
}

// blockDim(128, 1, 1)
__global__ void __launch_bounds__(128)
  gpuEncodePageHeaders(device_span<EncPage> pages,
                       device_span<compression_result const> comp_results,
                       device_span<statistics_chunk const> page_stats,
                       statistics_chunk const* chunk_stats)
{
  // When this whole kernel becomes single thread, the following variables need not be __shared__
  __shared__ __align__(8) parquet_column_device_view col_g;
  __shared__ __align__(8) EncColumnChunk ck_g;
  __shared__ __align__(8) EncPage page_g;
  __shared__ __align__(8) unsigned char scratch[MIN_STATS_SCRATCH_SIZE];

  auto const t = threadIdx.x;

  if (t == 0) {
    uint8_t *hdr_start, *hdr_end;
    uint32_t compressed_page_size, uncompressed_page_size;

    page_g = pages[blockIdx.x];
    ck_g   = *page_g.chunk;
    col_g  = *ck_g.col_desc;

    if (chunk_stats && &pages[blockIdx.x] == ck_g.pages) {  // Is this the first page in a chunk?
      hdr_start = (ck_g.is_compressed) ? ck_g.compressed_bfr : ck_g.uncompressed_bfr;
      hdr_end =
        EncodeStatistics(hdr_start, &chunk_stats[page_g.chunk_id], col_g.stats_dtype, scratch);
      page_g.chunk->ck_stat_size = static_cast<uint32_t>(hdr_end - hdr_start);
    }
    uncompressed_page_size = page_g.max_data_size;
    if (ck_g.is_compressed) {
      auto const is_v2     = page_g.page_type == PageType::DATA_PAGE_V2;
      auto const lvl_bytes = is_v2 ? page_g.def_lvl_bytes + page_g.rep_lvl_bytes : 0;
      hdr_start            = page_g.compressed_data;
      compressed_page_size =
        static_cast<uint32_t>(comp_results[blockIdx.x].bytes_written) + lvl_bytes;
      page_g.max_data_size = compressed_page_size;
    } else {
      hdr_start            = page_g.page_data;
      compressed_page_size = uncompressed_page_size;
    }
    header_encoder encoder(hdr_start);
    PageType page_type = page_g.page_type;

    encoder.field_int32(1, page_type);
    encoder.field_int32(2, uncompressed_page_size);
    encoder.field_int32(3, compressed_page_size);

    if (page_type == PageType::DATA_PAGE) {
      // DataPageHeader
      encoder.field_struct_begin(5);
      encoder.field_int32(1, page_g.num_values);  // NOTE: num_values != num_rows for list types
      encoder.field_int32(2, page_g.encoding);    // encoding
      encoder.field_int32(3, Encoding::RLE);      // definition_level_encoding
      encoder.field_int32(4, Encoding::RLE);      // repetition_level_encoding
      // Optionally encode page-level statistics
      if (not page_stats.empty()) {
        encoder.field_struct_begin(5);
        encoder.set_ptr(
          EncodeStatistics(encoder.get_ptr(), &page_stats[blockIdx.x], col_g.stats_dtype, scratch));
        encoder.field_struct_end(5);
      }
      encoder.field_struct_end(5);
    } else if (page_type == PageType::DATA_PAGE_V2) {
      // DataPageHeaderV2
      encoder.field_struct_begin(8);
      encoder.field_int32(1, page_g.num_values);
      encoder.field_int32(2, page_g.num_nulls);
      encoder.field_int32(3, page_g.num_rows);
      encoder.field_int32(4, page_g.encoding);
      encoder.field_int32(5, page_g.def_lvl_bytes);
      encoder.field_int32(6, page_g.rep_lvl_bytes);
      encoder.field_bool(7, ck_g.is_compressed);  // TODO can compress at page level now
      // Optionally encode page-level statistics
      if (not page_stats.empty()) {
        encoder.field_struct_begin(8);
        encoder.set_ptr(
          EncodeStatistics(encoder.get_ptr(), &page_stats[blockIdx.x], col_g.stats_dtype, scratch));
        encoder.field_struct_end(8);
      }
      encoder.field_struct_end(8);
    } else {
      // DictionaryPageHeader
      encoder.field_struct_begin(7);
      encoder.field_int32(1, ck_g.num_dict_entries);  // number of values in dictionary
      encoder.field_int32(2, page_g.encoding);
      encoder.field_struct_end(7);
    }
    encoder.end(&hdr_end, false);
    page_g.hdr_size = (uint32_t)(hdr_end - hdr_start);
  }
  __syncthreads();
  if (t == 0) pages[blockIdx.x] = page_g;
}

// blockDim(1024, 1, 1)
__global__ void __launch_bounds__(1024)
  gpuGatherPages(device_span<EncColumnChunk> chunks, device_span<EncPage const> pages)
{
  __shared__ __align__(8) EncColumnChunk ck_g;
  __shared__ __align__(8) EncPage page_g;

  auto const t = threadIdx.x;
  uint8_t *dst, *dst_base;
  EncPage const* first_page;
  uint32_t num_pages, uncompressed_size;

  if (t == 0) ck_g = chunks[blockIdx.x];
  __syncthreads();

  first_page = ck_g.pages;
  num_pages  = ck_g.num_pages;
  dst        = (ck_g.is_compressed) ? ck_g.compressed_bfr : ck_g.uncompressed_bfr;
  dst += ck_g.ck_stat_size;  // Skip over chunk statistics
  dst_base          = dst;
  uncompressed_size = ck_g.bfr_size;
  for (uint32_t page = 0; page < num_pages; page++) {
    uint8_t const* src;
    uint32_t hdr_len, data_len;

    if (t == 0) { page_g = first_page[page]; }
    __syncthreads();

    src = (ck_g.is_compressed) ? page_g.compressed_data : page_g.page_data;
    // Copy page header
    hdr_len = page_g.hdr_size;
    memcpy_block<1024, true>(dst, src, hdr_len, t);
    src += page_g.max_hdr_size;
    dst += hdr_len;
    // Copy page data
    uncompressed_size += hdr_len;
    data_len = page_g.max_data_size;
    memcpy_block<1024, true>(dst, src, data_len, t);
    dst += data_len;
    __syncthreads();
    if (!t && page == 0 && ck_g.use_dictionary) { ck_g.dictionary_size = hdr_len + data_len; }
  }
  if (t == 0) {
    chunks[blockIdx.x].bfr_size        = uncompressed_size;
    chunks[blockIdx.x].compressed_size = (dst - dst_base);
    if (ck_g.use_dictionary) { chunks[blockIdx.x].dictionary_size = ck_g.dictionary_size; }
  }
}

namespace {

/**
 * @brief Tests if statistics are comparable given the column's
 * physical and converted types
 */
__device__ bool is_comparable(Type ptype, ConvertedType ctype)
{
  switch (ptype) {
    case Type::BOOLEAN:
    case Type::INT32:
    case Type::INT64:
    case Type::FLOAT:
    case Type::DOUBLE:
    case Type::BYTE_ARRAY: return true;
    case Type::FIXED_LEN_BYTE_ARRAY:
      if (ctype == ConvertedType::DECIMAL) { return true; }
      [[fallthrough]];
    default: return false;
  }
}

/**
 * @brief Compares two values.
 * @return -1 if v1 < v2, 0 if v1 == v2, 1 if v1 > v2
 */
template <typename T>
constexpr __device__ int32_t compare(T& v1, T& v2)
{
  return (v1 > v2) - (v1 < v2);
}

/**
 * @brief Compares two statistics_val structs.
 * @return < 0 if v1 < v2, 0 if v1 == v2, > 0 if v1 > v2
 */
__device__ int32_t compare_values(Type ptype,
                                  ConvertedType ctype,
                                  statistics_val const& v1,
                                  statistics_val const& v2)
{
  switch (ptype) {
    case Type::BOOLEAN: return compare(v1.u_val, v2.u_val);
    case Type::INT32:
    case Type::INT64:
      switch (ctype) {
        case ConvertedType::UINT_8:
        case ConvertedType::UINT_16:
        case ConvertedType::UINT_32:
        case ConvertedType::UINT_64: return compare(v1.u_val, v2.u_val);
        default:  // assume everything else is signed
          return compare(v1.i_val, v2.i_val);
      }
    case Type::FLOAT:
    case Type::DOUBLE: return compare(v1.fp_val, v2.fp_val);
    case Type::BYTE_ARRAY: return static_cast<string_view>(v1.str_val).compare(v2.str_val);
    case Type::FIXED_LEN_BYTE_ARRAY:
      if (ctype == ConvertedType::DECIMAL) { return compare(v1.d128_val, v2.d128_val); }
  }
  // calling is_comparable() should prevent reaching here
  CUDF_UNREACHABLE("Trying to compare non-comparable type");
  return 0;
}

/**
 * @brief Determine if a set of statstistics are in ascending order.
 */
__device__ bool is_ascending(statistics_chunk const* s,
                             Type ptype,
                             ConvertedType ctype,
                             uint32_t num_pages)
{
  for (uint32_t i = 1; i < num_pages; i++) {
    if (compare_values(ptype, ctype, s[i - 1].min_value, s[i].min_value) > 0 ||
        compare_values(ptype, ctype, s[i - 1].max_value, s[i].max_value) > 0) {
      return false;
    }
  }
  return true;
}

/**
 * @brief Determine if a set of statstistics are in descending order.
 */
__device__ bool is_descending(statistics_chunk const* s,
                              Type ptype,
                              ConvertedType ctype,
                              uint32_t num_pages)
{
  for (uint32_t i = 1; i < num_pages; i++) {
    if (compare_values(ptype, ctype, s[i - 1].min_value, s[i].min_value) < 0 ||
        compare_values(ptype, ctype, s[i - 1].max_value, s[i].max_value) < 0) {
      return false;
    }
  }
  return true;
}

/**
 * @brief Determine the ordering of a set of statistics.
 */
__device__ int32_t calculate_boundary_order(statistics_chunk const* s,
                                            Type ptype,
                                            ConvertedType ctype,
                                            uint32_t num_pages)
{
  if (not is_comparable(ptype, ctype)) { return BoundaryOrder::UNORDERED; }
  if (is_ascending(s, ptype, ctype, num_pages)) {
    return BoundaryOrder::ASCENDING;
  } else if (is_descending(s, ptype, ctype, num_pages)) {
    return BoundaryOrder::DESCENDING;
  }
  return BoundaryOrder::UNORDERED;
}

// align ptr to an 8-byte boundary. address returned will be <= ptr.
constexpr __device__ void* align8(void* ptr)
{
  // it's ok to round down because we have an extra 7 bytes in the buffer
  auto algn = 3 & reinterpret_cast<std::uintptr_t>(ptr);
  return static_cast<char*>(ptr) - algn;
}

struct mask_tform {
  __device__ uint32_t operator()(EncPage const& p) { return static_cast<uint32_t>(p.kernel_mask); }
};

}  // namespace

// blockDim(1, 1, 1)
__global__ void __launch_bounds__(1)
  gpuEncodeColumnIndexes(device_span<EncColumnChunk> chunks,
                         device_span<statistics_chunk const> column_stats,
                         int32_t column_index_truncate_length)
{
  __align__(8) unsigned char s_scratch[MIN_STATS_SCRATCH_SIZE];
  uint8_t* col_idx_end;

  if (column_stats.empty()) { return; }

  auto const ck_g                = &chunks[blockIdx.x];
  uint32_t const num_pages       = ck_g->num_pages;
  auto const& col_g              = *ck_g->col_desc;
  uint32_t const first_data_page = ck_g->use_dictionary ? 1 : 0;
  uint32_t const num_data_pages  = num_pages - first_data_page;
  uint32_t const pageidx         = ck_g->first_page;
  size_t var_bytes               = 0;

  header_encoder encoder(ck_g->column_index_blob);

  // make sure scratch is aligned properly. here column_index_size indicates
  // how much scratch space is available for this chunk, including space for
  // truncation scratch + padding for alignment.
  void* scratch =
    column_index_truncate_length < MIN_STATS_SCRATCH_SIZE
      ? s_scratch
      : align8(ck_g->column_index_blob + ck_g->column_index_size - column_index_truncate_length);

  // null_pages
  encoder.field_list_begin(1, num_data_pages, ST_FLD_TRUE);
  for (uint32_t page = first_data_page; page < num_pages; page++) {
    encoder.put_bool(column_stats[pageidx + page].non_nulls == 0);
  }
  encoder.field_list_end(1);
  // min_values
  encoder.field_list_begin(2, num_data_pages, ST_FLD_BINARY);
  for (uint32_t page = first_data_page; page < num_pages; page++) {
    auto const [min_ptr, min_size] = get_extremum(&column_stats[pageidx + page].min_value,
                                                  col_g.stats_dtype,
                                                  scratch,
                                                  true,
                                                  column_index_truncate_length);
    encoder.put_binary(min_ptr, min_size);
  }
  encoder.field_list_end(2);
  // max_values
  encoder.field_list_begin(3, num_data_pages, ST_FLD_BINARY);
  for (uint32_t page = first_data_page; page < num_pages; page++) {
    auto const [max_ptr, max_size] = get_extremum(&column_stats[pageidx + page].max_value,
                                                  col_g.stats_dtype,
                                                  scratch,
                                                  false,
                                                  column_index_truncate_length);
    encoder.put_binary(max_ptr, max_size);
  }
  encoder.field_list_end(3);
  // boundary_order
  encoder.field_int32(4,
                      calculate_boundary_order(&column_stats[first_data_page + pageidx],
                                               col_g.physical_type,
                                               col_g.converted_type,
                                               num_pages - first_data_page));
  // null_counts
  encoder.field_list_begin(5, num_data_pages, ST_FLD_I64);
  for (uint32_t page = first_data_page; page < num_pages; page++) {
    encoder.put_int64(column_stats[pageidx + page].null_count);
  }
  encoder.field_list_end(5);

  // find pointers to chunk histograms
  auto const cd          = ck_g->col_desc;
  auto const ck_def_hist = ck_g->def_histogram_data + (num_data_pages) * (cd->max_def_level + 1);
  auto const ck_rep_hist = ck_g->rep_histogram_data + (num_data_pages) * (cd->max_rep_level + 1);

  auto const page_start = ck_g->pages + first_data_page;
  auto const page_end   = ck_g->pages + ck_g->num_pages;

  // optionally encode histograms and sum var_bytes.
  if (cd->max_rep_level > REP_LVL_HIST_CUTOFF) {
    encoder.field_list_begin(6, num_data_pages * (cd->max_rep_level + 1), ST_FLD_I64);
    thrust::for_each(thrust::seq, page_start, page_end, [&] __device__(auto const& page) {
      for (int i = 0; i < cd->max_rep_level + 1; i++) {
        encoder.put_int64(page.rep_histogram[i]);
        ck_rep_hist[i] += page.rep_histogram[i];
      }
    });
    encoder.field_list_end(6);
  }

  if (cd->max_def_level > DEF_LVL_HIST_CUTOFF) {
    encoder.field_list_begin(7, num_data_pages * (cd->max_def_level + 1), ST_FLD_I64);
    thrust::for_each(thrust::seq, page_start, page_end, [&] __device__(auto const& page) {
      for (int i = 0; i < cd->max_def_level + 1; i++) {
        encoder.put_int64(page.def_histogram[i]);
        ck_def_hist[i] += page.def_histogram[i];
      }
    });
    encoder.field_list_end(7);
  }

  if (col_g.physical_type == BYTE_ARRAY) {
    thrust::for_each(thrust::seq, page_start, page_end, [&] __device__(auto const& page) {
      var_bytes += page.var_bytes_size;
    });
  }

  encoder.end(&col_idx_end, false);

  // now reset column_index_size to the actual size of the encoded column index blob
  ck_g->column_index_size = static_cast<uint32_t>(col_idx_end - ck_g->column_index_blob);
  ck_g->var_bytes_size    = var_bytes;
}

void InitRowGroupFragments(device_2dspan<PageFragment> frag,
                           device_span<parquet_column_device_view const> col_desc,
                           device_span<partition_info const> partitions,
                           device_span<int const> part_frag_offset,
                           uint32_t fragment_size,
                           rmm::cuda_stream_view stream)
{
  auto const num_columns              = frag.size().first;
  auto const num_fragments_per_column = frag.size().second;
  auto const grid_y = std::min(static_cast<uint32_t>(num_fragments_per_column), MAX_GRID_Y_SIZE);
  dim3 const dim_grid(num_columns, grid_y);  // 1 threadblock per fragment
  gpuInitRowGroupFragments<512><<<dim_grid, 512, 0, stream.value()>>>(
    frag, col_desc, partitions, part_frag_offset, fragment_size);
}

void CalculatePageFragments(device_span<PageFragment> frag,
                            device_span<size_type const> column_frag_sizes,
                            rmm::cuda_stream_view stream)
{
  gpuCalculatePageFragments<512><<<frag.size(), 512, 0, stream.value()>>>(frag, column_frag_sizes);
}

void InitFragmentStatistics(device_span<statistics_group> groups,
                            device_span<PageFragment const> fragments,
                            rmm::cuda_stream_view stream)
{
  int const num_fragments = fragments.size();
  int const dim =
    util::div_rounding_up_safe(num_fragments, encode_block_size / cudf::detail::warp_size);
  gpuInitFragmentStats<<<dim, encode_block_size, 0, stream.value()>>>(groups, fragments);
}

void InitEncoderPages(device_2dspan<EncColumnChunk> chunks,
                      device_span<EncPage> pages,
                      device_span<size_type> page_sizes,
                      device_span<size_type> comp_page_sizes,
                      device_span<parquet_column_device_view const> col_desc,
                      int32_t num_columns,
                      size_t max_page_size_bytes,
                      size_type max_page_size_rows,
                      uint32_t page_align,
                      bool write_v2_headers,
                      statistics_merge_group* page_grstats,
                      statistics_merge_group* chunk_grstats,
                      rmm::cuda_stream_view stream)
{
  auto num_rowgroups = chunks.size().first;
  dim3 dim_grid(num_columns, num_rowgroups);  // 1 threadblock per rowgroup
  gpuInitPages<<<dim_grid, encode_block_size, 0, stream.value()>>>(chunks,
                                                                   pages,
                                                                   page_sizes,
                                                                   comp_page_sizes,
                                                                   col_desc,
                                                                   page_grstats,
                                                                   chunk_grstats,
                                                                   num_columns,
                                                                   max_page_size_bytes,
                                                                   max_page_size_rows,
                                                                   page_align,
                                                                   write_v2_headers);
}

void EncodePages(device_span<EncPage> pages,
                 bool write_v2_headers,
                 device_span<device_span<uint8_t const>> comp_in,
                 device_span<device_span<uint8_t>> comp_out,
                 device_span<compression_result> comp_results,
                 rmm::cuda_stream_view stream)
{
  auto num_pages = pages.size();

  // determine which kernels to invoke
  auto mask_iter       = thrust::make_transform_iterator(pages.begin(), mask_tform{});
  uint32_t kernel_mask = thrust::reduce(
    rmm::exec_policy(stream), mask_iter, mask_iter + pages.size(), 0U, thrust::bit_or<uint32_t>{});

  // get the number of streams we need from the pool
  int nkernels = std::bitset<32>(kernel_mask).count();
  auto streams = cudf::detail::fork_streams(stream, nkernels);

  // A page is part of one column. This is launching 1 block per page. 1 block will exclusively
  // deal with one datatype.

  int s_idx = 0;
  if (BitAnd(kernel_mask, encode_kernel_mask::PLAIN) != 0) {
    auto const strm = streams[s_idx++];
    gpuEncodePageLevels<encode_block_size><<<num_pages, encode_block_size, 0, strm.value()>>>(
      pages, write_v2_headers, encode_kernel_mask::PLAIN);
    gpuEncodePages<encode_block_size><<<num_pages, encode_block_size, 0, strm.value()>>>(
      pages, comp_in, comp_out, comp_results, write_v2_headers);
  }
  if (BitAnd(kernel_mask, encode_kernel_mask::DELTA_BINARY) != 0) {
    auto const strm = streams[s_idx++];
    gpuEncodePageLevels<encode_block_size><<<num_pages, encode_block_size, 0, strm.value()>>>(
      pages, write_v2_headers, encode_kernel_mask::DELTA_BINARY);
    gpuEncodeDeltaBinaryPages<encode_block_size>
      <<<num_pages, encode_block_size, 0, strm.value()>>>(pages, comp_in, comp_out, comp_results);
  }
  if (BitAnd(kernel_mask, encode_kernel_mask::DELTA_LENGTH_BA) != 0) {
    auto const strm = streams[s_idx++];
    gpuEncodePageLevels<encode_block_size><<<num_pages, encode_block_size, 0, strm.value()>>>(
      pages, write_v2_headers, encode_kernel_mask::DELTA_LENGTH_BA);
    gpuEncodeDeltaLengthByteArrayPages<encode_block_size>
      <<<num_pages, encode_block_size, 0, strm.value()>>>(pages, comp_in, comp_out, comp_results);
  }
  if (BitAnd(kernel_mask, encode_kernel_mask::DICTIONARY) != 0) {
    auto const strm = streams[s_idx++];
    gpuEncodePageLevels<encode_block_size><<<num_pages, encode_block_size, 0, strm.value()>>>(
      pages, write_v2_headers, encode_kernel_mask::DICTIONARY);
    gpuEncodeDictPages<encode_block_size><<<num_pages, encode_block_size, 0, strm.value()>>>(
      pages, comp_in, comp_out, comp_results, write_v2_headers);
  }

  cudf::detail::join_streams(streams, stream);
}

void DecideCompression(device_span<EncColumnChunk> chunks, rmm::cuda_stream_view stream)
{
  auto const num_blocks =
    util::div_rounding_up_safe<int>(chunks.size(), decide_compression_warps_in_block);
  gpuDecideCompression<<<num_blocks, decide_compression_block_size, 0, stream.value()>>>(chunks);
}

void EncodePageHeaders(device_span<EncPage> pages,
                       device_span<compression_result const> comp_results,
                       device_span<statistics_chunk const> page_stats,
                       statistics_chunk const* chunk_stats,
                       rmm::cuda_stream_view stream)
{
  // TODO: single thread task. No need for 128 threads/block. Earlier it used to employ rest of the
  // threads to coop load structs
  gpuEncodePageHeaders<<<pages.size(), encode_block_size, 0, stream.value()>>>(
    pages, comp_results, page_stats, chunk_stats);
}

void GatherPages(device_span<EncColumnChunk> chunks,
                 device_span<EncPage const> pages,
                 rmm::cuda_stream_view stream)
{
  gpuGatherPages<<<chunks.size(), 1024, 0, stream.value()>>>(chunks, pages);
}

void EncodeColumnIndexes(device_span<EncColumnChunk> chunks,
                         device_span<statistics_chunk const> column_stats,
                         int32_t column_index_truncate_length,
                         rmm::cuda_stream_view stream)
{
  gpuEncodeColumnIndexes<<<chunks.size(), 1, 0, stream.value()>>>(
    chunks, column_stats, column_index_truncate_length);
}

}  // namespace cudf::io::parquet::detail<|MERGE_RESOLUTION|>--- conflicted
+++ resolved
@@ -708,18 +708,8 @@
           auto const rep_level_size = max_RLE_page_size(col_g.num_rep_level_bits(), values_in_page);
           // get a different bound if using delta encoding
           if (is_use_delta) {
-<<<<<<< HEAD
-            auto delta_len = delta_data_len(physical_type, type_id, page_g.num_leaf_values);
-            // for byte array, delta_len will be just the length data. page_size is the plain
-            // encoded size (i.e. num_values * sizeof(size_type) + char_data_len), so add that
-            // to delta_len but subtract the first term.
-            if (physical_type == BYTE_ARRAY) {
-              delta_len += page_size - page_g.num_leaf_values * sizeof(size_type);
-            }
-=======
             auto const delta_len =
               delta_data_len(physical_type, type_id, page_g.num_leaf_values, page_size);
->>>>>>> 0d0c95f7
             page_size = max(page_size, delta_len);
           }
           auto const max_data_size = page_size + def_level_size + rep_level_size + rle_pad;
@@ -2036,11 +2026,8 @@
   }
   __syncthreads();
 
-<<<<<<< HEAD
-=======
   auto const type_id = s->col.leaf_column->type().id();
 
->>>>>>> 0d0c95f7
   // encode the lengths as DELTA_BINARY_PACKED
   if (t == 0) {
     first_string = nullptr;
@@ -2051,11 +2038,6 @@
       for (uint32_t idx = 0; idx < s->page.num_leaf_values; idx++) {
         size_type const idx_in_col = s->page_start_val + idx;
         if (s->col.leaf_column->is_valid(idx_in_col)) {
-<<<<<<< HEAD
-          // TODO: do we need to account for list(uint8) vs string?
-          first_string = reinterpret_cast<uint8_t const*>(
-            s->col.leaf_column->element<string_view>(idx_in_col).data());
-=======
           if (type_id == type_id::STRING) {
             first_string = reinterpret_cast<uint8_t const*>(
               s->col.leaf_column->element<string_view>(idx_in_col).data());
@@ -2063,7 +2045,6 @@
             first_string = reinterpret_cast<uint8_t const*>(
               get_element<statistics::byte_array_view>(*s->col.leaf_column, idx_in_col).data());
           }
->>>>>>> 0d0c95f7
           break;
         }
       }
@@ -2085,10 +2066,6 @@
 
     cur_val_idx += nvals;
 
-<<<<<<< HEAD
-    int32_t v = is_valid ? s->col.leaf_column->element<string_view>(val_idx).size_bytes() : 0;
-    len += v;
-=======
     int32_t v = 0;
     if (is_valid) {
       if (type_id == type_id::STRING) {
@@ -2104,15 +2081,10 @@
       }
       len += v;
     }
->>>>>>> 0d0c95f7
 
     packer.add_value(v, is_valid);
   }
 
-<<<<<<< HEAD
-  // TODO: test for overflow (string_len > 2GB)
-=======
->>>>>>> 0d0c95f7
   // string_len is only valid on thread 0
   auto const string_len = block_reduce(temp_storage.reduce_storage).Sum(len);
   if (t == 0) { string_data_len = string_len; }
@@ -2125,11 +2097,7 @@
   memcpy_block<block_size, true>(output_ptr, first_string, string_data_len, t);
 
   finish_page_encode<block_size>(
-<<<<<<< HEAD
-    s, output_ptr + string_len, pages, comp_in, comp_out, comp_results, true);
-=======
     s, output_ptr + string_data_len, pages, comp_in, comp_out, comp_results, true);
->>>>>>> 0d0c95f7
 }
 
 constexpr int decide_compression_warps_in_block = 4;
