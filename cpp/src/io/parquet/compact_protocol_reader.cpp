--- conflicted
+++ resolved
@@ -44,15 +44,6 @@
 /**
  * @brief Abstract base class for list functors.
  */
-<<<<<<< HEAD
-template <typename T, int EXPECTED_TYPE>
-class ParquetFieldList : public ParquetField {
- protected:
-  std::vector<T>& val;
-  ParquetFieldList(int f, std::vector<T>& v) : ParquetField(f), val(v) {}
-
-  virtual bool read_value(uint32_t i, CompactProtocolReader* cpr) = 0;
-=======
 template <typename T>
 class ParquetFieldList : public ParquetField {
  protected:
@@ -67,7 +58,6 @@
     : ParquetField(f), val(v), expected_type(t)
   {
   }
->>>>>>> a91a1961
 
  public:
   inline bool operator()(CompactProtocolReader* cpr, int field_type)
@@ -75,11 +65,7 @@
     if (field_type != ST_FLD_LIST) return true;
     uint8_t t;
     uint32_t n = cpr->get_listh(&t);
-<<<<<<< HEAD
-    if (t != EXPECTED_TYPE) { return true; }
-=======
     if (t != expected_type) { return true; }
->>>>>>> a91a1961
     val.resize(n);
     for (uint32_t i = 0; i < n; i++) {
       if (read_value(i, cpr)) { return true; }
@@ -112,17 +98,6 @@
  * @return True if field types mismatch or if the process of reading a
  * bool fails
  */
-<<<<<<< HEAD
-class ParquetFieldBoolList : public ParquetFieldList<bool, ST_FLD_TRUE> {
- public:
-  ParquetFieldBoolList(int f, std::vector<bool>& v) : ParquetFieldList(f, v) {}
-  bool read_value(uint32_t i, CompactProtocolReader* cpr) override
-  {
-    unsigned int current_byte = cpr->getb();
-    if (current_byte != ST_FLD_TRUE && current_byte != ST_FLD_FALSE) { return true; }
-    this->val[i] = current_byte == ST_FLD_TRUE;
-    return false;
-=======
 struct ParquetFieldBoolList : public ParquetFieldList<bool> {
   ParquetFieldBoolList(int f, std::vector<bool>& v) : ParquetFieldList(f, v, ST_FLD_TRUE)
   {
@@ -133,7 +108,6 @@
       return false;
     };
     bind_func(read_value);
->>>>>>> a91a1961
   }
 };
 
@@ -174,16 +148,6 @@
  * @return True if field types mismatch or if the process of reading an
  * integer fails
  */
-<<<<<<< HEAD
-template <typename T, int EXPECTED_TYPE>
-class ParquetFieldIntList : public ParquetFieldList<T, EXPECTED_TYPE> {
- public:
-  ParquetFieldIntList(int f, std::vector<T>& v) : ParquetFieldList<T, EXPECTED_TYPE>(f, v) {}
-  bool read_value(uint32_t i, CompactProtocolReader* cpr) override
-  {
-    this->val[i] = cpr->get_zigzag<T>();
-    return false;
-=======
 template <typename T, FieldType EXPECTED_TYPE>
 struct ParquetFieldIntList : public ParquetFieldList<T> {
   ParquetFieldIntList(int f, std::vector<T>& v) : ParquetFieldList<T>(f, v, EXPECTED_TYPE)
@@ -193,7 +157,6 @@
       return false;
     };
     this->bind_func(read_value);
->>>>>>> a91a1961
   }
 };
 
@@ -231,21 +194,6 @@
  * @return True if field types mismatch or if the process of reading a
  * string fails
  */
-<<<<<<< HEAD
-class ParquetFieldStringList : public ParquetFieldList<std::string, ST_FLD_BINARY> {
- public:
-  ParquetFieldStringList(int f, std::vector<std::string>& v) : ParquetFieldList(f, v) {}
-  bool read_value(uint32_t i, CompactProtocolReader* cpr) override
-  {
-    uint32_t l = cpr->get_u32();
-    if (l < static_cast<size_t>(cpr->m_end - cpr->m_cur)) {
-      this->val[i].assign(reinterpret_cast<char const*>(cpr->m_cur), l);
-      cpr->m_cur += l;
-    } else {
-      return true;
-    }
-    return false;
-=======
 struct ParquetFieldStringList : public ParquetFieldList<std::string> {
   ParquetFieldStringList(int f, std::vector<std::string>& v) : ParquetFieldList(f, v, ST_FLD_BINARY)
   {
@@ -260,7 +208,6 @@
       return false;
     };
     bind_func(read_value);
->>>>>>> a91a1961
   }
 };
 
@@ -289,15 +236,6 @@
  * enum fails
  */
 template <typename Enum>
-<<<<<<< HEAD
-class ParquetFieldEnumList : public ParquetFieldList<Enum, ST_FLD_I32> {
- public:
-  ParquetFieldEnumList(int f, std::vector<Enum>& v) : ParquetFieldList<Enum, ST_FLD_I32>(f, v) {}
-  bool read_value(uint32_t i, CompactProtocolReader* cpr) override
-  {
-    this->val[i] = static_cast<Enum>(cpr->get_i32());
-    return false;
-=======
 struct ParquetFieldEnumList : public ParquetFieldList<Enum> {
   ParquetFieldEnumList(int f, std::vector<Enum>& v) : ParquetFieldList<Enum>(f, v, ST_FLD_I32)
   {
@@ -306,7 +244,6 @@
       return false;
     };
     this->bind_func(read_value);
->>>>>>> a91a1961
   }
 };
 
@@ -330,8 +267,6 @@
 };
 
 /**
-<<<<<<< HEAD
-=======
  * @brief Functor to read empty structures in unions
  *
  * @return True if field types mismatch
@@ -352,25 +287,12 @@
 };
 
 /**
->>>>>>> a91a1961
  * @brief Functor to read a vector of structures from CompactProtocolReader
  *
  * @return True if field types mismatch or if the process of reading a
  * struct fails
  */
 template <typename T>
-<<<<<<< HEAD
-class ParquetFieldStructList : public ParquetFieldList<T, ST_FLD_STRUCT> {
- public:
-  ParquetFieldStructList(int f, std::vector<T>& v) : ParquetFieldList<T, ST_FLD_STRUCT>(f, v) {}
-  bool read_value(uint32_t i, CompactProtocolReader* cpr) override
-  {
-    if (not cpr->read(&this->val[i])) { return true; }
-    return false;
-  }
-};
-
-=======
 struct ParquetFieldStructList : public ParquetFieldList<T> {
   ParquetFieldStructList(int f, std::vector<T>& v) : ParquetFieldList<T>(f, v, ST_FLD_STRUCT)
   {
@@ -384,7 +306,6 @@
 
 // TODO(ets): replace current union handling (which mirrors thrift) to use std::optional fields
 // in a struct
->>>>>>> a91a1961
 /**
  * @brief Functor to read a union member from CompactProtocolReader
  *
@@ -471,22 +392,6 @@
  * @return True if field types mismatch or if the process of reading a
  * binary fails
  */
-<<<<<<< HEAD
-class ParquetFieldBinaryList : public ParquetFieldList<std::vector<uint8_t>, ST_FLD_BINARY> {
- public:
-  ParquetFieldBinaryList(int f, std::vector<std::vector<uint8_t>>& v) : ParquetFieldList(f, v) {}
-  bool read_value(uint32_t i, CompactProtocolReader* cpr) override
-  {
-    uint32_t l = cpr->get_u32();
-    if (l <= static_cast<size_t>(cpr->m_end - cpr->m_cur)) {
-      val[i].resize(l);
-      val[i].assign(cpr->m_cur, cpr->m_cur + l);
-      cpr->m_cur += l;
-    } else {
-      return true;
-    }
-    return false;
-=======
 struct ParquetFieldBinaryList : public ParquetFieldList<std::vector<uint8_t>> {
   ParquetFieldBinaryList(int f, std::vector<std::vector<uint8_t>>& v)
     : ParquetFieldList(f, v, ST_FLD_BINARY)
@@ -503,7 +408,6 @@
       return false;
     };
     bind_func(read_value);
->>>>>>> a91a1961
   }
 };
 
