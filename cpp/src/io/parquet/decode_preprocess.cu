--- conflicted
+++ resolved
@@ -464,15 +464,9 @@
   }
 
   // retrieve total string size.
-<<<<<<< HEAD
-  if (compute_string_sizes) {
+  if (compute_string_sizes && !pp->has_page_index) {
     auto const str_bytes = gpuDecodeTotalPageStringSize(s, t);
     if (t == 0) { s->page.str_bytes = str_bytes; }
-=======
-  // TODO: make this block-based instead of just 1 warp
-  if (compute_string_sizes && !pp->has_page_index) {
-    if (t < 32) { s->page.str_bytes = gpuDecodeTotalPageStringSize(s, t); }
->>>>>>> 0616ff44
   }
 
   // update output results:
