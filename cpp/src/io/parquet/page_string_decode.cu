--- conflicted
+++ resolved
@@ -615,9 +615,6 @@
                                                                                       {rep_runs}};
 
   // setup page info
-<<<<<<< HEAD
-  if (!setupLocalPageInfo(s, pp, chunks, min_row, num_rows, mask_filter{STRINGS_MASK}, true)) {
-=======
   if (!setupLocalPageInfo(s,
                           pp,
                           chunks,
@@ -625,7 +622,6 @@
                           num_rows,
                           mask_filter{STRINGS_MASK},
                           page_processing_stage::STRING_BOUNDS)) {
->>>>>>> 0d0c95f7
     return;
   }
 
@@ -746,10 +742,6 @@
   bool const has_repetition = chunks[pp->chunk_idx].max_level[level_type::REPETITION] > 0;
 
   // setup page info
-<<<<<<< HEAD
-  if (!setupLocalPageInfo(
-        s, pp, chunks, min_row, num_rows, mask_filter{decode_kernel_mask::DELTA_LENGTH_BA}, true)) {
-=======
   if (!setupLocalPageInfo(s,
                           pp,
                           chunks,
@@ -757,7 +749,6 @@
                           num_rows,
                           mask_filter{decode_kernel_mask::DELTA_LENGTH_BA},
                           page_processing_stage::STRING_BOUNDS)) {
->>>>>>> 0d0c95f7
     return;
   }
 
@@ -770,13 +761,7 @@
     if (t == 0) {
       auto const* string_start = string_lengths.find_end_of_block(s->data_start, s->data_end);
       size_t len               = static_cast<size_t>(s->data_end - string_start);
-<<<<<<< HEAD
-      // TODO check for overflow
-      pp->str_bytes = len;
-      __threadfence_block();
-=======
       pp->str_bytes            = len;
->>>>>>> 0d0c95f7
     }
   } else {
     // now process string info in the range [start_value, end_value)
@@ -789,39 +774,23 @@
 
     size_t total_bytes = 0;
 
-<<<<<<< HEAD
-    // initialize with first value
-    if (t == 0 && start_value == 0) { total_bytes = string_lengths.value_at(0); }
+    // initialize with first value (unless there are no values)
+    if (t == 0 && start_value == 0 && start_value < end_value) {
+      total_bytes = string_lengths.value_at(0);
+    }
 
     auto const num_values = string_lengths.num_encoded_values(true);
     uleb128_t lane_sum    = 0;
     while (string_lengths.current_index() < end_value &&
            string_lengths.current_index() < num_values) {
-=======
-    // initialize with first value (unless there are no values)
-    if (t == 0 && start_value == 0 && start_value < end_value) {
-      total_bytes = string_lengths.value_at(0);
-    }
-
-    uleb128_t lane_sum = 0;
-    while (string_lengths.current_value_idx < end_value &&
-           string_lengths.current_value_idx < string_lengths.num_encoded_values(true)) {
->>>>>>> 0d0c95f7
       // calculate values for current mini-block
       string_lengths.calc_mini_block_values(t);
 
       // get per lane sum for mini-block
-<<<<<<< HEAD
       for (uint32_t i = 0; i < string_lengths.values_per_miniblock(); i += warp_size) {
         uint32_t const idx = string_lengths.current_index() + i + t;
         if (idx >= start_value && idx < end_value && idx < num_values) {
           lane_sum += string_lengths.value_at(idx);
-=======
-      for (uint32_t i = 0; i < string_lengths.values_per_mb; i += warp_size) {
-        uint32_t const idx = string_lengths.current_value_idx + i + t;
-        if (idx >= start_value && idx < end_value && idx < string_lengths.value_count) {
-          lane_sum += string_lengths.value[rolling_index<delta_rolling_buf_size>(idx)];
->>>>>>> 0d0c95f7
         }
       }
 
@@ -836,10 +805,6 @@
     if (t == 0) {
       total_bytes += warp_sum;
       pp->str_bytes = total_bytes;
-<<<<<<< HEAD
-      __threadfence_block();
-=======
->>>>>>> 0d0c95f7
     }
   }
 }
