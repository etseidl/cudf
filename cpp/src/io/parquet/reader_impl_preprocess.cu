--- conflicted
+++ resolved
@@ -740,14 +740,9 @@
   page_nesting_decode_info.host_to_device(_stream);
 }
 
-<<<<<<< HEAD
 void reader::impl::load_and_decompress_data(std::vector<row_group_info> const& row_groups_info,
                                             size_type num_rows,
                                             bool uses_custom_row_bounds)
-=======
-std::pair<bool, std::vector<std::future<void>>> reader::impl::create_and_read_column_chunks(
-  cudf::host_span<row_group_info const> const row_groups_info, size_type num_rows)
->>>>>>> d9e1b90d
 {
   auto& raw_page_data = _file_itm_data.raw_page_data;
   auto& chunks        = _file_itm_data.chunks;
@@ -792,11 +787,8 @@
     auto const row_group_start  = rg.start_row;
     auto const row_group_source = rg.source_index;
     auto const row_group_rows   = std::min<int>(remaining_rows, row_group.num_rows);
-<<<<<<< HEAD
     auto const io_chunk_idx     = chunks.size();
     auto const start_chunk_idx  = chunk_idx;
-=======
->>>>>>> d9e1b90d
 
     // generate ColumnChunkDesc objects for everything to be decoded (all input columns)
     for (size_t i = 0; i < num_input_columns; ++i) {
@@ -895,7 +887,6 @@
 
       chunk_idx++;
     }
-<<<<<<< HEAD
     // Read compressed chunk data to device memory
     read_rowgroup_tasks.push_back(read_column_chunks_async(_sources,
                                                            raw_page_data,
@@ -908,9 +899,6 @@
                                                            _stream));
 
     remaining_rows -= row_group.num_rows;
-=======
-    remaining_rows -= row_group_rows;
->>>>>>> d9e1b90d
   }
 
   // Read compressed chunk data to device memory
@@ -958,7 +946,6 @@
   if (total_pages > 0) {
     // decoding of column/page information
     decode_page_headers(chunks, pages_info, _stream);
-<<<<<<< HEAD
     if (has_lists && _metadata->has_page_index()) {
       fill_in_page_info(chunks, pages_info, row_groups_info);
       pages_info.host_to_device(_stream, true);
@@ -977,13 +964,6 @@
         } else {
           p += chunks[c].dictionary_size > 0 ? 2 : 1;
         }
-=======
-    if (has_compressed_data) {
-      decomp_page_data = decompress_page_data(chunks, pages_info, _stream);
-      // Free compressed data
-      for (size_t c = 0; c < chunks.size(); c++) {
-        if (chunks[c].codec != parquet::Compression::UNCOMPRESSED) { raw_page_data[c].reset(); }
->>>>>>> d9e1b90d
       }
     }
 
