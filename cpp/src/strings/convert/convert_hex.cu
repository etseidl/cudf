/*
 * Copyright (c) 2019-2020, NVIDIA CORPORATION.
 *
 * Licensed under the Apache License, Version 2.0 (the "License");
 * you may not use this file except in compliance with the License.
 * You may obtain a copy of the License at
 *
 *     http://www.apache.org/licenses/LICENSE-2.0
 *
 * Unless required by applicable law or agreed to in writing, software
 * distributed under the License is distributed on an "AS IS" BASIS,
 * WITHOUT WARRANTIES OR CONDITIONS OF ANY KIND, either express or implied.
 * See the License for the specific language governing permissions and
 * limitations under the License.
 */

#include <cudf/column/column_device_view.cuh>
#include <cudf/column/column_factories.hpp>
#include <cudf/detail/nvtx/ranges.hpp>
#include <cudf/strings/convert/convert_integers.hpp>
#include <cudf/strings/detail/utilities.hpp>
#include <cudf/strings/string_view.cuh>
#include <cudf/strings/strings_column_view.hpp>
#include <cudf/utilities/traits.hpp>
#include <cudf/utilities/type_dispatcher.hpp>
#include <strings/utilities.cuh>

#include <rmm/thrust_rmm_allocator.h>
#include <thrust/iterator/counting_iterator.h>
#include <thrust/transform.h>

namespace cudf {
namespace strings {
namespace detail {
namespace {
/**
 * @brief Converts hex strings into an integers.
 *
 * Used by the dispatch method to convert to different integer types.
 */
template <typename IntegerType>
struct hex_to_integer_fn {
  column_device_view const strings_column;

  /**
   * @brief Converts a single hex string into an integer.
   *
   * Non-hexadecimal characters are ignored.
   * This means it can handle "0x01A23" and "1a23".
   *
   * Overflow of the int64 type is not detected.
   */
  __device__ int64_t string_to_integer(string_view const& d_str)
  {
    int64_t result = 0, base = 1;
    const char* str = d_str.data();
    size_type index = d_str.size_bytes();
    while (index-- > 0) {
      char ch = str[index];
      if (ch >= '0' && ch <= '9') {
        result += static_cast<int64_t>(ch - 48) * base;
        base *= 16;
      } else if (ch >= 'A' && ch <= 'F') {
        result += static_cast<int64_t>(ch - 55) * base;
        base *= 16;
      } else if (ch >= 'a' && ch <= 'f') {
        result += static_cast<int64_t>(ch - 87) * base;
        base *= 16;
      }
    }
    return result;
  }

  __device__ IntegerType operator()(size_type idx)
  {
    if (strings_column.is_null(idx)) return static_cast<IntegerType>(0);
    // the cast to IntegerType will create predictable results
    // for integers that are larger than the IntegerType can hold
    return static_cast<IntegerType>(string_to_integer(strings_column.element<string_view>(idx)));
  }
};

/**
 * @brief The dispatch functions for converting strings to integers.
 *
 * The output_column is expected to be one of the integer types only.
 */
struct dispatch_hex_to_integers_fn {
  template <typename IntegerType, std::enable_if_t<std::is_integral<IntegerType>::value>* = nullptr>
  void operator()(column_device_view const& strings_column,
                  mutable_column_view& output_column,
                  cudaStream_t stream) const
  {
    auto d_results = output_column.data<IntegerType>();
    thrust::transform(rmm::exec_policy(stream)->on(stream),
                      thrust::make_counting_iterator<size_type>(0),
                      thrust::make_counting_iterator<size_type>(strings_column.size()),
                      d_results,
                      hex_to_integer_fn<IntegerType>{strings_column});
  }
  // non-integral types throw an exception
  template <typename T, std::enable_if_t<not std::is_integral<T>::value>* = nullptr>
  void operator()(column_device_view const&, mutable_column_view&, cudaStream_t) const
  {
    CUDF_FAIL("Output for hex_to_integers must be an integral type.");
  }
};

template <>
void dispatch_hex_to_integers_fn::operator()<bool>(column_device_view const&,
                                                   mutable_column_view&,
                                                   cudaStream_t) const
{
  CUDF_FAIL("Output for hex_to_integers must not be a boolean type.");
}

}  // namespace

// This will convert a strings column into any integer column type.
std::unique_ptr<column> hex_to_integers(
  strings_column_view const& strings,
  data_type output_type,
  rmm::mr::device_memory_resource* mr = rmm::mr::get_default_resource(),
  cudaStream_t stream                 = 0)
{
  size_type strings_count = strings.size();
  if (strings_count == 0) return make_empty_column(output_type);
  auto strings_column = column_device_view::create(strings.parent(), stream);
  auto d_strings      = *strings_column;
  // create integer output column copying the strings null-mask
  auto results      = make_numeric_column(output_type,
                                     strings_count,
                                     copy_bitmask(strings.parent(), stream, mr),
                                     strings.null_count(),
                                     stream,
                                     mr);
  auto results_view = results->mutable_view();
  // fill output column with integers
<<<<<<< HEAD
  type_dispatcher(
    output_type, dispatch_hex_to_integers_fn{}, d_strings, results_view, stream);
=======
  type_dispatcher(output_type, dispatch_hex_to_integers_fn{}, d_strings, results_view, stream);
>>>>>>> 62dbd028
  results->set_null_count(strings.null_count());
  return results;
}

}  // namespace detail

// external API
std::unique_ptr<column> hex_to_integers(strings_column_view const& strings,
                                        data_type output_type,
                                        rmm::mr::device_memory_resource* mr)
{
  CUDF_FUNC_RANGE();
  return detail::hex_to_integers(strings, output_type, mr);
}

}  // namespace strings
}  // namespace cudf<|MERGE_RESOLUTION|>--- conflicted
+++ resolved
@@ -136,12 +136,7 @@
                                      mr);
   auto results_view = results->mutable_view();
   // fill output column with integers
-<<<<<<< HEAD
-  type_dispatcher(
-    output_type, dispatch_hex_to_integers_fn{}, d_strings, results_view, stream);
-=======
   type_dispatcher(output_type, dispatch_hex_to_integers_fn{}, d_strings, results_view, stream);
->>>>>>> 62dbd028
   results->set_null_count(strings.null_count());
   return results;
 }
