#=============================================================================
# Copyright (c) 2018-2019, NVIDIA CORPORATION.
#
# Licensed under the Apache License, Version 2.0 (the "License");
# you may not use this file except in compliance with the License.
# You may obtain a copy of the License at
#
#     http://www.apache.org/licenses/LICENSE-2.0
#
# Unless required by applicable law or agreed to in writing, software
# distributed under the License is distributed on an "AS IS" BASIS,
# WITHOUT WARRANTIES OR CONDITIONS OF ANY KIND, either express or implied.
# See the License for the specific language governing permissions and
# limitations under the License.
#=============================================================================
cmake_minimum_required(VERSION 3.12 FATAL_ERROR)

project(CUDA_DATAFRAME VERSION 0.11.0 LANGUAGES C CXX CUDA)

if(NOT CMAKE_CUDA_COMPILER)
  message(SEND_ERROR "CMake cannot locate a CUDA compiler")
endif(NOT CMAKE_CUDA_COMPILER)

###################################################################################################
# - build type ------------------------------------------------------------------------------------

# Set a default build type if none was specified
set(DEFAULT_BUILD_TYPE "Release")

if(NOT CMAKE_BUILD_TYPE AND NOT CMAKE_CONFIGURATION_TYPES)
  message(STATUS "Setting build type to '${DEFAULT_BUILD_TYPE}' since none specified.")
  set(CMAKE_BUILD_TYPE "${DEFAULT_BUILD_TYPE}" CACHE
      STRING "Choose the type of build." FORCE)
  # Set the possible values of build type for cmake-gui
  set_property(CACHE CMAKE_BUILD_TYPE PROPERTY STRINGS
    "Debug" "Release" "MinSizeRel" "RelWithDebInfo")
endif(NOT CMAKE_BUILD_TYPE AND NOT CMAKE_CONFIGURATION_TYPES)

###################################################################################################
# - compiler options ------------------------------------------------------------------------------

set(CMAKE_CXX_STANDARD 14)
set(CMAKE_C_COMPILER $ENV{CC})
set(CMAKE_CXX_COMPILER $ENV{CXX})
set(CMAKE_CXX_STANDARD_REQUIRED ON)

set(CMAKE_CUDA_STANDARD 14)
set(CMAKE_CUDA_STANDARD_REQUIRED ON)

if(CMAKE_COMPILER_IS_GNUCXX)
    set(CMAKE_CXX_FLAGS "${CMAKE_CXX_FLAGS} -Werror")

    option(CMAKE_CXX11_ABI "Enable the GLIBCXX11 ABI" ON)
    if(CMAKE_CXX11_ABI)
        message(STATUS "CUDF: Enabling the GLIBCXX11 ABI")
    else()
        message(STATUS "CUDF: Disabling the GLIBCXX11 ABI")
        set(CMAKE_C_FLAGS "${CMAKE_C_FLAGS} -D_GLIBCXX_USE_CXX11_ABI=0")
        set(CMAKE_CXX_FLAGS "${CMAKE_CXX_FLAGS} -D_GLIBCXX_USE_CXX11_ABI=0")
        set(CMAKE_CUDA_FLAGS "${CMAKE_CUDA_FLAGS} -Xcompiler -D_GLIBCXX_USE_CXX11_ABI=0")
    endif(CMAKE_CXX11_ABI)
endif(CMAKE_COMPILER_IS_GNUCXX)

if(CMAKE_CUDA_COMPILER_VERSION)
  # Compute the version. from  CMAKE_CUDA_COMPILER_VERSION
  string(REGEX REPLACE "([0-9]+)\\.([0-9]+).*" "\\1" CUDA_VERSION_MAJOR ${CMAKE_CUDA_COMPILER_VERSION})
  string(REGEX REPLACE "([0-9]+)\\.([0-9]+).*" "\\2" CUDA_VERSION_MINOR ${CMAKE_CUDA_COMPILER_VERSION})
  set(CUDA_VERSION "${CUDA_VERSION_MAJOR}.${CUDA_VERSION_MINOR}" CACHE STRING "Version of CUDA as computed from nvcc.")
  mark_as_advanced(CUDA_VERSION)
endif()

message(STATUS "CUDA_VERSION_MAJOR: ${CUDA_VERSION_MAJOR}")
message(STATUS "CUDA_VERSION_MINOR: ${CUDA_VERSION_MINOR}")
message(STATUS "CUDA_VERSION: ${CUDA_VERSION}")

# Always set this convenience variable
set(CUDA_VERSION_STRING "${CUDA_VERSION}")

# Auto-detect available GPU compute architectures
set(GPU_ARCHS "ALL" CACHE STRING
  "List of GPU architectures (semicolon-separated) to be compiled for. Pass 'ALL' if you want to compile for all supported GPU architectures. Empty string means to auto-detect the GPUs on the current system")

if("${GPU_ARCHS}" STREQUAL "")
  include(cmake/EvalGpuArchs.cmake)
  evaluate_gpu_archs(GPU_ARCHS)
endif()

if("${GPU_ARCHS}" STREQUAL "ALL")
  set(GPU_ARCHS "60")
  if((CUDA_VERSION_MAJOR EQUAL 9) OR (CUDA_VERSION_MAJOR GREATER 9))
    set(GPU_ARCHS "${GPU_ARCHS};70")
  endif()
  if((CUDA_VERSION_MAJOR EQUAL 10) OR (CUDA_VERSION_MAJOR GREATER 10))
    set(GPU_ARCHS "${GPU_ARCHS};75")
  endif()
endif()
message("GPU_ARCHS = ${GPU_ARCHS}")

foreach(arch ${GPU_ARCHS})
  set(CMAKE_CUDA_FLAGS "${CMAKE_CUDA_FLAGS} -gencode arch=compute_${arch},code=sm_${arch}")
endforeach()

list(GET GPU_ARCHS -1 ptx)
set(CMAKE_CUDA_FLAGS "${CMAKE_CUDA_FLAGS} -gencode arch=compute_${ptx},code=compute_${ptx}")

set(CMAKE_CUDA_FLAGS "${CMAKE_CUDA_FLAGS} --expt-extended-lambda --expt-relaxed-constexpr")

# set warnings as errors
# TODO: remove `no-maybe-unitialized` used to suppress warnings in rmm::exec_policy
set(CMAKE_CUDA_FLAGS "${CMAKE_CUDA_FLAGS} -Werror cross-execution-space-call -Xcompiler -Wall,-Werror")

# Option to enable line info in CUDA device compilation to allow introspection when profiling / memchecking
option(CMAKE_CUDA_LINEINFO "Enable the -lineinfo option for nvcc (useful for cuda-memcheck / profiler" OFF)
if(CMAKE_CUDA_LINEINFO)
    set(CMAKE_CUDA_FLAGS "${CMAKE_CUDA_FLAGS} -lineinfo")
endif(CMAKE_CUDA_LINEINFO)

# Debug options
if(CMAKE_BUILD_TYPE MATCHES Debug)
    message(STATUS "Building with debugging flags")
    set(CMAKE_CUDA_FLAGS "${CMAKE_CUDA_FLAGS} -G -Xcompiler -rdynamic")
endif(CMAKE_BUILD_TYPE MATCHES Debug)

# To apply RUNPATH to transitive dependencies (this is a temporary solution)
set(CMAKE_SHARED_LINKER_FLAGS "-Wl,--disable-new-dtags")
set(CMAKE_EXE_LINKER_FLAGS "-Wl,--disable-new-dtags")

# Build options
option(BUILD_SHARED_LIBS "Build shared libraries" ON)
option(BUILD_TESTS "Configure CMake to build tests" ON)
option(BUILD_BENCHMARKS "Configure CMake to build (google) benchmarks" OFF)

###################################################################################################
# - cmake modules ---------------------------------------------------------------------------------

set(CMAKE_MODULE_PATH "${CMAKE_CURRENT_SOURCE_DIR}/cmake/Modules/" ${CMAKE_MODULE_PATH})

include(FeatureSummary)
include(CheckIncludeFiles)
include(CheckLibraryExists)

###################################################################################################
# - conda environment -----------------------------------------------------------------------------

if("$ENV{CONDA_BUILD}" STREQUAL "1")
    set(CMAKE_SYSTEM_PREFIX_PATH "$ENV{BUILD_PREFIX};$ENV{PREFIX};${CMAKE_SYSTEM_PREFIX_PATH}")
    set(CONDA_INCLUDE_DIRS "$ENV{BUILD_PREFIX}/include" "$ENV{PREFIX}/include")
    set(CONDA_LINK_DIRS "$ENV{BUILD_PREFIX}/lib" "$ENV{PREFIX}/lib")
    message(STATUS "Conda build detected, CMAKE_SYSTEM_PREFIX_PATH set to: ${CMAKE_SYSTEM_PREFIX_PATH}")
elseif(DEFINED ENV{CONDA_PREFIX})
    set(CMAKE_SYSTEM_PREFIX_PATH "$ENV{CONDA_PREFIX};${CMAKE_SYSTEM_PREFIX_PATH}")
    set(CONDA_INCLUDE_DIRS "$ENV{CONDA_PREFIX}/include")
    set(CONDA_LINK_DIRS "$ENV{CONDA_PREFIX}/lib")
    message(STATUS "Conda environment detected, CMAKE_SYSTEM_PREFIX_PATH set to: ${CMAKE_SYSTEM_PREFIX_PATH}")
endif("$ENV{CONDA_BUILD}" STREQUAL "1")

###################################################################################################
# - find arrow ------------------------------------------------------------------------------------

message(STATUS "BUILDING ARROW")
include(ConfigureArrow)

if(ARROW_FOUND)
    message(STATUS "Apache Arrow found in ${ARROW_INCLUDE_DIR}")
else()
    message(FATAL_ERROR "Apache Arrow not found, please check your settings.")
endif(ARROW_FOUND)

###################################################################################################
# - find zlib -------------------------------------------------------------------------------------

find_package(ZLIB REQUIRED)

message(STATUS "ZLIB: ZLIB_LIBRARIES set to ${ZLIB_LIBRARIES}")
message(STATUS "ZLIB: ZLIB_INCLUDE_DIRS set to ${ZLIB_INCLUDE_DIRS}")

if(ZLIB_FOUND)
    message(STATUS "ZLib found in ${ZLIB_INCLUDE_DIRS}")
else()
    message(FATAL_ERROR "ZLib not found, please check your settings.")
endif(ZLIB_FOUND)

###################################################################################################
# - find boost ------------------------------------------------------------------------------------

# Don't look for a CMake configuration file
set(Boost_NO_BOOST_CMAKE ON)

find_package(
    Boost REQUIRED MODULE
    COMPONENTS filesystem
)

message(STATUS "BOOST: Boost_LIBRARIES set to ${Boost_LIBRARIES}")
message(STATUS "BOOST: Boost_INCLUDE_DIRS set to ${Boost_INCLUDE_DIRS}")

if(Boost_FOUND)
    message(STATUS "Boost found in ${Boost_INCLUDE_DIRS}")
else()
    message(FATAL_ERROR "Boost not found, please check your settings.")
endif(Boost_FOUND)

###################################################################################################
# - RMM -------------------------------------------------------------------------------------------

find_path(RMM_INCLUDE "rmm"
          HINTS "$ENV{RMM_ROOT}/include")

find_library(RMM_LIBRARY "rmm"
             HINTS "$ENV{RMM_ROOT}/lib" "$ENV{RMM_ROOT}/build")

message(STATUS "RMM: RMM_LIBRARY set to ${RMM_LIBRARY}")
message(STATUS "RMM: RMM_INCLUDE set to ${RMM_INCLUDE}")

add_library(rmm SHARED IMPORTED ${RMM_LIBRARY})
if(RMM_INCLUDE AND RMM_LIBRARY)
    set_target_properties(rmm PROPERTIES IMPORTED_LOCATION ${RMM_LIBRARY})
endif(RMM_INCLUDE AND RMM_LIBRARY)

###################################################################################################
# - DLPACK -------------------------------------------------------------------------------------------

find_path(
    DLPACK_INCLUDE "dlpack"
    HINTS "$ENV{DLPACK_ROOT}/include"
)

message(STATUS "DLPACK: DLPACK_INCLUDE set to ${DLPACK_INCLUDE}")

###################################################################################################
# - jitify ----------------------------------------------------------------------------------------

option(JITIFY_USE_CACHE "Use a file cache for JIT compiled kernels" ON)
if(JITIFY_USE_CACHE)
    message(STATUS "Using file cache for JIT compiled kernels")
    add_definitions("-DJITIFY_USE_CACHE -DCUDF_VERSION=${CMAKE_PROJECT_VERSION}")
endif(JITIFY_USE_CACHE)

###################################################################################################
# - add gtest -------------------------------------------------------------------------------------

if(BUILD_TESTS)
    include(CTest)
    include(ConfigureGoogleTest)

    if(GTEST_FOUND)
        message(STATUS "Google C++ Testing Framework (Google Test) found in ${GTEST_ROOT}")
        include_directories(${GTEST_INCLUDE_DIR})
        add_subdirectory(${CMAKE_SOURCE_DIR}/tests)
        add_subdirectory(${CMAKE_SOURCE_DIR}/custrings/tests)
    else()
        message(AUTHOR_WARNING "Google C++ Testing Framework (Google Test) not found: automated tests are disabled.")
    endif(GTEST_FOUND)
endif(BUILD_TESTS)

message(STATUS "CUDF_TEST_LIST set to: ${CUDF_TEST_LIST}")
message(STATUS "NVSTRINGS_TEST_LIST set to: ${NVSTRINGS_TEST_LIST}")

###################################################################################################
# - add google benchmark --------------------------------------------------------------------------

if(BUILD_BENCHMARKS)

  include(ConfigureGoogleBenchmark)

  if(GBENCH_FOUND)
    message(STATUS "Google C++ Benchmarking Framework (Google Benchmark) found in ${GBENCH_ROOT}")
    include_directories(${GBENCH_INCLUDE_DIR})
    add_subdirectory(${CMAKE_SOURCE_DIR}/benchmarks)
  else()
    message(AUTHOR_WARNING "Google C++ Benchmarking Framework (Google Benchmark) not found: automated tests are disabled.")
  endif(GBENCH_FOUND)

endif(BUILD_BENCHMARKS)

###################################################################################################
# - include paths ---------------------------------------------------------------------------------

if(CMAKE_CUDA_TOOLKIT_INCLUDE_DIRECTORIES)
	include_directories("${CMAKE_CUDA_TOOLKIT_INCLUDE_DIRECTORIES}")
endif(CMAKE_CUDA_TOOLKIT_INCLUDE_DIRECTORIES)

include_directories("${CMAKE_BINARY_DIR}/include"
                    "${CMAKE_SOURCE_DIR}/include"
                    "${CMAKE_SOURCE_DIR}/src"
                    "${CMAKE_SOURCE_DIR}/thirdparty/cub"
                    "${CMAKE_SOURCE_DIR}/thirdparty/jitify"
                    "${CMAKE_SOURCE_DIR}/thirdparty/libcudacxx/include"
                    "${ARROW_INCLUDE_DIR}"
                    "${FLATBUFFERS_INCLUDE_DIR}"
                    "${ZLIB_INCLUDE_DIRS}"
                    "${Boost_INCLUDE_DIRS}"
                    "${RMM_INCLUDE}"
                    "${DLPACK_INCLUDE}")

if(CONDA_INCLUDE_DIRS)
    include_directories("${CONDA_INCLUDE_DIRS}")
endif(CONDA_INCLUDE_DIRS)

###################################################################################################
# - library paths ---------------------------------------------------------------------------------

link_directories("${CMAKE_CUDA_IMPLICIT_LINK_DIRECTORIES}" # CMAKE_CUDA_IMPLICIT_LINK_DIRECTORIES is an undocumented/unsupported variable containing the link directories for nvcc
                 "${CMAKE_BINARY_DIR}/lib"
                 "${CMAKE_BINARY_DIR}"
                 "${FLATBUFFERS_LIBRARY_DIR}"
                 "${GTEST_LIBRARY_DIR}"
                 "${RMM_LIBRARY}")

if(CONDA_LINK_DIRS)
    link_directories("${CONDA_LINK_DIRS}")
endif(CONDA_LINK_DIRS)

###################################################################################################
# - library targets -------------------------------------------------------------------------------

add_library(libNVStrings
            custrings/strings/NVStrings.cu
            custrings/strings/NVStringsImpl.cu
            custrings/strings/array.cu
            custrings/strings/attrs.cu
            custrings/strings/case.cu
            custrings/strings/combine.cu
            custrings/strings/convert.cu
            custrings/strings/count.cu
            custrings/strings/datetime.cu
            custrings/strings/extract.cu
            custrings/strings/extract_record.cu
            custrings/strings/find.cu
            custrings/strings/findall.cu
            custrings/strings/findall_record.cu
            custrings/strings/modify.cu
            custrings/strings/pad.cu
            custrings/strings/replace.cu
            custrings/strings/replace_backref.cu
            custrings/strings/replace_multi.cu
            custrings/strings/split.cu
            custrings/strings/strip.cu
            custrings/strings/substr.cu
            custrings/strings/urlencode.cu
            custrings/util.cu
            custrings/regex/regexec.cpp
            custrings/regex/regcomp.cpp)

add_library(libNVCategory
            custrings/category/NVCategory.cu
            custrings/category/numeric_category.cu
            custrings/category/numeric_category_int.cu
            custrings/category/numeric_category_long.cu
            custrings/category/numeric_category_float.cu
            custrings/category/numeric_category_double.cu)

add_library(libNVText
            custrings/text/NVText.cu
            custrings/text/edit_distance.cu
            custrings/text/ngram.cu
            custrings/text/stemmer.cu
            custrings/text/tokens.cu
            custrings/util.cu)

add_library(cudf
            src/comms/ipc/ipc.cpp
            src/column/legacy/column.cpp
            src/column/legacy/context.cpp
            src/table/legacy/table.cpp
            src/strings/nvcategory_util.cpp
            src/join/legacy/joining.cu
            src/orderby/legacy/orderby.cu
            src/predicates/legacy/is_sorted.cu
            src/sort/legacy/digitize.cu
            src/groupby/hash/legacy/groupby.cu
            src/groupby/sort/legacy/sort_helper.cu
            src/groupby/sort/legacy/groupby.cu
            src/groupby/legacy/groupby_without_aggregation.cu
            src/groupby/common/legacy/aggregation_requests.cpp
            src/rolling/legacy/rolling.cu
            src/rolling/legacy/jit/code/kernel.cpp
            src/rolling/legacy/jit/code/operation.cpp
            src/rolling/legacy/jit/util/type.cpp
            src/binaryop/legacy/binaryop.cpp
            src/binaryop/legacy/compiled/binary_ops.cu
            src/binaryop/legacy/jit/code/kernel.cpp
            src/binaryop/legacy/jit/code/operation.cpp
            src/binaryop/legacy/jit/code/traits.cpp
            src/binaryop/legacy/jit/util/operator.cpp
            src/binaryop/legacy/jit/util/type.cpp
            src/jit/legacy/type.cpp
            src/jit/parser.cpp
            src/jit/cache.cpp
            src/jit/launcher.cpp
            src/transform/legacy/transform.cpp
            src/transform/jit/code/kernel.cpp
            src/transform/legacy/nans_to_nulls.cu
            src/bitmask/legacy/bitmask_ops.cu
            src/stream_compaction/legacy/apply_boolean_mask.cu
            src/stream_compaction/legacy/drop_nulls.cu
            src/stream_compaction/legacy/drop_duplicates.cu
            src/datetime/legacy/datetime_ops.cu
            src/datetime/datetime_util.cpp
            src/hash/legacy/hashing.cu
            src/quantiles/quantiles.cu
            src/quantiles/group_quantiles.cu
            src/reductions/legacy/reductions.cu
            src/reductions/legacy/min.cu
            src/reductions/legacy/max.cu
            src/reductions/legacy/any.cu
            src/reductions/legacy/all.cu
            src/reductions/legacy/sum.cu
            src/reductions/legacy/product.cu
            src/reductions/legacy/sum_of_squares.cu
            src/reductions/legacy/mean.cu
            src/reductions/legacy/var.cu
            src/reductions/legacy/std.cu
            src/reductions/legacy/scan.cu
            src/replace/legacy/replace.cu
	    src/replace/replace.cu
            src/reshape/stack.cu
            src/transpose/legacy/transpose.cu
            src/merge/legacy/merge.cu
            src/unary/null_ops.cu
            src/unary/legacy/math_ops.cu
            src/unary/legacy/cast_ops.cu
            src/unary/legacy/null_ops.cu
            src/io/legacy/cuio_common.cpp
            src/io/legacy/io_functions.cpp
            src/io/convert/csr/legacy/cudf_to_csr.cu
            src/io/convert/dlpack/legacy/cudf_dlpack.cpp
            src/io/avro/legacy/avro_reader_impl.cu
            src/io/avro/avro_gpu.cu
            src/io/avro/avro.cpp
            src/io/csv/legacy/csv_reader_impl.cu
            src/io/csv/legacy/csv_writer.cu
            src/io/csv/legacy/csv_gpu.cu
            src/io/json/legacy/json_reader_impl.cu
            src/io/orc/legacy/orc_reader_impl.cu
            src/io/orc/legacy/orc_writer_impl.cu
            src/io/orc/orc.cpp
            src/io/orc/timezone.cpp
            src/io/orc/stripe_data.cu
            src/io/orc/stripe_init.cu
            src/io/orc/stripe_enc.cu
            src/io/orc/dict_enc.cu
            src/io/parquet/page_data.cu
            src/io/parquet/page_hdr.cu
            src/io/parquet/legacy/parquet_reader_impl.cu
            src/io/parquet/parquet.cpp
            src/io/comp/cpu_unbz2.cpp
            src/io/comp/uncomp.cpp
            src/io/comp/brotli_dict.cpp
            src/io/comp/debrotli.cu
            src/io/comp/snap.cu
            src/io/comp/unsnap.cu
            src/io/comp/gpuinflate.cu
            src/io/utilities/datasource.cpp
            src/io/utilities/legacy/parsing_utils.cu
            src/utilities/legacy/cuda_utils.cu
            src/utilities/column_utils.cpp
	    src/copying/gather.cu
            src/utilities/legacy/error_utils.cpp
            src/utilities/nvtx/nvtx_utils.cpp
            src/utilities/nvtx/legacy/nvtx_utils.cpp
            src/copying/copy.cpp
            src/copying/slice.cpp
            src/copying/split.cpp
            src/copying/legacy/copy.cpp
            src/copying/legacy/gather.cu
            src/copying/legacy/scatter.cu
            src/copying/legacy/slice.cu
            src/copying/legacy/split.cu
            src/bitmask/legacy/legacy_bitmask.cpp
            src/copying/legacy/copy_range.cu
            src/filling/legacy/fill.cu
            src/filling/legacy/repeat.cu
            src/filling/legacy/tile.cu
            src/search/legacy/search.cu
            src/column/column.cu
            src/column/column_view.cpp
            src/column/column_device_view.cu
            src/column/column_factories.cpp
            src/table/table_view.cpp
            src/table/table_device_view.cu
            src/table/table.cpp
            src/bitmask/null_mask.cu
            src/sort/sort.cu
            src/column/legacy/interop.cpp
            src/strings/strings_column_factories.cu
            src/strings/strings_scalar_factories.cpp
            src/strings/strings_column_view.cu
            src/strings/utilities.cu
            src/strings/attributes.cu
            src/strings/copying/copying.cu
            src/strings/sorting/sorting.cu
<<<<<<< HEAD
            src/strings/datetime.cu
            src/column/legacy/interop.cpp)
=======
            src/strings/substring.cu
            src/strings/combine.cu
            src/strings/char_types/char_types.cu
            src/strings/case.cu
            src/strings/find.cu
            src/scalar/scalar.cpp
            src/scalar/scalar_factories.cpp)
>>>>>>> 5a831ee9

# Rename installation to proper names for later finding
set_target_properties(libNVStrings PROPERTIES OUTPUT_NAME "NVStrings")
set_target_properties(libNVCategory PROPERTIES OUTPUT_NAME "NVCategory")
set_target_properties(libNVText PROPERTIES OUTPUT_NAME "NVText")

# Override RPATH for cudf
set_target_properties(cudf PROPERTIES BUILD_RPATH "\$ORIGIN")

# Override RPATH for nvstrings
set_target_properties(libNVStrings PROPERTIES BUILD_RPATH "\$ORIGIN")
set_target_properties(libNVCategory PROPERTIES BUILD_RPATH "\$ORIGIN")
set_target_properties(libNVText PROPERTIES BUILD_RPATH "\$ORIGIN")

###################################################################################################
# - jitify ----------------------------------------------------------------------------------------

# Creates executable stringify and uses it to convert types.h to c-str for use in JIT code
add_executable(stringify "${CMAKE_SOURCE_DIR}/thirdparty/jitify/stringify.cpp")
execute_process(WORKING_DIRECTORY ${CMAKE_BINARY_DIR}
    COMMAND ${CMAKE_COMMAND} -E make_directory ${CMAKE_BINARY_DIR}/include)

add_custom_command(OUTPUT ${CMAKE_BINARY_DIR}/include/types.h.jit
                   WORKING_DIRECTORY ${CMAKE_CURRENT_SOURCE_DIR}/include
                   COMMAND ${CMAKE_BINARY_DIR}/stringify cudf/types.h > ${CMAKE_BINARY_DIR}/include/types.h.jit
                   COMMENT "Run stringify on header types.h to convert it to c-str for use in JIT compiled code"
                   DEPENDS stringify
                   MAIN_DEPENDENCY ${CMAKE_CURRENT_SOURCE_DIR}/include/cudf/types.h)

add_custom_command(OUTPUT ${CMAKE_BINARY_DIR}/include/types.hpp.jit
                   WORKING_DIRECTORY ${CMAKE_CURRENT_SOURCE_DIR}/include
                   COMMAND ${CMAKE_BINARY_DIR}/stringify cudf/types.hpp > ${CMAKE_BINARY_DIR}/include/types.hpp.jit
                   COMMENT "Run stringify on header types.hpp to convert it to c-str for use in JIT compiled code"
                   DEPENDS stringify
                   MAIN_DEPENDENCY ${CMAKE_CURRENT_SOURCE_DIR}/include/cudf/types.hpp)

add_custom_target(stringify_run DEPENDS
                  ${CMAKE_BINARY_DIR}/include/types.h.jit
                  ${CMAKE_BINARY_DIR}/include/types.hpp.jit)

add_dependencies(cudf stringify_run)

###################################################################################################
# - build options ---------------------------------------------------------------------------------

option(USE_NVTX "Build with NVTX support" ON)
if(USE_NVTX)
    message(STATUS "Using Nvidia Tools Extension")
    find_library(NVTX_LIBRARY nvToolsExt PATH ${CMAKE_CUDA_IMPLICIT_LINK_DIRECTORIES})
    target_link_libraries(cudf ${NVTX_LIBRARY})
    set(CMAKE_CXX_FLAGS "${CMAKE_CXX_FLAGS} -DUSE_NVTX")
endif(USE_NVTX)

option(HT_LEGACY_ALLOCATOR "Use the legacy allocator for hash tables" ON)
if(HT_LEGACY_ALLOCATOR)
    message(STATUS "Using legacy allocator for hash tables")
    set(CMAKE_CUDA_FLAGS "${CMAKE_CUDA_FLAGS} --define-macro HT_LEGACY_ALLOCATOR")
endif(HT_LEGACY_ALLOCATOR)

###################################################################################################
# - link libraries --------------------------------------------------------------------------------

# Get all the symbols from the Arrow CUDA Library for Cython
set(ARROW_CUDA_LIB_LINK -Wl,--whole-archive ${ARROW_CUDA_LIB} -Wl,--no-whole-archive)

# link targets for NVStrings
target_link_libraries(libNVStrings rmm cudart cuda)
target_link_libraries(libNVCategory libNVStrings rmm cudart cuda)
target_link_libraries(libNVText libNVStrings rmm cudart cuda)

# link targets for cuDF
target_link_libraries(cudf NVCategory NVStrings rmm ${ARROW_CUDA_LIB_LINK} ${ARROW_LIB} nvrtc cudart cuda ${ZLIB_LIBRARIES} ${Boost_LIBRARIES})

###################################################################################################
# - install targets -------------------------------------------------------------------------------

# install targets for NVStrings
install(TARGETS libNVStrings
        DESTINATION lib
        COMPONENT nvstrings)

install(TARGETS libNVCategory
        DESTINATION lib
        COMPONENT nvstrings)

install(TARGETS libNVText
        DESTINATION lib
        COMPONENT nvstrings)

install(DIRECTORY ${CMAKE_CURRENT_SOURCE_DIR}/include/nvstrings
        DESTINATION include
        COMPONENT nvstrings)

add_custom_target(nvstrings
                  DEPENDS libNVStrings libNVCategory libNVText)

# install targets for cuDF
install(TARGETS cudf
        DESTINATION lib
        COMPONENT cudf)
install(DIRECTORY ${CMAKE_CURRENT_SOURCE_DIR}/include/cudf
        DESTINATION include
        COMPONENT cudf)

add_custom_target(install_cudf
                  COMMAND "${CMAKE_COMMAND}" -DCOMPONENT=cudf -P "${CMAKE_BINARY_DIR}/cmake_install.cmake"
                  DEPENDS cudf)

if(BUILD_TESTS)
    add_dependencies(install_cudf cudftestutil)
endif(BUILD_TESTS)

add_custom_target(install_nvstrings
                  COMMAND "${CMAKE_COMMAND}" -DCOMPONENT=nvstrings -P "${CMAKE_BINARY_DIR}/cmake_install.cmake"
                  DEPENDS nvstrings)

add_custom_target(build_tests_cudf
                  DEPENDS ${CUDF_TEST_LIST})

add_custom_target(build_tests_nvstrings
                  DEPENDS ${NVSTRINGS_TEST_LIST})

add_custom_target(test_cudf
                  COMMAND ctest -E "NVSTRINGS"
                  DEPENDS build_tests_cudf)

add_custom_target(test_nvstrings
                  COMMAND ctest -R "NVSTRINGS"
                  DEPENDS build_tests_nvstrings)

###################################################################################################
# - make documentation ----------------------------------------------------------------------------

# doc targets for nvstrings
add_custom_command(OUTPUT NVSTRINGS_DOXYGEN
                   WORKING_DIRECTORY ${CMAKE_CURRENT_SOURCE_DIR}/custrings/doxygen
                   COMMAND doxygen Doxyfile
                   VERBATIM
)
add_custom_target(docs_nvstrings DEPENDS NVSTRINGS_DOXYGEN)

# doc targets for cuDF
add_custom_command(OUTPUT CUDF_DOXYGEN
                   WORKING_DIRECTORY ${CMAKE_CURRENT_SOURCE_DIR}/doxygen
                   COMMAND doxygen Doxyfile
                   VERBATIM)

add_custom_target(docs_cudf DEPENDS CUDF_DOXYGEN)<|MERGE_RESOLUTION|>--- conflicted
+++ resolved
@@ -490,18 +490,14 @@
             src/strings/attributes.cu
             src/strings/copying/copying.cu
             src/strings/sorting/sorting.cu
-<<<<<<< HEAD
-            src/strings/datetime.cu
-            src/column/legacy/interop.cpp)
-=======
             src/strings/substring.cu
             src/strings/combine.cu
             src/strings/char_types/char_types.cu
             src/strings/case.cu
             src/strings/find.cu
+            src/strings/datetime.cu
             src/scalar/scalar.cpp
             src/scalar/scalar_factories.cpp)
->>>>>>> 5a831ee9
 
 # Rename installation to proper names for later finding
 set_target_properties(libNVStrings PROPERTIES OUTPUT_NAME "NVStrings")
