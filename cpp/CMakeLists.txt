--- conflicted
+++ resolved
@@ -496,11 +496,8 @@
             src/strings/contains.cu
             src/strings/convert/convert_booleans.cu
             src/strings/convert/convert_datetime.cu
+            src/strings/convert/convert_floats.cu
             src/strings/convert/convert_integers.cu
-<<<<<<< HEAD
-            src/strings/convert/convert_floats.cu
-=======
->>>>>>> af9802d8
             src/strings/copying/concatenate.cu
             src/strings/copying/copying.cu
             src/strings/find.cu
