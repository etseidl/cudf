#=============================================================================
# Copyright (c) 2018-2019, NVIDIA CORPORATION.
#
# Licensed under the Apache License, Version 2.0 (the "License");
# you may not use this file except in compliance with the License.
# You may obtain a copy of the License at
#
#     http://www.apache.org/licenses/LICENSE-2.0
#
# Unless required by applicable law or agreed to in writing, software
# distributed under the License is distributed on an "AS IS" BASIS,
# WITHOUT WARRANTIES OR CONDITIONS OF ANY KIND, either express or implied.
# See the License for the specific language governing permissions and
# limitations under the License.
#=============================================================================
cmake_minimum_required(VERSION 3.12 FATAL_ERROR)

project(CUDA_DATAFRAME VERSION 0.11.0 LANGUAGES C CXX CUDA)

if(NOT CMAKE_CUDA_COMPILER)
  message(SEND_ERROR "CMake cannot locate a CUDA compiler")
endif(NOT CMAKE_CUDA_COMPILER)

###################################################################################################
# - build type ------------------------------------------------------------------------------------

# Set a default build type if none was specified
set(DEFAULT_BUILD_TYPE "Release")

if(NOT CMAKE_BUILD_TYPE AND NOT CMAKE_CONFIGURATION_TYPES)
  message(STATUS "Setting build type to '${DEFAULT_BUILD_TYPE}' since none specified.")
  set(CMAKE_BUILD_TYPE "${DEFAULT_BUILD_TYPE}" CACHE
      STRING "Choose the type of build." FORCE)
  # Set the possible values of build type for cmake-gui
  set_property(CACHE CMAKE_BUILD_TYPE PROPERTY STRINGS
    "Debug" "Release" "MinSizeRel" "RelWithDebInfo")
endif(NOT CMAKE_BUILD_TYPE AND NOT CMAKE_CONFIGURATION_TYPES)

###################################################################################################
# - compiler options ------------------------------------------------------------------------------

set(CMAKE_CXX_STANDARD 14)
set(CMAKE_C_COMPILER $ENV{CC})
set(CMAKE_CXX_COMPILER $ENV{CXX})
set(CMAKE_CXX_STANDARD_REQUIRED ON)

set(CMAKE_CUDA_STANDARD 14)
set(CMAKE_CUDA_STANDARD_REQUIRED ON)

if(CMAKE_COMPILER_IS_GNUCXX)
    set(CMAKE_CXX_FLAGS "${CMAKE_CXX_FLAGS} -Werror")

    option(CMAKE_CXX11_ABI "Enable the GLIBCXX11 ABI" ON)
    if(CMAKE_CXX11_ABI)
        message(STATUS "CUDF: Enabling the GLIBCXX11 ABI")
    else()
        message(STATUS "CUDF: Disabling the GLIBCXX11 ABI")
        set(CMAKE_C_FLAGS "${CMAKE_C_FLAGS} -D_GLIBCXX_USE_CXX11_ABI=0")
        set(CMAKE_CXX_FLAGS "${CMAKE_CXX_FLAGS} -D_GLIBCXX_USE_CXX11_ABI=0")
        set(CMAKE_CUDA_FLAGS "${CMAKE_CUDA_FLAGS} -Xcompiler -D_GLIBCXX_USE_CXX11_ABI=0")
    endif(CMAKE_CXX11_ABI)
endif(CMAKE_COMPILER_IS_GNUCXX)

if(CMAKE_CUDA_COMPILER_VERSION)
  # Compute the version. from  CMAKE_CUDA_COMPILER_VERSION
  string(REGEX REPLACE "([0-9]+)\\.([0-9]+).*" "\\1" CUDA_VERSION_MAJOR ${CMAKE_CUDA_COMPILER_VERSION})
  string(REGEX REPLACE "([0-9]+)\\.([0-9]+).*" "\\2" CUDA_VERSION_MINOR ${CMAKE_CUDA_COMPILER_VERSION})
  set(CUDA_VERSION "${CUDA_VERSION_MAJOR}.${CUDA_VERSION_MINOR}" CACHE STRING "Version of CUDA as computed from nvcc.")
  mark_as_advanced(CUDA_VERSION)
endif()

message(STATUS "CUDA_VERSION_MAJOR: ${CUDA_VERSION_MAJOR}")
message(STATUS "CUDA_VERSION_MINOR: ${CUDA_VERSION_MINOR}")
message(STATUS "CUDA_VERSION: ${CUDA_VERSION}")

# Always set this convenience variable
set(CUDA_VERSION_STRING "${CUDA_VERSION}")

# Auto-detect available GPU compute architectures
set(GPU_ARCHS "ALL" CACHE STRING
  "List of GPU architectures (semicolon-separated) to be compiled for. Pass 'ALL' if you want to compile for all supported GPU architectures. Empty string means to auto-detect the GPUs on the current system")

if("${GPU_ARCHS}" STREQUAL "")
  include(cmake/EvalGpuArchs.cmake)
  evaluate_gpu_archs(GPU_ARCHS)
endif()

if("${GPU_ARCHS}" STREQUAL "ALL")
  set(GPU_ARCHS "60")
  if((CUDA_VERSION_MAJOR EQUAL 9) OR (CUDA_VERSION_MAJOR GREATER 9))
    set(GPU_ARCHS "${GPU_ARCHS};70")
  endif()
  if((CUDA_VERSION_MAJOR EQUAL 10) OR (CUDA_VERSION_MAJOR GREATER 10))
    set(GPU_ARCHS "${GPU_ARCHS};75")
  endif()
endif()
message("GPU_ARCHS = ${GPU_ARCHS}")

foreach(arch ${GPU_ARCHS})
  set(CMAKE_CUDA_FLAGS "${CMAKE_CUDA_FLAGS} -gencode arch=compute_${arch},code=sm_${arch}")
endforeach()

list(GET GPU_ARCHS -1 ptx)
set(CMAKE_CUDA_FLAGS "${CMAKE_CUDA_FLAGS} -gencode arch=compute_${ptx},code=compute_${ptx}")

set(CMAKE_CUDA_FLAGS "${CMAKE_CUDA_FLAGS} --expt-extended-lambda --expt-relaxed-constexpr")

# set warnings as errors
# TODO: remove `no-maybe-unitialized` used to suppress warnings in rmm::exec_policy
set(CMAKE_CUDA_FLAGS "${CMAKE_CUDA_FLAGS} -Werror cross-execution-space-call -Xcompiler -Wall,-Werror")

# Option to enable line info in CUDA device compilation to allow introspection when profiling / memchecking
option(CMAKE_CUDA_LINEINFO "Enable the -lineinfo option for nvcc (useful for cuda-memcheck / profiler" OFF)
if(CMAKE_CUDA_LINEINFO)
    set(CMAKE_CUDA_FLAGS "${CMAKE_CUDA_FLAGS} -lineinfo")
endif(CMAKE_CUDA_LINEINFO)

# Debug options
if(CMAKE_BUILD_TYPE MATCHES Debug)
    message(STATUS "Building with debugging flags")
    set(CMAKE_CUDA_FLAGS "${CMAKE_CUDA_FLAGS} -G -Xcompiler -rdynamic")
endif(CMAKE_BUILD_TYPE MATCHES Debug)

# To apply RUNPATH to transitive dependencies (this is a temporary solution)
set(CMAKE_SHARED_LINKER_FLAGS "-Wl,--disable-new-dtags")
set(CMAKE_EXE_LINKER_FLAGS "-Wl,--disable-new-dtags")

# Build options
option(BUILD_SHARED_LIBS "Build shared libraries" ON)
option(BUILD_TESTS "Configure CMake to build tests" ON)
option(BUILD_BENCHMARKS "Configure CMake to build (google) benchmarks" OFF)

###################################################################################################
# - cmake modules ---------------------------------------------------------------------------------

set(CMAKE_MODULE_PATH "${CMAKE_CURRENT_SOURCE_DIR}/cmake/Modules/" ${CMAKE_MODULE_PATH})

include(FeatureSummary)
include(CheckIncludeFiles)
include(CheckLibraryExists)

###################################################################################################
# - conda environment -----------------------------------------------------------------------------

if("$ENV{CONDA_BUILD}" STREQUAL "1")
    set(CMAKE_SYSTEM_PREFIX_PATH "$ENV{BUILD_PREFIX};$ENV{PREFIX};${CMAKE_SYSTEM_PREFIX_PATH}")
    set(CONDA_INCLUDE_DIRS "$ENV{BUILD_PREFIX}/include" "$ENV{PREFIX}/include")
    set(CONDA_LINK_DIRS "$ENV{BUILD_PREFIX}/lib" "$ENV{PREFIX}/lib")
    message(STATUS "Conda build detected, CMAKE_SYSTEM_PREFIX_PATH set to: ${CMAKE_SYSTEM_PREFIX_PATH}")
elseif(DEFINED ENV{CONDA_PREFIX})
    set(CMAKE_SYSTEM_PREFIX_PATH "$ENV{CONDA_PREFIX};${CMAKE_SYSTEM_PREFIX_PATH}")
    set(CONDA_INCLUDE_DIRS "$ENV{CONDA_PREFIX}/include")
    set(CONDA_LINK_DIRS "$ENV{CONDA_PREFIX}/lib")
    message(STATUS "Conda environment detected, CMAKE_SYSTEM_PREFIX_PATH set to: ${CMAKE_SYSTEM_PREFIX_PATH}")
endif("$ENV{CONDA_BUILD}" STREQUAL "1")

###################################################################################################
# - find arrow ------------------------------------------------------------------------------------

message(STATUS "BUILDING ARROW")
include(ConfigureArrow)

if(ARROW_FOUND)
    message(STATUS "Apache Arrow found in ${ARROW_INCLUDE_DIR}")
else()
    message(FATAL_ERROR "Apache Arrow not found, please check your settings.")
endif(ARROW_FOUND)

###################################################################################################
# - find zlib -------------------------------------------------------------------------------------

find_package(ZLIB REQUIRED)

message(STATUS "ZLIB: ZLIB_LIBRARIES set to ${ZLIB_LIBRARIES}")
message(STATUS "ZLIB: ZLIB_INCLUDE_DIRS set to ${ZLIB_INCLUDE_DIRS}")

if(ZLIB_FOUND)
    message(STATUS "ZLib found in ${ZLIB_INCLUDE_DIRS}")
else()
    message(FATAL_ERROR "ZLib not found, please check your settings.")
endif(ZLIB_FOUND)

###################################################################################################
# - find boost ------------------------------------------------------------------------------------

# Don't look for a CMake configuration file
set(Boost_NO_BOOST_CMAKE ON)

find_package(
    Boost REQUIRED MODULE
    COMPONENTS filesystem
)

message(STATUS "BOOST: Boost_LIBRARIES set to ${Boost_LIBRARIES}")
message(STATUS "BOOST: Boost_INCLUDE_DIRS set to ${Boost_INCLUDE_DIRS}")

if(Boost_FOUND)
    message(STATUS "Boost found in ${Boost_INCLUDE_DIRS}")
else()
    message(FATAL_ERROR "Boost not found, please check your settings.")
endif(Boost_FOUND)

###################################################################################################
# - RMM -------------------------------------------------------------------------------------------

find_path(RMM_INCLUDE "rmm"
          HINTS "$ENV{RMM_ROOT}/include")

find_library(RMM_LIBRARY "rmm"
             HINTS "$ENV{RMM_ROOT}/lib" "$ENV{RMM_ROOT}/build")

message(STATUS "RMM: RMM_LIBRARY set to ${RMM_LIBRARY}")
message(STATUS "RMM: RMM_INCLUDE set to ${RMM_INCLUDE}")

add_library(rmm SHARED IMPORTED ${RMM_LIBRARY})
if(RMM_INCLUDE AND RMM_LIBRARY)
    set_target_properties(rmm PROPERTIES IMPORTED_LOCATION ${RMM_LIBRARY})
endif(RMM_INCLUDE AND RMM_LIBRARY)

###################################################################################################
# - DLPACK -------------------------------------------------------------------------------------------

find_path(
    DLPACK_INCLUDE "dlpack"
    HINTS "$ENV{DLPACK_ROOT}/include"
)

message(STATUS "DLPACK: DLPACK_INCLUDE set to ${DLPACK_INCLUDE}")

###################################################################################################
# - jitify ----------------------------------------------------------------------------------------

option(JITIFY_USE_CACHE "Use a file cache for JIT compiled kernels" ON)
if(JITIFY_USE_CACHE)
    message(STATUS "Using file cache for JIT compiled kernels")
    add_definitions("-DJITIFY_USE_CACHE -DCUDF_VERSION=${CMAKE_PROJECT_VERSION}")
endif(JITIFY_USE_CACHE)

###################################################################################################
# - add gtest -------------------------------------------------------------------------------------

if(BUILD_TESTS)
    include(CTest)
    include(ConfigureGoogleTest)

    if(GTEST_FOUND)
        message(STATUS "Google C++ Testing Framework (Google Test) found in ${GTEST_ROOT}")
        include_directories(${GTEST_INCLUDE_DIR})
        add_subdirectory(${CMAKE_SOURCE_DIR}/tests)
        add_subdirectory(${CMAKE_SOURCE_DIR}/custrings/tests)
    else()
        message(AUTHOR_WARNING "Google C++ Testing Framework (Google Test) not found: automated tests are disabled.")
    endif(GTEST_FOUND)
endif(BUILD_TESTS)

message(STATUS "CUDF_TEST_LIST set to: ${CUDF_TEST_LIST}")
message(STATUS "NVSTRINGS_TEST_LIST set to: ${NVSTRINGS_TEST_LIST}")

###################################################################################################
# - add google benchmark --------------------------------------------------------------------------

if(BUILD_BENCHMARKS)

  include(ConfigureGoogleBenchmark)

  if(GBENCH_FOUND)
    message(STATUS "Google C++ Benchmarking Framework (Google Benchmark) found in ${GBENCH_ROOT}")
    include_directories(${GBENCH_INCLUDE_DIR})
    add_subdirectory(${CMAKE_SOURCE_DIR}/benchmarks)
  else()
    message(AUTHOR_WARNING "Google C++ Benchmarking Framework (Google Benchmark) not found: automated tests are disabled.")
  endif(GBENCH_FOUND)

endif(BUILD_BENCHMARKS)

###################################################################################################
# - include paths ---------------------------------------------------------------------------------

if(CMAKE_CUDA_TOOLKIT_INCLUDE_DIRECTORIES)
	include_directories("${CMAKE_CUDA_TOOLKIT_INCLUDE_DIRECTORIES}")
endif(CMAKE_CUDA_TOOLKIT_INCLUDE_DIRECTORIES)

include_directories("${CMAKE_BINARY_DIR}/include"
                    "${CMAKE_SOURCE_DIR}/include"
                    "${CMAKE_SOURCE_DIR}/src"
                    "${CMAKE_SOURCE_DIR}/thirdparty/cub"
                    "${CMAKE_SOURCE_DIR}/thirdparty/jitify"
                    "${CMAKE_SOURCE_DIR}/thirdparty/libcudacxx/include"
                    "${ARROW_INCLUDE_DIR}"
                    "${FLATBUFFERS_INCLUDE_DIR}"
                    "${ZLIB_INCLUDE_DIRS}"
                    "${Boost_INCLUDE_DIRS}"
                    "${RMM_INCLUDE}"
                    "${DLPACK_INCLUDE}")

if(CONDA_INCLUDE_DIRS)
    include_directories("${CONDA_INCLUDE_DIRS}")
endif(CONDA_INCLUDE_DIRS)

###################################################################################################
# - library paths ---------------------------------------------------------------------------------

link_directories("${CMAKE_CUDA_IMPLICIT_LINK_DIRECTORIES}" # CMAKE_CUDA_IMPLICIT_LINK_DIRECTORIES is an undocumented/unsupported variable containing the link directories for nvcc
                 "${CMAKE_BINARY_DIR}/lib"
                 "${CMAKE_BINARY_DIR}"
                 "${FLATBUFFERS_LIBRARY_DIR}"
                 "${GTEST_LIBRARY_DIR}"
                 "${RMM_LIBRARY}")

if(CONDA_LINK_DIRS)
    link_directories("${CONDA_LINK_DIRS}")
endif(CONDA_LINK_DIRS)

###################################################################################################
# - library targets -------------------------------------------------------------------------------

add_library(libNVStrings
            custrings/strings/NVStrings.cu
            custrings/strings/NVStringsImpl.cu
            custrings/strings/array.cu
            custrings/strings/attrs.cu
            custrings/strings/case.cu
            custrings/strings/combine.cu
            custrings/strings/convert.cu
            custrings/strings/count.cu
            custrings/strings/datetime.cu
            custrings/strings/extract.cu
            custrings/strings/extract_record.cu
            custrings/strings/find.cu
            custrings/strings/findall.cu
            custrings/strings/findall_record.cu
            custrings/strings/modify.cu
            custrings/strings/pad.cu
            custrings/strings/replace.cu
            custrings/strings/replace_backref.cu
            custrings/strings/replace_multi.cu
            custrings/strings/split.cu
            custrings/strings/strip.cu
            custrings/strings/substr.cu
            custrings/strings/urlencode.cu
            custrings/util.cu
            custrings/regex/regexec.cpp
            custrings/regex/regcomp.cpp)

add_library(libNVCategory
            custrings/category/NVCategory.cu
            custrings/category/numeric_category.cu
            custrings/category/numeric_category_int.cu
            custrings/category/numeric_category_long.cu
            custrings/category/numeric_category_float.cu
            custrings/category/numeric_category_double.cu)

add_library(libNVText
            custrings/text/NVText.cu
            custrings/text/edit_distance.cu
            custrings/text/ngram.cu
            custrings/text/stemmer.cu
            custrings/text/tokens.cu
            custrings/util.cu)

add_library(cudf
            src/comms/ipc/ipc.cpp
            src/column/legacy/column.cpp
            src/column/legacy/context.cpp
            src/table/legacy/table.cpp
            src/strings/nvcategory_util.cpp
            src/join/legacy/joining.cu
            src/orderby/legacy/orderby.cu
            src/predicates/legacy/is_sorted.cu
            src/sort/is_sorted.cu
            src/sort/legacy/digitize.cu
            src/groupby/hash/legacy/groupby.cu
            src/groupby/sort/legacy/sort_helper.cu
            src/groupby/sort/legacy/groupby.cu
            src/groupby/legacy/groupby_without_aggregation.cu
            src/groupby/common/legacy/aggregation_requests.cpp
            src/rolling/legacy/rolling.cu
            src/rolling/legacy/jit/code/kernel.cpp
            src/rolling/legacy/jit/code/operation.cpp
            src/rolling/legacy/jit/util/type.cpp
            src/binaryop/legacy/binaryop.cpp
            src/binaryop/legacy/compiled/binary_ops.cu
            src/binaryop/legacy/jit/code/kernel.cpp
            src/binaryop/legacy/jit/code/operation.cpp
            src/binaryop/legacy/jit/code/traits.cpp
            src/binaryop/legacy/jit/util/operator.cpp
            src/binaryop/legacy/jit/util/type.cpp
            src/jit/legacy/type.cpp
            src/jit/parser.cpp
            src/jit/cache.cpp
            src/jit/launcher.cpp
            src/transform/legacy/transform.cpp
            src/transform/jit/code/kernel.cpp
            src/transform/legacy/nans_to_nulls.cu
            src/transform/transform.cpp
            src/bitmask/legacy/bitmask_ops.cu
            src/stream_compaction/legacy/apply_boolean_mask.cu
            src/stream_compaction/legacy/drop_nulls.cu
            src/stream_compaction/legacy/drop_duplicates.cu
            src/datetime/legacy/datetime_ops.cu
            src/datetime/datetime_util.cpp
            src/hash/legacy/hashing.cu
            src/quantiles/quantiles.cu
            src/quantiles/group_quantiles.cu
            src/reductions/legacy/reductions.cu
            src/reductions/legacy/min.cu
            src/reductions/legacy/max.cu
            src/reductions/legacy/any.cu
            src/reductions/legacy/all.cu
            src/reductions/legacy/sum.cu
            src/reductions/legacy/product.cu
            src/reductions/legacy/sum_of_squares.cu
            src/reductions/legacy/mean.cu
            src/reductions/legacy/var.cu
            src/reductions/legacy/std.cu
            src/reductions/legacy/group_std.cu
            src/reductions/legacy/scan.cu
            src/replace/legacy/replace.cu
	    src/replace/replace.cu
            src/reshape/stack.cu
            src/transpose/transpose.cu
            src/transpose/legacy/transpose.cu
            src/merge/legacy/merge.cu
            src/unary/null_ops.cu
            src/unary/legacy/math_ops.cu
            src/unary/legacy/cast_ops.cu
            src/unary/legacy/null_ops.cu
            src/io/legacy/cuio_common.cpp
            src/io/legacy/io_functions.cpp
            src/io/convert/csr/legacy/cudf_to_csr.cu
            src/io/convert/dlpack/legacy/cudf_dlpack.cpp
            src/io/avro/legacy/avro_reader_impl.cu
            src/io/avro/avro_gpu.cu
            src/io/avro/avro.cpp
            src/io/csv/legacy/csv_reader_impl.cu
            src/io/csv/legacy/csv_writer.cu
            src/io/csv/legacy/csv_gpu.cu
            src/io/json/legacy/json_reader_impl.cu
            src/io/orc/legacy/orc_reader_impl.cu
            src/io/orc/legacy/orc_writer_impl.cu
            src/io/orc/orc.cpp
            src/io/orc/timezone.cpp
            src/io/orc/stripe_data.cu
            src/io/orc/stripe_init.cu
            src/io/orc/stripe_enc.cu
            src/io/orc/dict_enc.cu
            src/io/parquet/page_data.cu
            src/io/parquet/page_hdr.cu
            src/io/parquet/legacy/parquet_reader_impl.cu
            src/io/parquet/parquet.cpp
            src/io/comp/cpu_unbz2.cpp
            src/io/comp/uncomp.cpp
            src/io/comp/brotli_dict.cpp
            src/io/comp/debrotli.cu
            src/io/comp/snap.cu
            src/io/comp/unsnap.cu
            src/io/comp/gpuinflate.cu
            src/io/utilities/datasource.cpp
            src/io/utilities/legacy/parsing_utils.cu
            src/utilities/legacy/cuda_utils.cu
            src/utilities/column_utils.cpp
	    src/copying/gather.cu
            src/utilities/legacy/error_utils.cpp
            src/utilities/nvtx/nvtx_utils.cpp
            src/utilities/nvtx/legacy/nvtx_utils.cpp
            src/copying/copy.cpp
            src/copying/slice.cpp
            src/copying/split.cpp
            src/copying/legacy/copy.cpp
            src/copying/legacy/gather.cu
            src/copying/legacy/scatter.cu
            src/copying/legacy/slice.cu
            src/copying/legacy/split.cu
            src/bitmask/legacy/legacy_bitmask.cpp
            src/copying/legacy/copy_range.cu
            src/filling/legacy/fill.cu
            src/filling/legacy/repeat.cu
            src/filling/legacy/tile.cu
            src/search/legacy/search.cu
            src/column/column.cu
            src/column/column_view.cpp
            src/column/column_device_view.cu
            src/column/column_factories.cpp
            src/table/table_view.cpp
            src/table/table_device_view.cu
            src/table/table.cpp
            src/bitmask/null_mask.cu
            src/sort/sort.cu
            src/column/legacy/interop.cpp
            src/strings/attributes.cu
            src/strings/case.cu
            src/strings/char_types/char_types.cu
            src/strings/combine.cu
            src/strings/convert/convert_integers.cu
            src/strings/convert/convert_booleans.cu
<<<<<<< HEAD
            src/strings/copying/copying.cu
            src/strings/filling/fill.cu
            src/strings/find.cu
            src/strings/padding.cu
            src/strings/sorting/sorting.cu
            src/strings/strings_column_factories.cu
            src/strings/strings_scalar_factories.cpp
            src/strings/strings_column_view.cu
=======
            src/strings/convert/convert_floats.cu
            src/strings/copying/copying.cu
            src/strings/filling/fill.cu
            src/strings/find.cu
            src/strings/strings_column_factories.cu
            src/strings/strings_column_view.cu
            src/strings/strings_scalar_factories.cpp
            src/strings/sorting/sorting.cu
>>>>>>> 8cab76da
            src/strings/substring.cu
            src/strings/utilities.cu
            src/scalar/scalar.cpp
            src/scalar/scalar_factories.cpp)

# Rename installation to proper names for later finding
set_target_properties(libNVStrings PROPERTIES OUTPUT_NAME "NVStrings")
set_target_properties(libNVCategory PROPERTIES OUTPUT_NAME "NVCategory")
set_target_properties(libNVText PROPERTIES OUTPUT_NAME "NVText")

# Override RPATH for cudf
set_target_properties(cudf PROPERTIES BUILD_RPATH "\$ORIGIN")

# Override RPATH for nvstrings
set_target_properties(libNVStrings PROPERTIES BUILD_RPATH "\$ORIGIN")
set_target_properties(libNVCategory PROPERTIES BUILD_RPATH "\$ORIGIN")
set_target_properties(libNVText PROPERTIES BUILD_RPATH "\$ORIGIN")

###################################################################################################
# - jitify ----------------------------------------------------------------------------------------

# Creates executable stringify and uses it to convert types.h to c-str for use in JIT code
add_executable(stringify "${CMAKE_SOURCE_DIR}/thirdparty/jitify/stringify.cpp")
execute_process(WORKING_DIRECTORY ${CMAKE_BINARY_DIR}
    COMMAND ${CMAKE_COMMAND} -E make_directory ${CMAKE_BINARY_DIR}/include)

add_custom_command(OUTPUT ${CMAKE_BINARY_DIR}/include/types.h.jit
                   WORKING_DIRECTORY ${CMAKE_CURRENT_SOURCE_DIR}/include
                   COMMAND ${CMAKE_BINARY_DIR}/stringify cudf/types.h > ${CMAKE_BINARY_DIR}/include/types.h.jit
                   COMMENT "Run stringify on header types.h to convert it to c-str for use in JIT compiled code"
                   DEPENDS stringify
                   MAIN_DEPENDENCY ${CMAKE_CURRENT_SOURCE_DIR}/include/cudf/types.h)

add_custom_command(OUTPUT ${CMAKE_BINARY_DIR}/include/types.hpp.jit
                   WORKING_DIRECTORY ${CMAKE_CURRENT_SOURCE_DIR}/include
                   COMMAND ${CMAKE_BINARY_DIR}/stringify cudf/types.hpp > ${CMAKE_BINARY_DIR}/include/types.hpp.jit
                   COMMENT "Run stringify on header types.hpp to convert it to c-str for use in JIT compiled code"
                   DEPENDS stringify
                   MAIN_DEPENDENCY ${CMAKE_CURRENT_SOURCE_DIR}/include/cudf/types.hpp)

add_custom_target(stringify_run DEPENDS
                  ${CMAKE_BINARY_DIR}/include/types.h.jit
                  ${CMAKE_BINARY_DIR}/include/types.hpp.jit)

add_dependencies(cudf stringify_run)

###################################################################################################
# - build options ---------------------------------------------------------------------------------

option(USE_NVTX "Build with NVTX support" ON)
if(USE_NVTX)
    message(STATUS "Using Nvidia Tools Extension")
    find_library(NVTX_LIBRARY nvToolsExt PATH ${CMAKE_CUDA_IMPLICIT_LINK_DIRECTORIES})
    target_link_libraries(cudf ${NVTX_LIBRARY})
    set(CMAKE_CXX_FLAGS "${CMAKE_CXX_FLAGS} -DUSE_NVTX")
endif(USE_NVTX)

option(HT_LEGACY_ALLOCATOR "Use the legacy allocator for hash tables" ON)
if(HT_LEGACY_ALLOCATOR)
    message(STATUS "Using legacy allocator for hash tables")
    set(CMAKE_CUDA_FLAGS "${CMAKE_CUDA_FLAGS} --define-macro HT_LEGACY_ALLOCATOR")
endif(HT_LEGACY_ALLOCATOR)

###################################################################################################
# - link libraries --------------------------------------------------------------------------------

# Get all the symbols from the Arrow CUDA Library for Cython
set(ARROW_CUDA_LIB_LINK -Wl,--whole-archive ${ARROW_CUDA_LIB} -Wl,--no-whole-archive)

# link targets for NVStrings
target_link_libraries(libNVStrings rmm cudart cuda)
target_link_libraries(libNVCategory libNVStrings rmm cudart cuda)
target_link_libraries(libNVText libNVStrings rmm cudart cuda)

# link targets for cuDF
target_link_libraries(cudf NVCategory NVStrings rmm ${ARROW_CUDA_LIB_LINK} ${ARROW_LIB} nvrtc cudart cuda ${ZLIB_LIBRARIES} ${Boost_LIBRARIES})

###################################################################################################
# - install targets -------------------------------------------------------------------------------

# install targets for NVStrings
install(TARGETS libNVStrings
        DESTINATION lib
        COMPONENT nvstrings)

install(TARGETS libNVCategory
        DESTINATION lib
        COMPONENT nvstrings)

install(TARGETS libNVText
        DESTINATION lib
        COMPONENT nvstrings)

install(DIRECTORY ${CMAKE_CURRENT_SOURCE_DIR}/include/nvstrings
        DESTINATION include
        COMPONENT nvstrings)

add_custom_target(nvstrings
                  DEPENDS libNVStrings libNVCategory libNVText)

# install targets for cuDF
install(TARGETS cudf
        DESTINATION lib
        COMPONENT cudf)
install(DIRECTORY ${CMAKE_CURRENT_SOURCE_DIR}/include/cudf
        DESTINATION include
        COMPONENT cudf)

add_custom_target(install_cudf
                  COMMAND "${CMAKE_COMMAND}" -DCOMPONENT=cudf -P "${CMAKE_BINARY_DIR}/cmake_install.cmake"
                  DEPENDS cudf)

if(BUILD_TESTS)
    add_dependencies(install_cudf cudftestutil)
endif(BUILD_TESTS)

add_custom_target(install_nvstrings
                  COMMAND "${CMAKE_COMMAND}" -DCOMPONENT=nvstrings -P "${CMAKE_BINARY_DIR}/cmake_install.cmake"
                  DEPENDS nvstrings)

add_custom_target(build_tests_cudf
                  DEPENDS ${CUDF_TEST_LIST})

add_custom_target(build_tests_nvstrings
                  DEPENDS ${NVSTRINGS_TEST_LIST})

add_custom_target(test_cudf
                  COMMAND ctest -E "NVSTRINGS"
                  DEPENDS build_tests_cudf)

add_custom_target(test_nvstrings
                  COMMAND ctest -R "NVSTRINGS"
                  DEPENDS build_tests_nvstrings)

###################################################################################################
# - make documentation ----------------------------------------------------------------------------

# doc targets for nvstrings
add_custom_command(OUTPUT NVSTRINGS_DOXYGEN
                   WORKING_DIRECTORY ${CMAKE_CURRENT_SOURCE_DIR}/custrings/doxygen
                   COMMAND doxygen Doxyfile
                   VERBATIM
)
add_custom_target(docs_nvstrings DEPENDS NVSTRINGS_DOXYGEN)

# doc targets for cuDF
add_custom_command(OUTPUT CUDF_DOXYGEN
                   WORKING_DIRECTORY ${CMAKE_CURRENT_SOURCE_DIR}/doxygen
                   COMMAND doxygen Doxyfile
                   VERBATIM)

add_custom_target(docs_cudf DEPENDS CUDF_DOXYGEN)<|MERGE_RESOLUTION|>--- conflicted
+++ resolved
@@ -493,25 +493,15 @@
             src/strings/combine.cu
             src/strings/convert/convert_integers.cu
             src/strings/convert/convert_booleans.cu
-<<<<<<< HEAD
+            src/strings/convert/convert_floats.cu
             src/strings/copying/copying.cu
             src/strings/filling/fill.cu
             src/strings/find.cu
             src/strings/padding.cu
-            src/strings/sorting/sorting.cu
-            src/strings/strings_column_factories.cu
-            src/strings/strings_scalar_factories.cpp
-            src/strings/strings_column_view.cu
-=======
-            src/strings/convert/convert_floats.cu
-            src/strings/copying/copying.cu
-            src/strings/filling/fill.cu
-            src/strings/find.cu
             src/strings/strings_column_factories.cu
             src/strings/strings_column_view.cu
             src/strings/strings_scalar_factories.cpp
             src/strings/sorting/sorting.cu
->>>>>>> 8cab76da
             src/strings/substring.cu
             src/strings/utilities.cu
             src/scalar/scalar.cpp
